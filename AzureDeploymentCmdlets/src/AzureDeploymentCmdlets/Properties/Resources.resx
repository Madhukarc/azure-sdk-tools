﻿<?xml version="1.0" encoding="utf-8"?>
<root>
  <!-- 
    Microsoft ResX Schema 
    
    Version 2.0
    
    The primary goals of this format is to allow a simple XML format 
    that is mostly human readable. The generation and parsing of the 
    various data types are done through the TypeConverter classes 
    associated with the data types.
    
    Example:
    
    ... ado.net/XML headers & schema ...
    <resheader name="resmimetype">text/microsoft-resx</resheader>
    <resheader name="version">2.0</resheader>
    <resheader name="reader">System.Resources.ResXResourceReader, System.Windows.Forms, ...</resheader>
    <resheader name="writer">System.Resources.ResXResourceWriter, System.Windows.Forms, ...</resheader>
    <data name="Name1"><value>this is my long string</value><comment>this is a comment</comment></data>
    <data name="Color1" type="System.Drawing.Color, System.Drawing">Blue</data>
    <data name="Bitmap1" mimetype="application/x-microsoft.net.object.binary.base64">
        <value>[base64 mime encoded serialized .NET Framework object]</value>
    </data>
    <data name="Icon1" type="System.Drawing.Icon, System.Drawing" mimetype="application/x-microsoft.net.object.bytearray.base64">
        <value>[base64 mime encoded string representing a byte array form of the .NET Framework object]</value>
        <comment>This is a comment</comment>
    </data>
                
    There are any number of "resheader" rows that contain simple 
    name/value pairs.
    
    Each data row contains a name, and value. The row also contains a 
    type or mimetype. Type corresponds to a .NET class that support 
    text/value conversion through the TypeConverter architecture. 
    Classes that don't support this are serialized and stored with the 
    mimetype set.
    
    The mimetype is used for serialized objects, and tells the 
    ResXResourceReader how to depersist the object. This is currently not 
    extensible. For a given mimetype the value must be set accordingly:
    
    Note - application/x-microsoft.net.object.binary.base64 is the format 
    that the ResXResourceWriter will generate, however the reader can 
    read any of the formats listed below.
    
    mimetype: application/x-microsoft.net.object.binary.base64
    value   : The object must be serialized with 
            : System.Runtime.Serialization.Formatters.Binary.BinaryFormatter
            : and then encoded with base64 encoding.
    
    mimetype: application/x-microsoft.net.object.soap.base64
    value   : The object must be serialized with 
            : System.Runtime.Serialization.Formatters.Soap.SoapFormatter
            : and then encoded with base64 encoding.

    mimetype: application/x-microsoft.net.object.bytearray.base64
    value   : The object must be serialized into a byte array 
            : using a System.ComponentModel.TypeConverter
            : and then encoded with base64 encoding.
    -->
  <xsd:schema id="root" xmlns="" xmlns:xsd="http://www.w3.org/2001/XMLSchema" xmlns:msdata="urn:schemas-microsoft-com:xml-msdata">
    <xsd:import namespace="http://www.w3.org/XML/1998/namespace" />
    <xsd:element name="root" msdata:IsDataSet="true">
      <xsd:complexType>
        <xsd:choice maxOccurs="unbounded">
          <xsd:element name="metadata">
            <xsd:complexType>
              <xsd:sequence>
                <xsd:element name="value" type="xsd:string" minOccurs="0" />
              </xsd:sequence>
              <xsd:attribute name="name" use="required" type="xsd:string" />
              <xsd:attribute name="type" type="xsd:string" />
              <xsd:attribute name="mimetype" type="xsd:string" />
              <xsd:attribute ref="xml:space" />
            </xsd:complexType>
          </xsd:element>
          <xsd:element name="assembly">
            <xsd:complexType>
              <xsd:attribute name="alias" type="xsd:string" />
              <xsd:attribute name="name" type="xsd:string" />
            </xsd:complexType>
          </xsd:element>
          <xsd:element name="data">
            <xsd:complexType>
              <xsd:sequence>
                <xsd:element name="value" type="xsd:string" minOccurs="0" msdata:Ordinal="1" />
                <xsd:element name="comment" type="xsd:string" minOccurs="0" msdata:Ordinal="2" />
              </xsd:sequence>
              <xsd:attribute name="name" type="xsd:string" use="required" msdata:Ordinal="1" />
              <xsd:attribute name="type" type="xsd:string" msdata:Ordinal="3" />
              <xsd:attribute name="mimetype" type="xsd:string" msdata:Ordinal="4" />
              <xsd:attribute ref="xml:space" />
            </xsd:complexType>
          </xsd:element>
          <xsd:element name="resheader">
            <xsd:complexType>
              <xsd:sequence>
                <xsd:element name="value" type="xsd:string" minOccurs="0" msdata:Ordinal="1" />
              </xsd:sequence>
              <xsd:attribute name="name" type="xsd:string" use="required" />
            </xsd:complexType>
          </xsd:element>
        </xsd:choice>
      </xsd:complexType>
    </xsd:element>
  </xsd:schema>
  <resheader name="resmimetype">
    <value>text/microsoft-resx</value>
  </resheader>
  <resheader name="version">
    <value>2.0</value>
  </resheader>
  <resheader name="reader">
    <value>System.Resources.ResXResourceReader, System.Windows.Forms, Version=2.0.0.0, Culture=neutral, PublicKeyToken=b77a5c561934e089</value>
  </resheader>
  <resheader name="writer">
    <value>System.Resources.ResXResourceWriter, System.Windows.Forms, Version=2.0.0.0, Culture=neutral, PublicKeyToken=b77a5c561934e089</value>
  </resheader>
  <data name="AddRoleMessageCreate" xml:space="preserve">
    <value>Role has been created at {0}\{1}. For easy access to Windows Azure services from your application code, install the Windows Azure client library for Node.js by running ‘npm install azure’.</value>
  </data>
  <data name="AddRoleMessageRoleExists" xml:space="preserve">
    <value>A role name '{0}' already exists</value>
  </data>
  <data name="AzureEmulatorPathPortion" xml:space="preserve">
    <value>Windows Azure Emulator\emulator</value>
  </data>
  <data name="AzureSdkDirectory" xml:space="preserve">
    <value>Windows Azure SDK\{0}\</value>
  </data>
  <data name="AzureSdkDirectoryName" xml:space="preserve">
    <value>Windows Azure SDK Deployment Cmdlets</value>
  </data>
  <data name="GlobalComponents_Load_PublishSettingsNotFound" xml:space="preserve">
    <value>Could not find publish settings. Please run Import-AzurePublishSettings.</value>
  </data>
  <data name="AzureSdkInstallPathRegistryKeyValue" xml:space="preserve">
    <value>InstallPath</value>
  </data>
  <data name="AzureSdkNotInstalledMessage" xml:space="preserve">
    <value>Azure SDK is not installed and is required</value>
  </data>
  <data name="AzureSdkRegistryKeyName" xml:space="preserve">
    <value>SOFTWARE\Microsoft\Microsoft SDKs\ServiceHosting</value>
  </data>
  <data name="AzureSdkVersionNotSupported" xml:space="preserve">
    <value>The installed Azure SDK version is not supported. Make sure you version is between {0} and {1} inclusive</value>
  </data>
  <data name="CannotFindDeployment" xml:space="preserve">
    <value>Deployment for service {0} with {1} slot doesn't exist</value>
  </data>
  <data name="CannotFindServiceConfigurationFile" xml:space="preserve">
    <value>service {0} configuration file (ServiceConfiguration.Cloud.cscfg) is either null or doesn't exist</value>
  </data>
  <data name="CannotFindServiceRoot" xml:space="preserve">
    <value>Cannot locate deploymentSettings.json in parent folders</value>
  </data>
  <data name="CertificateElementName" xml:space="preserve">
    <value>ManagementCertificate</value>
  </data>
  <data name="CertificateFileName" xml:space="preserve">
    <value>certificate.pfx</value>
  </data>
  <data name="CertificateImportedMessage" xml:space="preserve">
    <value>Certificate imported into CurrentUser\My\{0}</value>
  </data>
  <data name="CertificateNotFoundInStore" xml:space="preserve">
    <value>No certificate was found in the certificate store with thumbprint {0}</value>
  </data>
  <data name="ChangeDeploymentStateWaitMessage" xml:space="preserve">
    <value>{0} {1} deployment for {2} service</value>
  </data>
  <data name="ChangeSettingsElementMessage" xml:space="preserve">
    <value>Service {0} is set to value {1}</value>
  </data>
  <data name="CloudPackageFileName" xml:space="preserve">
    <value>cloud_package.cspkg</value>
  </data>
  <data name="CloudServiceConfigurationFileName" xml:space="preserve">
    <value>ServiceConfiguration.Cloud.cscfg</value>
  </data>
  <data name="CreatingPackageMessage" xml:space="preserve">
    <value>Creating {0} package...</value>
  </data>
  <data name="CsPackCloudArg" xml:space="preserve">
    <value>"{0}\ServiceDefinition.csdef" /out:"{0}\cloud_package.cspkg" {1} {2}</value>
  </data>
  <data name="CsPackExe" xml:space="preserve">
    <value>cspack.exe</value>
  </data>
  <data name="CsPackLocalArg" xml:space="preserve">
    <value>"{0}\ServiceDefinition.csdef" /out:"{0}\local_package.csx" {1} {2} /copyOnly</value>
  </data>
  <data name="CsRunExe" xml:space="preserve">
    <value>csrun.exe</value>
  </data>
  <data name="CsRunLanuchBrowserArg" xml:space="preserve">
    <value>/launchbrowser</value>
  </data>
  <data name="CsRunRemoveAllDeploymentsArg" xml:space="preserve">
    <value>/removeall</value>
  </data>
  <data name="CsRunRemoveDeploymentArg" xml:space="preserve">
    <value>/remove:{0}</value>
  </data>
  <data name="CsRunStartComputeEmulatorArg" xml:space="preserve">
    <value>/devfabric</value>
  </data>
  <data name="CsRunStartStorageEmulatorArg" xml:space="preserve">
    <value>/devstore</value>
  </data>
  <data name="CsRunStopEmulatorArg" xml:space="preserve">
    <value>/devfabric:shutdown</value>
  </data>
  <data name="CsRunUpdateDeploymentArg" xml:space="preserve">
    <value>/update:{0};{1}</value>
  </data>
  <data name="DefaultPort" xml:space="preserve">
    <value>8080</value>
  </data>
  <data name="DefaultUpgradeMode" xml:space="preserve">
    <value>Auto</value>
  </data>
  <data name="DefaultWebPort" xml:space="preserve">
    <value>80</value>
  </data>
  <data name="DeploymentAlreadyInState" xml:space="preserve">
    <value>The {0} slot for service {1} is already in {2} state</value>
  </data>
  <data name="DeploymentRemovedMessage" xml:space="preserve">
    <value>The deployment in {0} slot for service {1} is removed</value>
  </data>
  <data name="DnsDoesNotExist" xml:space="preserve">
    <value>The provided dns {0} doesn't exist</value>
  </data>
  <data name="EmulatorOutputSitesRegex" xml:space="preserve">
    <value>((http|tcp)://[0-9.:/]*)</value>
  </data>
  <data name="EmulatorRoleRunningMessage" xml:space="preserve">
    <value>Role is running at {0}</value>
  </data>
  <data name="GeneralScaffolding" xml:space="preserve">
    <value>Scaffolding\General</value>
  </data>
  <data name="GetStorageKeysHeader" xml:space="preserve">
    <value>Name{0}Primary Key{0}Seconday Key</value>
  </data>
  <data name="IllegalPath" xml:space="preserve">
    <value>Illegal characters in path.</value>
  </data>
  <data name="InvalidCertificate" xml:space="preserve">
    <value>Invalid certificate format. Publish settings may be corrupted. Use Get-AzurePublishSettings to download updated settings</value>
  </data>
  <data name="InvalidConfigPath" xml:space="preserve">
    <value>The provided configuration path is invalid or doesn't exist</value>
  </data>
  <data name="InvalidDnsName" xml:space="preserve">
    <value>"{0}" is an invalid DNS name for {1}</value>
  </data>
  <data name="InvalidFileExtension" xml:space="preserve">
    <value>The provided file in {0} must be have {1} extension</value>
  </data>
  <data name="InvalidFileName" xml:space="preserve">
    <value>File {0} has invalid characters</value>
  </data>
  <data name="InvalidInstancesCount" xml:space="preserve">
    <value>Role {0} instances must be greater than or equal 0 and less than or equal 20</value>
  </data>
  <data name="InvalidOrEmptyArgumentMessage" xml:space="preserve">
    <value>{0} is invalid or empty</value>
  </data>
  <data name="InvalidPackagePath" xml:space="preserve">
    <value>The provided package path is invalid or doesn't exist</value>
  </data>
  <data name="InvalidPath" xml:space="preserve">
    <value>{0} doesn't exist in {1} or you've not passed valid value for it</value>
  </data>
  <data name="InvalidPathName" xml:space="preserve">
    <value>Path {0} has invalid characters</value>
  </data>
  <data name="InvalidPublishSettingsSchema" xml:space="preserve">
    <value>The provided publish settings file {0} has invalid content. Please get valid by running cmdlet Get-AzurePublishSettings</value>
  </data>
  <data name="InvalidRoleNameMessage" xml:space="preserve">
    <value>The provided role name "{0}" has invalid characters</value>
  </data>
  <data name="InvalidRootNameMessage" xml:space="preserve">
    <value>A valid name for the service root folder is required</value>
  </data>
  <data name="InvalidScaffoldingLanguageArg" xml:space="preserve">
    <value>A valid language is required</value>
  </data>
  <data name="InvalidServiceSettingElement" xml:space="preserve">
    <value>You must provide valid value for {0}</value>
  </data>
  <data name="InvalidServiceSettingMessage" xml:space="preserve">
    <value>settings.json is invalid or doesn't exist</value>
  </data>
  <data name="InvalidSubscriptionId" xml:space="preserve">
    <value>The provided subscription if {0} is not valid</value>
  </data>
  <data name="InvalidSubscriptionNameMessage" xml:space="preserve">
    <value>A valid subscription name is required. This can be provided using the  -Subscription parameter or by setting the subscription via the Set-AzureSubscription cmdlet</value>
  </data>
  <data name="LanguageScaffoldingIsNotSupported" xml:space="preserve">
    <value>Scaffolding for this language is not yet supported</value>
  </data>
  <data name="LocalPackageFileName" xml:space="preserve">
    <value>local_package.csx</value>
  </data>
  <data name="LocalServiceConfigurationFileName" xml:space="preserve">
    <value>ServiceConfiguration.Local.cscfg</value>
  </data>
  <data name="MaxSupportAzureSdkVersion" xml:space="preserve">
    <value>v1.6</value>
  </data>
  <data name="MinSupportAzureSdkVersion" xml:space="preserve">
    <value>v1.6</value>
  </data>
  <data name="NewServiceCreatedMessage" xml:space="preserve">
    <value>Service has been created at {0}</value>
  </data>
  <data name="NodeModulesPath" xml:space="preserve">
    <value>Microsoft SDKs\Windows Azure\Nodejs\Nov2011</value>
  </data>
  <data name="NodeScaffolding" xml:space="preserve">
    <value>Scaffolding\Node</value>
  </data>
  <data name="NodeScaffoldingResources" xml:space="preserve">
    <value>AzureDeploymentCmdlets.ScaffoldingResources.Node</value>
  </data>
  <data name="NoInternetConnection" xml:space="preserve">
    <value>Please connect to internet before executing this cmdlet</value>
  </data>
  <data name="NullObjectMessage" xml:space="preserve">
    <value>{0} could not be null or empty</value>
  </data>
  <data name="NullRoleSettingsMessage" xml:space="preserve">
    <value>Unable to add a null RoleSettings to {0}</value>
  </data>
  <data name="NullServiceDefinitionMessage" xml:space="preserve">
    <value>Unable to add new role to null service definition</value>
  </data>
  <data name="Package" xml:space="preserve">
    <value>package</value>
  </data>
  <data name="PathDoesNotExist" xml:space="preserve">
    <value>Path {0} doesn't exist.</value>
  </data>
  <data name="PathDoesNotExistForElement" xml:space="preserve">
    <value>Path for {0} doesn't exist in {1}.</value>
  </data>
  <data name="PublishUpgradingMessage" xml:space="preserve">
    <value>Upgrading...</value>
  </data>
  <data name="PublishSettings" xml:space="preserve">
    <value>publish settings</value>
  </data>
  <data name="PublishSettingsElementName" xml:space="preserve">
    <value>Azure</value>
  </data>
  <data name="PublishSettingsFileExtention" xml:space="preserve">
    <value>.PublishSettings</value>
  </data>
  <data name="PublishSettingsFileName" xml:space="preserve">
    <value>Azure.PublishSettings</value>
  </data>
  <data name="PublishSettingsSetSuccessfully" xml:space="preserve">
    <value>Publish settings imported</value>
  </data>
  <data name="PublishSettingsUrl" xml:space="preserve">
    <value>https://windows.azure.com/download/publishprofile.aspx?client=nodejs&amp;lang=en</value>
  </data>
  <data name="RemoveAzureServiceWaitMessage" xml:space="preserve">
    <value>Removing service {0}</value>
  </data>
  <data name="RemoveDeploymentWaitMessage" xml:space="preserve">
    <value>Removing {0} deployment for {1} service</value>
  </data>
  <data name="RoleArgTemplate" xml:space="preserve">
    <value>/role:{0};"{1}/{0}" </value>
  </data>
  <data name="RoleBinFolderName" xml:space="preserve">
    <value>bin</value>
  </data>
  <data name="RoleInstanceWaitMsg" xml:space="preserve">
    <value>Role {0} is {1}</value>
  </data>
  <data name="RoleMaxInstances" xml:space="preserve">
    <value>20</value>
  </data>
  <data name="RoleName" xml:space="preserve">
    <value>role name</value>
  </data>
  <data name="RoleNotFoundMessage" xml:space="preserve">
    <value>The provided role name {0} doesn't exist</value>
  </data>
  <data name="RoleSettingsTemplateFileName" xml:space="preserve">
    <value>RoleSettings.xml</value>
  </data>
  <data name="RoleTypeDoesNotExist" xml:space="preserve">
    <value>Role type {0} doesn't exist</value>
  </data>
  <data name="RunInEmulatorArguments" xml:space="preserve">
    <value>{0} {1} {2}</value>
  </data>
  <data name="ScaffoldXml" xml:space="preserve">
    <value>scaffold.xml</value>
  </data>
  <data name="ServiceAlreadyExistsOnDisk" xml:space="preserve">
    <value>Service {0} already exists on disk in location {1}</value>
  </data>
  <data name="ServiceConfiguration" xml:space="preserve">
    <value>service configuration</value>
  </data>
  <data name="ServiceDefinition" xml:space="preserve">
    <value>service definition</value>
  </data>
  <data name="ServiceDefinitionFileName" xml:space="preserve">
    <value>ServiceDefinition.csdef</value>
  </data>
  <data name="ServiceDeploymentName" xml:space="preserve">
    <value>{0}Deploy</value>
  </data>
  <data name="ServiceIsInTransitionState" xml:space="preserve">
    <value>{0} slot for service {1} is in {2} state, please wait until it finish and update it's status</value>
  </data>
  <data name="ServiceName" xml:space="preserve">
    <value>service name</value>
  </data>
  <data name="ServiceNameExists" xml:space="preserve">
    <value>The provided service name {0} already exists, please pick another name</value>
  </data>
  <data name="ServiceNameMissingMessage" xml:space="preserve">
    <value>Please provide name for the hosted service</value>
  </data>
  <data name="ServiceParentDirectory" xml:space="preserve">
    <value>service parent directory</value>
  </data>
  <data name="ServiceRemovedMessage" xml:space="preserve">
    <value>Service {0} removed successfully</value>
  </data>
  <data name="ServiceRoot" xml:space="preserve">
    <value>service directory</value>
  </data>
  <data name="ServiceSettings" xml:space="preserve">
    <value>service settings</value>
  </data>
  <data name="ServiceSlotDoesNotExist" xml:space="preserve">
    <value>Service {0} doesn't exist or it doesn't have {1} slot</value>
  </data>
  <data name="ServiceStatusChanged" xml:space="preserve">
    <value>{0} slot for service {1} is {2}</value>
  </data>
  <data name="ServiceUrl" xml:space="preserve">
    <value>http://{0}.cloudapp.net</value>
  </data>
  <data name="SetRoleInstancesMessage" xml:space="preserve">
    <value>Role {0} instances are set to {1}</value>
  </data>
  <data name="SettingsFileName" xml:space="preserve">
    <value>deploymentSettings.json</value>
  </data>
  <data name="SitesArgTemplate" xml:space="preserve">
    <value>/sites:{0};{1};"{2}/{0}" </value>
  </data>
  <data name="StandardRetryDelayInMs" xml:space="preserve">
    <value>1000</value>
  </data>
  <data name="StartedEmulator" xml:space="preserve">
    <value>Started</value>
  </data>
  <data name="StartingEmulator" xml:space="preserve">
    <value>Starting Emulator...</value>
  </data>
  <data name="StopEmulatorMessage" xml:space="preserve">
    <value>Stopping emulator...</value>
  </data>
  <data name="StoppedEmulatorMessage" xml:space="preserve">
    <value>Stopped</value>
  </data>
  <data name="StorageAccountName" xml:space="preserve">
    <value>Account Name:</value>
  </data>
  <data name="StoragePrimaryKey" xml:space="preserve">
    <value>Primary Key:</value>
  </data>
  <data name="StorageSecondaryKey" xml:space="preserve">
    <value>Secondary Key:</value>
  </data>
  <data name="SubscriptionIdNotFoundMessage" xml:space="preserve">
    <value>The provided subscription name doesn't exist in the imported publish profile. If subscriptions have changed for the hosted service, retrieve an updated profile by using Get-AzurePublishSettings then import the profile using Import-AzurePublishSettings</value>
  </data>
  <data name="WaitMessage" xml:space="preserve">
    <value>Please wait...</value>
  </data>
  <data name="WebConfigTemplateFileName" xml:space="preserve">
    <value>web.config</value>
  </data>
  <data name="WebRole" xml:space="preserve">
    <value>WebRole</value>
  </data>
  <data name="WebRoleTemplateFileName" xml:space="preserve">
    <value>WebRole.xml</value>
  </data>
  <data name="WorkerRole" xml:space="preserve">
    <value>WorkerRole</value>
  </data>
  <data name="WorkerRoleTemplateFileName" xml:space="preserve">
    <value>WorkerRole.xml</value>
  </data>
  <data name="x86InProgramFiles" xml:space="preserve">
    <value> (x86)</value>
  </data>
  <data name="PublishCompleteMessage" xml:space="preserve">
    <value>Complete.</value>
  </data>
  <data name="PublishConnectingMessage" xml:space="preserve">
    <value>Connecting...</value>
  </data>
  <data name="PublishCreatedDeploymentMessage" xml:space="preserve">
    <value>Created Deployment ID: {0}.</value>
  </data>
  <data name="PublishCreatedServiceMessage" xml:space="preserve">
    <value>Created hosted service '{0}'.</value>
  </data>
  <data name="PublishCreatedWebsiteMessage" xml:space="preserve">
    <value>Created Website URL: {0}.</value>
  </data>
  <data name="PublishCreatingServiceMessage" xml:space="preserve">
    <value>Creating...</value>
  </data>
  <data name="PublishInstanceStatusBusy" xml:space="preserve">
    <value>busy</value>
  </data>
  <data name="PublishInstanceStatusCreating" xml:space="preserve">
    <value>creating the virtual machine</value>
  </data>
  <data name="PublishInstanceStatusMessage" xml:space="preserve">
    <value>Instance {0} of role {1} is {2}.</value>
  </data>
  <data name="PublishInstanceStatusReady" xml:space="preserve">
    <value>ready</value>
  </data>
  <data name="PublishPreparingDeploymentMessage" xml:space="preserve">
    <value>Preparing deployment for {0} with Subscription ID: {1}...</value>
  </data>
  <data name="PublishServiceStartMessage" xml:space="preserve">
    <value>Publishing {0} to Windows Azure. This may take several minutes...</value>
  </data>
  <data name="PublishStartingMessage" xml:space="preserve">
    <value>Starting...</value>
  </data>
  <data name="PublishVerifyingStorageMessage" xml:space="preserve">
    <value>Verifying storage account '{0}'...</value>
  </data>
  <data name="PublishUploadingPackageMessage" xml:space="preserve">
    <value>Uploading Package...</value>
  </data>
  <data name="PublishInitializingMessage" xml:space="preserve">
    <value>Initializing...</value>
  </data>
  <data name="AddRoleMessageInsufficientPermissions" xml:space="preserve">
    <value>Unable to set role permissions. Please give the 'Network Service' user 'Read &amp; execute' and 'Modify' permissions to the role folder, or run PowerShell as an Administrator</value>
  </data>
  <data name="CompleteMessage" xml:space="preserve">
    <value>Complete</value>
  </data>
  <data name="RemoveDeploymentMessage" xml:space="preserve">
    <value>Removing deployment</value>
  </data>
  <data name="RemoveServiceMessage" xml:space="preserve">
    <value>Removing service...</value>
  </data>
  <data name="RemoveServiceStartMessage" xml:space="preserve">
    <value>Removing service {0}...</value>
  </data>
  <data name="StartServiceMessage" xml:space="preserve">
    <value>Starting service {0}...</value>
  </data>
  <data name="StopServiceMessage" xml:space="preserve">
    <value>Stopping service {0}...</value>
  </data>
  <data name="AzureServiceManagementException_WrapExistingError_DetailedErrorFormat" xml:space="preserve">
    <value>Azure service management error
{0}</value>
  </data>
  <data name="PublishCreatedWebsiteLaunchNotSupportedMessage" xml:space="preserve">
    <value>Created Website. Please use the Azure Portal at http://windows.azure.com to find the deployment URL.</value>
  </data>
  <data name="CsRun_StartCsRunProcess_UnexpectedFailure" xml:space="preserve">
    <value>An unexpected failure occurred.  Details:
{0}</value>
  </data>
  <data name="CsEncryptCreateCertificateArg" xml:space="preserve">
    <value>New-PasswordEncryptionCertificate -FriendlyName "Windows Azure Node Certificate"</value>
  </data>
  <data name="CsEncryptExe" xml:space="preserve">
    <value>csencrypt.exe</value>
  </data>
  <data name="CsEncrypt_CreateCertificate_CreationFailed" xml:space="preserve">
    <value>CsEncrypt.exe failed to generate a certificate ({0})</value>
  </data>
  <data name="EnableAzureRemoteDesktopCommand_Enable_NeedComplexPassword" xml:space="preserve">
    <value>Password is not complex enough. The password should include at least three different kinds of characters (uppercase, lowercase, digits, and other symbols) and be at least six characters long.</value>
  </data>
  <data name="EnableAzureRemoteDesktop_Enable_NoRoles" xml:space="preserve">
    <value>Cannot enable Remote Desktop because there are no roles</value>
  </data>
  <data name="EnableRemoteDesktop_FriendlyCertificateName" xml:space="preserve">
    <value>Windows Azure Node Certificate</value>
  </data>
<<<<<<< HEAD
  <data name="CertificatePrivateKeyAccessError" xml:space="preserve">
    <value>Your account does not have access to the private key for certificate {0}</value>
  </data>
=======
>>>>>>> e64f89d8
</root><|MERGE_RESOLUTION|>--- conflicted
+++ resolved
@@ -1,620 +1,618 @@
-﻿<?xml version="1.0" encoding="utf-8"?>
-<root>
-  <!-- 
-    Microsoft ResX Schema 
-    
-    Version 2.0
-    
-    The primary goals of this format is to allow a simple XML format 
-    that is mostly human readable. The generation and parsing of the 
-    various data types are done through the TypeConverter classes 
-    associated with the data types.
-    
-    Example:
-    
-    ... ado.net/XML headers & schema ...
-    <resheader name="resmimetype">text/microsoft-resx</resheader>
-    <resheader name="version">2.0</resheader>
-    <resheader name="reader">System.Resources.ResXResourceReader, System.Windows.Forms, ...</resheader>
-    <resheader name="writer">System.Resources.ResXResourceWriter, System.Windows.Forms, ...</resheader>
-    <data name="Name1"><value>this is my long string</value><comment>this is a comment</comment></data>
-    <data name="Color1" type="System.Drawing.Color, System.Drawing">Blue</data>
-    <data name="Bitmap1" mimetype="application/x-microsoft.net.object.binary.base64">
-        <value>[base64 mime encoded serialized .NET Framework object]</value>
-    </data>
-    <data name="Icon1" type="System.Drawing.Icon, System.Drawing" mimetype="application/x-microsoft.net.object.bytearray.base64">
-        <value>[base64 mime encoded string representing a byte array form of the .NET Framework object]</value>
-        <comment>This is a comment</comment>
-    </data>
-                
-    There are any number of "resheader" rows that contain simple 
-    name/value pairs.
-    
-    Each data row contains a name, and value. The row also contains a 
-    type or mimetype. Type corresponds to a .NET class that support 
-    text/value conversion through the TypeConverter architecture. 
-    Classes that don't support this are serialized and stored with the 
-    mimetype set.
-    
-    The mimetype is used for serialized objects, and tells the 
-    ResXResourceReader how to depersist the object. This is currently not 
-    extensible. For a given mimetype the value must be set accordingly:
-    
-    Note - application/x-microsoft.net.object.binary.base64 is the format 
-    that the ResXResourceWriter will generate, however the reader can 
-    read any of the formats listed below.
-    
-    mimetype: application/x-microsoft.net.object.binary.base64
-    value   : The object must be serialized with 
-            : System.Runtime.Serialization.Formatters.Binary.BinaryFormatter
-            : and then encoded with base64 encoding.
-    
-    mimetype: application/x-microsoft.net.object.soap.base64
-    value   : The object must be serialized with 
-            : System.Runtime.Serialization.Formatters.Soap.SoapFormatter
-            : and then encoded with base64 encoding.
+﻿<?xml version="1.0" encoding="utf-8"?>
+<root>
+  <!-- 
+    Microsoft ResX Schema 
+    
+    Version 2.0
+    
+    The primary goals of this format is to allow a simple XML format 
+    that is mostly human readable. The generation and parsing of the 
+    various data types are done through the TypeConverter classes 
+    associated with the data types.
+    
+    Example:
+    
+    ... ado.net/XML headers & schema ...
+    <resheader name="resmimetype">text/microsoft-resx</resheader>
+    <resheader name="version">2.0</resheader>
+    <resheader name="reader">System.Resources.ResXResourceReader, System.Windows.Forms, ...</resheader>
+    <resheader name="writer">System.Resources.ResXResourceWriter, System.Windows.Forms, ...</resheader>
+    <data name="Name1"><value>this is my long string</value><comment>this is a comment</comment></data>
+    <data name="Color1" type="System.Drawing.Color, System.Drawing">Blue</data>
+    <data name="Bitmap1" mimetype="application/x-microsoft.net.object.binary.base64">
+        <value>[base64 mime encoded serialized .NET Framework object]</value>
+    </data>
+    <data name="Icon1" type="System.Drawing.Icon, System.Drawing" mimetype="application/x-microsoft.net.object.bytearray.base64">
+        <value>[base64 mime encoded string representing a byte array form of the .NET Framework object]</value>
+        <comment>This is a comment</comment>
+    </data>
+                
+    There are any number of "resheader" rows that contain simple 
+    name/value pairs.
+    
+    Each data row contains a name, and value. The row also contains a 
+    type or mimetype. Type corresponds to a .NET class that support 
+    text/value conversion through the TypeConverter architecture. 
+    Classes that don't support this are serialized and stored with the 
+    mimetype set.
+    
+    The mimetype is used for serialized objects, and tells the 
+    ResXResourceReader how to depersist the object. This is currently not 
+    extensible. For a given mimetype the value must be set accordingly:
+    
+    Note - application/x-microsoft.net.object.binary.base64 is the format 
+    that the ResXResourceWriter will generate, however the reader can 
+    read any of the formats listed below.
+    
+    mimetype: application/x-microsoft.net.object.binary.base64
+    value   : The object must be serialized with 
+            : System.Runtime.Serialization.Formatters.Binary.BinaryFormatter
+            : and then encoded with base64 encoding.
+    
+    mimetype: application/x-microsoft.net.object.soap.base64
+    value   : The object must be serialized with 
+            : System.Runtime.Serialization.Formatters.Soap.SoapFormatter
+            : and then encoded with base64 encoding.
+
+    mimetype: application/x-microsoft.net.object.bytearray.base64
+    value   : The object must be serialized into a byte array 
+            : using a System.ComponentModel.TypeConverter
+            : and then encoded with base64 encoding.
+    -->
+  <xsd:schema id="root" xmlns="" xmlns:xsd="http://www.w3.org/2001/XMLSchema" xmlns:msdata="urn:schemas-microsoft-com:xml-msdata">
+    <xsd:import namespace="http://www.w3.org/XML/1998/namespace" />
+    <xsd:element name="root" msdata:IsDataSet="true">
+      <xsd:complexType>
+        <xsd:choice maxOccurs="unbounded">
+          <xsd:element name="metadata">
+            <xsd:complexType>
+              <xsd:sequence>
+                <xsd:element name="value" type="xsd:string" minOccurs="0" />
+              </xsd:sequence>
+              <xsd:attribute name="name" use="required" type="xsd:string" />
+              <xsd:attribute name="type" type="xsd:string" />
+              <xsd:attribute name="mimetype" type="xsd:string" />
+              <xsd:attribute ref="xml:space" />
+            </xsd:complexType>
+          </xsd:element>
+          <xsd:element name="assembly">
+            <xsd:complexType>
+              <xsd:attribute name="alias" type="xsd:string" />
+              <xsd:attribute name="name" type="xsd:string" />
+            </xsd:complexType>
+          </xsd:element>
+          <xsd:element name="data">
+            <xsd:complexType>
+              <xsd:sequence>
+                <xsd:element name="value" type="xsd:string" minOccurs="0" msdata:Ordinal="1" />
+                <xsd:element name="comment" type="xsd:string" minOccurs="0" msdata:Ordinal="2" />
+              </xsd:sequence>
+              <xsd:attribute name="name" type="xsd:string" use="required" msdata:Ordinal="1" />
+              <xsd:attribute name="type" type="xsd:string" msdata:Ordinal="3" />
+              <xsd:attribute name="mimetype" type="xsd:string" msdata:Ordinal="4" />
+              <xsd:attribute ref="xml:space" />
+            </xsd:complexType>
+          </xsd:element>
+          <xsd:element name="resheader">
+            <xsd:complexType>
+              <xsd:sequence>
+                <xsd:element name="value" type="xsd:string" minOccurs="0" msdata:Ordinal="1" />
+              </xsd:sequence>
+              <xsd:attribute name="name" type="xsd:string" use="required" />
+            </xsd:complexType>
+          </xsd:element>
+        </xsd:choice>
+      </xsd:complexType>
+    </xsd:element>
+  </xsd:schema>
+  <resheader name="resmimetype">
+    <value>text/microsoft-resx</value>
+  </resheader>
+  <resheader name="version">
+    <value>2.0</value>
+  </resheader>
+  <resheader name="reader">
+    <value>System.Resources.ResXResourceReader, System.Windows.Forms, Version=2.0.0.0, Culture=neutral, PublicKeyToken=b77a5c561934e089</value>
+  </resheader>
+  <resheader name="writer">
+    <value>System.Resources.ResXResourceWriter, System.Windows.Forms, Version=2.0.0.0, Culture=neutral, PublicKeyToken=b77a5c561934e089</value>
+  </resheader>
+  <data name="AddRoleMessageCreate" xml:space="preserve">
+    <value>Role has been created at {0}\{1}. For easy access to Windows Azure services from your application code, install the Windows Azure client library for Node.js by running ‘npm install azure’.</value>
+  </data>
+  <data name="AddRoleMessageRoleExists" xml:space="preserve">
+    <value>A role name '{0}' already exists</value>
+  </data>
+  <data name="AzureEmulatorPathPortion" xml:space="preserve">
+    <value>Windows Azure Emulator\emulator</value>
+  </data>
+  <data name="AzureSdkDirectory" xml:space="preserve">
+    <value>Windows Azure SDK\{0}\</value>
+  </data>
+  <data name="AzureSdkDirectoryName" xml:space="preserve">
+    <value>Windows Azure SDK Deployment Cmdlets</value>
+  </data>
+  <data name="GlobalComponents_Load_PublishSettingsNotFound" xml:space="preserve">
+    <value>Could not find publish settings. Please run Import-AzurePublishSettings.</value>
+  </data>
+  <data name="AzureSdkInstallPathRegistryKeyValue" xml:space="preserve">
+    <value>InstallPath</value>
+  </data>
+  <data name="AzureSdkNotInstalledMessage" xml:space="preserve">
+    <value>Azure SDK is not installed and is required</value>
+  </data>
+  <data name="AzureSdkRegistryKeyName" xml:space="preserve">
+    <value>SOFTWARE\Microsoft\Microsoft SDKs\ServiceHosting</value>
+  </data>
+  <data name="AzureSdkVersionNotSupported" xml:space="preserve">
+    <value>The installed Azure SDK version is not supported. Make sure you version is between {0} and {1} inclusive</value>
+  </data>
+  <data name="CannotFindDeployment" xml:space="preserve">
+    <value>Deployment for service {0} with {1} slot doesn't exist</value>
+  </data>
+  <data name="CannotFindServiceConfigurationFile" xml:space="preserve">
+    <value>service {0} configuration file (ServiceConfiguration.Cloud.cscfg) is either null or doesn't exist</value>
+  </data>
+  <data name="CannotFindServiceRoot" xml:space="preserve">
+    <value>Cannot locate deploymentSettings.json in parent folders</value>
+  </data>
+  <data name="CertificateElementName" xml:space="preserve">
+    <value>ManagementCertificate</value>
+  </data>
+  <data name="CertificateFileName" xml:space="preserve">
+    <value>certificate.pfx</value>
+  </data>
+  <data name="CertificateImportedMessage" xml:space="preserve">
+    <value>Certificate imported into CurrentUser\My\{0}</value>
+  </data>
+  <data name="CertificateNotFoundInStore" xml:space="preserve">
+    <value>No certificate was found in the certificate store with thumbprint {0}</value>
+  </data>
+  <data name="ChangeDeploymentStateWaitMessage" xml:space="preserve">
+    <value>{0} {1} deployment for {2} service</value>
+  </data>
+  <data name="ChangeSettingsElementMessage" xml:space="preserve">
+    <value>Service {0} is set to value {1}</value>
+  </data>
+  <data name="CloudPackageFileName" xml:space="preserve">
+    <value>cloud_package.cspkg</value>
+  </data>
+  <data name="CloudServiceConfigurationFileName" xml:space="preserve">
+    <value>ServiceConfiguration.Cloud.cscfg</value>
+  </data>
+  <data name="CreatingPackageMessage" xml:space="preserve">
+    <value>Creating {0} package...</value>
+  </data>
+  <data name="CsPackCloudArg" xml:space="preserve">
+    <value>"{0}\ServiceDefinition.csdef" /out:"{0}\cloud_package.cspkg" {1} {2}</value>
+  </data>
+  <data name="CsPackExe" xml:space="preserve">
+    <value>cspack.exe</value>
+  </data>
+  <data name="CsPackLocalArg" xml:space="preserve">
+    <value>"{0}\ServiceDefinition.csdef" /out:"{0}\local_package.csx" {1} {2} /copyOnly</value>
+  </data>
+  <data name="CsRunExe" xml:space="preserve">
+    <value>csrun.exe</value>
+  </data>
+  <data name="CsRunLanuchBrowserArg" xml:space="preserve">
+    <value>/launchbrowser</value>
+  </data>
+  <data name="CsRunRemoveAllDeploymentsArg" xml:space="preserve">
+    <value>/removeall</value>
+  </data>
+  <data name="CsRunRemoveDeploymentArg" xml:space="preserve">
+    <value>/remove:{0}</value>
+  </data>
+  <data name="CsRunStartComputeEmulatorArg" xml:space="preserve">
+    <value>/devfabric</value>
+  </data>
+  <data name="CsRunStartStorageEmulatorArg" xml:space="preserve">
+    <value>/devstore</value>
+  </data>
+  <data name="CsRunStopEmulatorArg" xml:space="preserve">
+    <value>/devfabric:shutdown</value>
+  </data>
+  <data name="CsRunUpdateDeploymentArg" xml:space="preserve">
+    <value>/update:{0};{1}</value>
+  </data>
+  <data name="DefaultPort" xml:space="preserve">
+    <value>8080</value>
+  </data>
+  <data name="DefaultUpgradeMode" xml:space="preserve">
+    <value>Auto</value>
+  </data>
+  <data name="DefaultWebPort" xml:space="preserve">
+    <value>80</value>
+  </data>
+  <data name="DeploymentAlreadyInState" xml:space="preserve">
+    <value>The {0} slot for service {1} is already in {2} state</value>
+  </data>
+  <data name="DeploymentRemovedMessage" xml:space="preserve">
+    <value>The deployment in {0} slot for service {1} is removed</value>
+  </data>
+  <data name="DnsDoesNotExist" xml:space="preserve">
+    <value>The provided dns {0} doesn't exist</value>
+  </data>
+  <data name="EmulatorOutputSitesRegex" xml:space="preserve">
+    <value>((http|tcp)://[0-9.:/]*)</value>
+  </data>
+  <data name="EmulatorRoleRunningMessage" xml:space="preserve">
+    <value>Role is running at {0}</value>
+  </data>
+  <data name="GeneralScaffolding" xml:space="preserve">
+    <value>Scaffolding\General</value>
+  </data>
+  <data name="GetStorageKeysHeader" xml:space="preserve">
+    <value>Name{0}Primary Key{0}Seconday Key</value>
+  </data>
+  <data name="IllegalPath" xml:space="preserve">
+    <value>Illegal characters in path.</value>
+  </data>
+  <data name="InvalidCertificate" xml:space="preserve">
+    <value>Invalid certificate format. Publish settings may be corrupted. Use Get-AzurePublishSettings to download updated settings</value>
+  </data>
+  <data name="InvalidConfigPath" xml:space="preserve">
+    <value>The provided configuration path is invalid or doesn't exist</value>
+  </data>
+  <data name="InvalidDnsName" xml:space="preserve">
+    <value>"{0}" is an invalid DNS name for {1}</value>
+  </data>
+  <data name="InvalidFileExtension" xml:space="preserve">
+    <value>The provided file in {0} must be have {1} extension</value>
+  </data>
+  <data name="InvalidFileName" xml:space="preserve">
+    <value>File {0} has invalid characters</value>
+  </data>
+  <data name="InvalidInstancesCount" xml:space="preserve">
+    <value>Role {0} instances must be greater than or equal 0 and less than or equal 20</value>
+  </data>
+  <data name="InvalidOrEmptyArgumentMessage" xml:space="preserve">
+    <value>{0} is invalid or empty</value>
+  </data>
+  <data name="InvalidPackagePath" xml:space="preserve">
+    <value>The provided package path is invalid or doesn't exist</value>
+  </data>
+  <data name="InvalidPath" xml:space="preserve">
+    <value>{0} doesn't exist in {1} or you've not passed valid value for it</value>
+  </data>
+  <data name="InvalidPathName" xml:space="preserve">
+    <value>Path {0} has invalid characters</value>
+  </data>
+  <data name="InvalidPublishSettingsSchema" xml:space="preserve">
+    <value>The provided publish settings file {0} has invalid content. Please get valid by running cmdlet Get-AzurePublishSettings</value>
+  </data>
+  <data name="InvalidRoleNameMessage" xml:space="preserve">
+    <value>The provided role name "{0}" has invalid characters</value>
+  </data>
+  <data name="InvalidRootNameMessage" xml:space="preserve">
+    <value>A valid name for the service root folder is required</value>
+  </data>
+  <data name="InvalidScaffoldingLanguageArg" xml:space="preserve">
+    <value>A valid language is required</value>
+  </data>
+  <data name="InvalidServiceSettingElement" xml:space="preserve">
+    <value>You must provide valid value for {0}</value>
+  </data>
+  <data name="InvalidServiceSettingMessage" xml:space="preserve">
+    <value>settings.json is invalid or doesn't exist</value>
+  </data>
+  <data name="InvalidSubscriptionId" xml:space="preserve">
+    <value>The provided subscription if {0} is not valid</value>
+  </data>
+  <data name="InvalidSubscriptionNameMessage" xml:space="preserve">
+    <value>A valid subscription name is required. This can be provided using the  -Subscription parameter or by setting the subscription via the Set-AzureSubscription cmdlet</value>
+  </data>
+  <data name="LanguageScaffoldingIsNotSupported" xml:space="preserve">
+    <value>Scaffolding for this language is not yet supported</value>
+  </data>
+  <data name="LocalPackageFileName" xml:space="preserve">
+    <value>local_package.csx</value>
+  </data>
+  <data name="LocalServiceConfigurationFileName" xml:space="preserve">
+    <value>ServiceConfiguration.Local.cscfg</value>
+  </data>
+  <data name="MaxSupportAzureSdkVersion" xml:space="preserve">
+    <value>v1.6</value>
+  </data>
+  <data name="MinSupportAzureSdkVersion" xml:space="preserve">
+    <value>v1.6</value>
+  </data>
+  <data name="NewServiceCreatedMessage" xml:space="preserve">
+    <value>Service has been created at {0}</value>
+  </data>
+  <data name="NodeModulesPath" xml:space="preserve">
+    <value>Microsoft SDKs\Windows Azure\Nodejs\Nov2011</value>
+  </data>
+  <data name="NodeScaffolding" xml:space="preserve">
+    <value>Scaffolding\Node</value>
+  </data>
+  <data name="NodeScaffoldingResources" xml:space="preserve">
+    <value>AzureDeploymentCmdlets.ScaffoldingResources.Node</value>
+  </data>
+  <data name="NoInternetConnection" xml:space="preserve">
+    <value>Please connect to internet before executing this cmdlet</value>
+  </data>
+  <data name="NullObjectMessage" xml:space="preserve">
+    <value>{0} could not be null or empty</value>
+  </data>
+  <data name="NullRoleSettingsMessage" xml:space="preserve">
+    <value>Unable to add a null RoleSettings to {0}</value>
+  </data>
+  <data name="NullServiceDefinitionMessage" xml:space="preserve">
+    <value>Unable to add new role to null service definition</value>
+  </data>
+  <data name="Package" xml:space="preserve">
+    <value>package</value>
+  </data>
+  <data name="PathDoesNotExist" xml:space="preserve">
+    <value>Path {0} doesn't exist.</value>
+  </data>
+  <data name="PathDoesNotExistForElement" xml:space="preserve">
+    <value>Path for {0} doesn't exist in {1}.</value>
+  </data>
+  <data name="PublishUpgradingMessage" xml:space="preserve">
+    <value>Upgrading...</value>
+  </data>
+  <data name="PublishSettings" xml:space="preserve">
+    <value>publish settings</value>
+  </data>
+  <data name="PublishSettingsElementName" xml:space="preserve">
+    <value>Azure</value>
+  </data>
+  <data name="PublishSettingsFileExtention" xml:space="preserve">
+    <value>.PublishSettings</value>
+  </data>
+  <data name="PublishSettingsFileName" xml:space="preserve">
+    <value>Azure.PublishSettings</value>
+  </data>
+  <data name="PublishSettingsSetSuccessfully" xml:space="preserve">
+    <value>Publish settings imported</value>
+  </data>
+  <data name="PublishSettingsUrl" xml:space="preserve">
+    <value>https://windows.azure.com/download/publishprofile.aspx?client=nodejs&amp;lang=en</value>
+  </data>
+  <data name="RemoveAzureServiceWaitMessage" xml:space="preserve">
+    <value>Removing service {0}</value>
+  </data>
+  <data name="RemoveDeploymentWaitMessage" xml:space="preserve">
+    <value>Removing {0} deployment for {1} service</value>
+  </data>
+  <data name="RoleArgTemplate" xml:space="preserve">
+    <value>/role:{0};"{1}/{0}" </value>
+  </data>
+  <data name="RoleBinFolderName" xml:space="preserve">
+    <value>bin</value>
+  </data>
+  <data name="RoleInstanceWaitMsg" xml:space="preserve">
+    <value>Role {0} is {1}</value>
+  </data>
+  <data name="RoleMaxInstances" xml:space="preserve">
+    <value>20</value>
+  </data>
+  <data name="RoleName" xml:space="preserve">
+    <value>role name</value>
+  </data>
+  <data name="RoleNotFoundMessage" xml:space="preserve">
+    <value>The provided role name {0} doesn't exist</value>
+  </data>
+  <data name="RoleSettingsTemplateFileName" xml:space="preserve">
+    <value>RoleSettings.xml</value>
+  </data>
+  <data name="RoleTypeDoesNotExist" xml:space="preserve">
+    <value>Role type {0} doesn't exist</value>
+  </data>
+  <data name="RunInEmulatorArguments" xml:space="preserve">
+    <value>{0} {1} {2}</value>
+  </data>
+  <data name="ScaffoldXml" xml:space="preserve">
+    <value>scaffold.xml</value>
+  </data>
+  <data name="ServiceAlreadyExistsOnDisk" xml:space="preserve">
+    <value>Service {0} already exists on disk in location {1}</value>
+  </data>
+  <data name="ServiceConfiguration" xml:space="preserve">
+    <value>service configuration</value>
+  </data>
+  <data name="ServiceDefinition" xml:space="preserve">
+    <value>service definition</value>
+  </data>
+  <data name="ServiceDefinitionFileName" xml:space="preserve">
+    <value>ServiceDefinition.csdef</value>
+  </data>
+  <data name="ServiceDeploymentName" xml:space="preserve">
+    <value>{0}Deploy</value>
+  </data>
+  <data name="ServiceIsInTransitionState" xml:space="preserve">
+    <value>{0} slot for service {1} is in {2} state, please wait until it finish and update it's status</value>
+  </data>
+  <data name="ServiceName" xml:space="preserve">
+    <value>service name</value>
+  </data>
+  <data name="ServiceNameExists" xml:space="preserve">
+    <value>The provided service name {0} already exists, please pick another name</value>
+  </data>
+  <data name="ServiceNameMissingMessage" xml:space="preserve">
+    <value>Please provide name for the hosted service</value>
+  </data>
+  <data name="ServiceParentDirectory" xml:space="preserve">
+    <value>service parent directory</value>
+  </data>
+  <data name="ServiceRemovedMessage" xml:space="preserve">
+    <value>Service {0} removed successfully</value>
+  </data>
+  <data name="ServiceRoot" xml:space="preserve">
+    <value>service directory</value>
+  </data>
+  <data name="ServiceSettings" xml:space="preserve">
+    <value>service settings</value>
+  </data>
+  <data name="ServiceSlotDoesNotExist" xml:space="preserve">
+    <value>Service {0} doesn't exist or it doesn't have {1} slot</value>
+  </data>
+  <data name="ServiceStatusChanged" xml:space="preserve">
+    <value>{0} slot for service {1} is {2}</value>
+  </data>
+  <data name="ServiceUrl" xml:space="preserve">
+    <value>http://{0}.cloudapp.net</value>
+  </data>
+  <data name="SetRoleInstancesMessage" xml:space="preserve">
+    <value>Role {0} instances are set to {1}</value>
+  </data>
+  <data name="SettingsFileName" xml:space="preserve">
+    <value>deploymentSettings.json</value>
+  </data>
+  <data name="SitesArgTemplate" xml:space="preserve">
+    <value>/sites:{0};{1};"{2}/{0}" </value>
+  </data>
+  <data name="StandardRetryDelayInMs" xml:space="preserve">
+    <value>1000</value>
+  </data>
+  <data name="StartedEmulator" xml:space="preserve">
+    <value>Started</value>
+  </data>
+  <data name="StartingEmulator" xml:space="preserve">
+    <value>Starting Emulator...</value>
+  </data>
+  <data name="StopEmulatorMessage" xml:space="preserve">
+    <value>Stopping emulator...</value>
+  </data>
+  <data name="StoppedEmulatorMessage" xml:space="preserve">
+    <value>Stopped</value>
+  </data>
+  <data name="StorageAccountName" xml:space="preserve">
+    <value>Account Name:</value>
+  </data>
+  <data name="StoragePrimaryKey" xml:space="preserve">
+    <value>Primary Key:</value>
+  </data>
+  <data name="StorageSecondaryKey" xml:space="preserve">
+    <value>Secondary Key:</value>
+  </data>
+  <data name="SubscriptionIdNotFoundMessage" xml:space="preserve">
+    <value>The provided subscription name doesn't exist in the imported publish profile. If subscriptions have changed for the hosted service, retrieve an updated profile by using Get-AzurePublishSettings then import the profile using Import-AzurePublishSettings</value>
+  </data>
+  <data name="WaitMessage" xml:space="preserve">
+    <value>Please wait...</value>
+  </data>
+  <data name="WebConfigTemplateFileName" xml:space="preserve">
+    <value>web.config</value>
+  </data>
+  <data name="WebRole" xml:space="preserve">
+    <value>WebRole</value>
+  </data>
+  <data name="WebRoleTemplateFileName" xml:space="preserve">
+    <value>WebRole.xml</value>
+  </data>
+  <data name="WorkerRole" xml:space="preserve">
+    <value>WorkerRole</value>
+  </data>
+  <data name="WorkerRoleTemplateFileName" xml:space="preserve">
+    <value>WorkerRole.xml</value>
+  </data>
+  <data name="x86InProgramFiles" xml:space="preserve">
+    <value> (x86)</value>
+  </data>
+  <data name="PublishCompleteMessage" xml:space="preserve">
+    <value>Complete.</value>
+  </data>
+  <data name="PublishConnectingMessage" xml:space="preserve">
+    <value>Connecting...</value>
+  </data>
+  <data name="PublishCreatedDeploymentMessage" xml:space="preserve">
+    <value>Created Deployment ID: {0}.</value>
+  </data>
+  <data name="PublishCreatedServiceMessage" xml:space="preserve">
+    <value>Created hosted service '{0}'.</value>
+  </data>
+  <data name="PublishCreatedWebsiteMessage" xml:space="preserve">
+    <value>Created Website URL: {0}.</value>
+  </data>
+  <data name="PublishCreatingServiceMessage" xml:space="preserve">
+    <value>Creating...</value>
+  </data>
+  <data name="PublishInstanceStatusBusy" xml:space="preserve">
+    <value>busy</value>
+  </data>
+  <data name="PublishInstanceStatusCreating" xml:space="preserve">
+    <value>creating the virtual machine</value>
+  </data>
+  <data name="PublishInstanceStatusMessage" xml:space="preserve">
+    <value>Instance {0} of role {1} is {2}.</value>
+  </data>
+  <data name="PublishInstanceStatusReady" xml:space="preserve">
+    <value>ready</value>
+  </data>
+  <data name="PublishPreparingDeploymentMessage" xml:space="preserve">
+    <value>Preparing deployment for {0} with Subscription ID: {1}...</value>
+  </data>
+  <data name="PublishServiceStartMessage" xml:space="preserve">
+    <value>Publishing {0} to Windows Azure. This may take several minutes...</value>
+  </data>
+  <data name="PublishStartingMessage" xml:space="preserve">
+    <value>Starting...</value>
+  </data>
+  <data name="PublishVerifyingStorageMessage" xml:space="preserve">
+    <value>Verifying storage account '{0}'...</value>
+  </data>
+  <data name="PublishUploadingPackageMessage" xml:space="preserve">
+    <value>Uploading Package...</value>
+  </data>
+  <data name="PublishInitializingMessage" xml:space="preserve">
+    <value>Initializing...</value>
+  </data>
+  <data name="AddRoleMessageInsufficientPermissions" xml:space="preserve">
+    <value>Unable to set role permissions. Please give the 'Network Service' user 'Read &amp; execute' and 'Modify' permissions to the role folder, or run PowerShell as an Administrator</value>
+  </data>
+  <data name="CompleteMessage" xml:space="preserve">
+    <value>Complete</value>
+  </data>
+  <data name="RemoveDeploymentMessage" xml:space="preserve">
+    <value>Removing deployment</value>
+  </data>
+  <data name="RemoveServiceMessage" xml:space="preserve">
+    <value>Removing service...</value>
+  </data>
+  <data name="RemoveServiceStartMessage" xml:space="preserve">
+    <value>Removing service {0}...</value>
+  </data>
+  <data name="StartServiceMessage" xml:space="preserve">
+    <value>Starting service {0}...</value>
+  </data>
+  <data name="StopServiceMessage" xml:space="preserve">
+    <value>Stopping service {0}...</value>
+  </data>
+  <data name="AzureServiceManagementException_WrapExistingError_DetailedErrorFormat" xml:space="preserve">
+    <value>Azure service management error
+{0}</value>
+  </data>
+  <data name="PublishCreatedWebsiteLaunchNotSupportedMessage" xml:space="preserve">
+    <value>Created Website. Please use the Azure Portal at http://windows.azure.com to find the deployment URL.</value>
+  </data>
+  <data name="CsRun_StartCsRunProcess_UnexpectedFailure" xml:space="preserve">
+    <value>An unexpected failure occurred.  Details:
+{0}</value>
+  </data>
+  <data name="CsEncryptCreateCertificateArg" xml:space="preserve">
+    <value>New-PasswordEncryptionCertificate -FriendlyName "Windows Azure Node Certificate"</value>
+  </data>
+  <data name="CsEncryptExe" xml:space="preserve">
+    <value>csencrypt.exe</value>
+  </data>
+  <data name="CsEncrypt_CreateCertificate_CreationFailed" xml:space="preserve">
+    <value>CsEncrypt.exe failed to generate a certificate ({0})</value>
+  </data>
+  <data name="EnableAzureRemoteDesktopCommand_Enable_NeedComplexPassword" xml:space="preserve">
+    <value>Password is not complex enough. The password should include at least three different kinds of characters (uppercase, lowercase, digits, and other symbols) and be at least six characters long.</value>
+  </data>
+  <data name="EnableAzureRemoteDesktop_Enable_NoRoles" xml:space="preserve">
+    <value>Cannot enable Remote Desktop because there are no roles</value>
+  </data>
+  <data name="EnableRemoteDesktop_FriendlyCertificateName" xml:space="preserve">
+    <value>Windows Azure Node Certificate</value>
+  </data>
+  <data name="CertificatePrivateKeyAccessError" xml:space="preserve">
+    <value>Your account does not have access to the private key for certificate {0}</value>
+  </data>
 
-    mimetype: application/x-microsoft.net.object.bytearray.base64
-    value   : The object must be serialized into a byte array 
-            : using a System.ComponentModel.TypeConverter
-            : and then encoded with base64 encoding.
-    -->
-  <xsd:schema id="root" xmlns="" xmlns:xsd="http://www.w3.org/2001/XMLSchema" xmlns:msdata="urn:schemas-microsoft-com:xml-msdata">
-    <xsd:import namespace="http://www.w3.org/XML/1998/namespace" />
-    <xsd:element name="root" msdata:IsDataSet="true">
-      <xsd:complexType>
-        <xsd:choice maxOccurs="unbounded">
-          <xsd:element name="metadata">
-            <xsd:complexType>
-              <xsd:sequence>
-                <xsd:element name="value" type="xsd:string" minOccurs="0" />
-              </xsd:sequence>
-              <xsd:attribute name="name" use="required" type="xsd:string" />
-              <xsd:attribute name="type" type="xsd:string" />
-              <xsd:attribute name="mimetype" type="xsd:string" />
-              <xsd:attribute ref="xml:space" />
-            </xsd:complexType>
-          </xsd:element>
-          <xsd:element name="assembly">
-            <xsd:complexType>
-              <xsd:attribute name="alias" type="xsd:string" />
-              <xsd:attribute name="name" type="xsd:string" />
-            </xsd:complexType>
-          </xsd:element>
-          <xsd:element name="data">
-            <xsd:complexType>
-              <xsd:sequence>
-                <xsd:element name="value" type="xsd:string" minOccurs="0" msdata:Ordinal="1" />
-                <xsd:element name="comment" type="xsd:string" minOccurs="0" msdata:Ordinal="2" />
-              </xsd:sequence>
-              <xsd:attribute name="name" type="xsd:string" use="required" msdata:Ordinal="1" />
-              <xsd:attribute name="type" type="xsd:string" msdata:Ordinal="3" />
-              <xsd:attribute name="mimetype" type="xsd:string" msdata:Ordinal="4" />
-              <xsd:attribute ref="xml:space" />
-            </xsd:complexType>
-          </xsd:element>
-          <xsd:element name="resheader">
-            <xsd:complexType>
-              <xsd:sequence>
-                <xsd:element name="value" type="xsd:string" minOccurs="0" msdata:Ordinal="1" />
-              </xsd:sequence>
-              <xsd:attribute name="name" type="xsd:string" use="required" />
-            </xsd:complexType>
-          </xsd:element>
-        </xsd:choice>
-      </xsd:complexType>
-    </xsd:element>
-  </xsd:schema>
-  <resheader name="resmimetype">
-    <value>text/microsoft-resx</value>
-  </resheader>
-  <resheader name="version">
-    <value>2.0</value>
-  </resheader>
-  <resheader name="reader">
-    <value>System.Resources.ResXResourceReader, System.Windows.Forms, Version=2.0.0.0, Culture=neutral, PublicKeyToken=b77a5c561934e089</value>
-  </resheader>
-  <resheader name="writer">
-    <value>System.Resources.ResXResourceWriter, System.Windows.Forms, Version=2.0.0.0, Culture=neutral, PublicKeyToken=b77a5c561934e089</value>
-  </resheader>
-  <data name="AddRoleMessageCreate" xml:space="preserve">
-    <value>Role has been created at {0}\{1}. For easy access to Windows Azure services from your application code, install the Windows Azure client library for Node.js by running ‘npm install azure’.</value>
-  </data>
-  <data name="AddRoleMessageRoleExists" xml:space="preserve">
-    <value>A role name '{0}' already exists</value>
-  </data>
-  <data name="AzureEmulatorPathPortion" xml:space="preserve">
-    <value>Windows Azure Emulator\emulator</value>
-  </data>
-  <data name="AzureSdkDirectory" xml:space="preserve">
-    <value>Windows Azure SDK\{0}\</value>
-  </data>
-  <data name="AzureSdkDirectoryName" xml:space="preserve">
-    <value>Windows Azure SDK Deployment Cmdlets</value>
-  </data>
-  <data name="GlobalComponents_Load_PublishSettingsNotFound" xml:space="preserve">
-    <value>Could not find publish settings. Please run Import-AzurePublishSettings.</value>
-  </data>
-  <data name="AzureSdkInstallPathRegistryKeyValue" xml:space="preserve">
-    <value>InstallPath</value>
-  </data>
-  <data name="AzureSdkNotInstalledMessage" xml:space="preserve">
-    <value>Azure SDK is not installed and is required</value>
-  </data>
-  <data name="AzureSdkRegistryKeyName" xml:space="preserve">
-    <value>SOFTWARE\Microsoft\Microsoft SDKs\ServiceHosting</value>
-  </data>
-  <data name="AzureSdkVersionNotSupported" xml:space="preserve">
-    <value>The installed Azure SDK version is not supported. Make sure you version is between {0} and {1} inclusive</value>
-  </data>
-  <data name="CannotFindDeployment" xml:space="preserve">
-    <value>Deployment for service {0} with {1} slot doesn't exist</value>
-  </data>
-  <data name="CannotFindServiceConfigurationFile" xml:space="preserve">
-    <value>service {0} configuration file (ServiceConfiguration.Cloud.cscfg) is either null or doesn't exist</value>
-  </data>
-  <data name="CannotFindServiceRoot" xml:space="preserve">
-    <value>Cannot locate deploymentSettings.json in parent folders</value>
-  </data>
-  <data name="CertificateElementName" xml:space="preserve">
-    <value>ManagementCertificate</value>
-  </data>
-  <data name="CertificateFileName" xml:space="preserve">
-    <value>certificate.pfx</value>
-  </data>
-  <data name="CertificateImportedMessage" xml:space="preserve">
-    <value>Certificate imported into CurrentUser\My\{0}</value>
-  </data>
-  <data name="CertificateNotFoundInStore" xml:space="preserve">
-    <value>No certificate was found in the certificate store with thumbprint {0}</value>
-  </data>
-  <data name="ChangeDeploymentStateWaitMessage" xml:space="preserve">
-    <value>{0} {1} deployment for {2} service</value>
-  </data>
-  <data name="ChangeSettingsElementMessage" xml:space="preserve">
-    <value>Service {0} is set to value {1}</value>
-  </data>
-  <data name="CloudPackageFileName" xml:space="preserve">
-    <value>cloud_package.cspkg</value>
-  </data>
-  <data name="CloudServiceConfigurationFileName" xml:space="preserve">
-    <value>ServiceConfiguration.Cloud.cscfg</value>
-  </data>
-  <data name="CreatingPackageMessage" xml:space="preserve">
-    <value>Creating {0} package...</value>
-  </data>
-  <data name="CsPackCloudArg" xml:space="preserve">
-    <value>"{0}\ServiceDefinition.csdef" /out:"{0}\cloud_package.cspkg" {1} {2}</value>
-  </data>
-  <data name="CsPackExe" xml:space="preserve">
-    <value>cspack.exe</value>
-  </data>
-  <data name="CsPackLocalArg" xml:space="preserve">
-    <value>"{0}\ServiceDefinition.csdef" /out:"{0}\local_package.csx" {1} {2} /copyOnly</value>
-  </data>
-  <data name="CsRunExe" xml:space="preserve">
-    <value>csrun.exe</value>
-  </data>
-  <data name="CsRunLanuchBrowserArg" xml:space="preserve">
-    <value>/launchbrowser</value>
-  </data>
-  <data name="CsRunRemoveAllDeploymentsArg" xml:space="preserve">
-    <value>/removeall</value>
-  </data>
-  <data name="CsRunRemoveDeploymentArg" xml:space="preserve">
-    <value>/remove:{0}</value>
-  </data>
-  <data name="CsRunStartComputeEmulatorArg" xml:space="preserve">
-    <value>/devfabric</value>
-  </data>
-  <data name="CsRunStartStorageEmulatorArg" xml:space="preserve">
-    <value>/devstore</value>
-  </data>
-  <data name="CsRunStopEmulatorArg" xml:space="preserve">
-    <value>/devfabric:shutdown</value>
-  </data>
-  <data name="CsRunUpdateDeploymentArg" xml:space="preserve">
-    <value>/update:{0};{1}</value>
-  </data>
-  <data name="DefaultPort" xml:space="preserve">
-    <value>8080</value>
-  </data>
-  <data name="DefaultUpgradeMode" xml:space="preserve">
-    <value>Auto</value>
-  </data>
-  <data name="DefaultWebPort" xml:space="preserve">
-    <value>80</value>
-  </data>
-  <data name="DeploymentAlreadyInState" xml:space="preserve">
-    <value>The {0} slot for service {1} is already in {2} state</value>
-  </data>
-  <data name="DeploymentRemovedMessage" xml:space="preserve">
-    <value>The deployment in {0} slot for service {1} is removed</value>
-  </data>
-  <data name="DnsDoesNotExist" xml:space="preserve">
-    <value>The provided dns {0} doesn't exist</value>
-  </data>
-  <data name="EmulatorOutputSitesRegex" xml:space="preserve">
-    <value>((http|tcp)://[0-9.:/]*)</value>
-  </data>
-  <data name="EmulatorRoleRunningMessage" xml:space="preserve">
-    <value>Role is running at {0}</value>
-  </data>
-  <data name="GeneralScaffolding" xml:space="preserve">
-    <value>Scaffolding\General</value>
-  </data>
-  <data name="GetStorageKeysHeader" xml:space="preserve">
-    <value>Name{0}Primary Key{0}Seconday Key</value>
-  </data>
-  <data name="IllegalPath" xml:space="preserve">
-    <value>Illegal characters in path.</value>
-  </data>
-  <data name="InvalidCertificate" xml:space="preserve">
-    <value>Invalid certificate format. Publish settings may be corrupted. Use Get-AzurePublishSettings to download updated settings</value>
-  </data>
-  <data name="InvalidConfigPath" xml:space="preserve">
-    <value>The provided configuration path is invalid or doesn't exist</value>
-  </data>
-  <data name="InvalidDnsName" xml:space="preserve">
-    <value>"{0}" is an invalid DNS name for {1}</value>
-  </data>
-  <data name="InvalidFileExtension" xml:space="preserve">
-    <value>The provided file in {0} must be have {1} extension</value>
-  </data>
-  <data name="InvalidFileName" xml:space="preserve">
-    <value>File {0} has invalid characters</value>
-  </data>
-  <data name="InvalidInstancesCount" xml:space="preserve">
-    <value>Role {0} instances must be greater than or equal 0 and less than or equal 20</value>
-  </data>
-  <data name="InvalidOrEmptyArgumentMessage" xml:space="preserve">
-    <value>{0} is invalid or empty</value>
-  </data>
-  <data name="InvalidPackagePath" xml:space="preserve">
-    <value>The provided package path is invalid or doesn't exist</value>
-  </data>
-  <data name="InvalidPath" xml:space="preserve">
-    <value>{0} doesn't exist in {1} or you've not passed valid value for it</value>
-  </data>
-  <data name="InvalidPathName" xml:space="preserve">
-    <value>Path {0} has invalid characters</value>
-  </data>
-  <data name="InvalidPublishSettingsSchema" xml:space="preserve">
-    <value>The provided publish settings file {0} has invalid content. Please get valid by running cmdlet Get-AzurePublishSettings</value>
-  </data>
-  <data name="InvalidRoleNameMessage" xml:space="preserve">
-    <value>The provided role name "{0}" has invalid characters</value>
-  </data>
-  <data name="InvalidRootNameMessage" xml:space="preserve">
-    <value>A valid name for the service root folder is required</value>
-  </data>
-  <data name="InvalidScaffoldingLanguageArg" xml:space="preserve">
-    <value>A valid language is required</value>
-  </data>
-  <data name="InvalidServiceSettingElement" xml:space="preserve">
-    <value>You must provide valid value for {0}</value>
-  </data>
-  <data name="InvalidServiceSettingMessage" xml:space="preserve">
-    <value>settings.json is invalid or doesn't exist</value>
-  </data>
-  <data name="InvalidSubscriptionId" xml:space="preserve">
-    <value>The provided subscription if {0} is not valid</value>
-  </data>
-  <data name="InvalidSubscriptionNameMessage" xml:space="preserve">
-    <value>A valid subscription name is required. This can be provided using the  -Subscription parameter or by setting the subscription via the Set-AzureSubscription cmdlet</value>
-  </data>
-  <data name="LanguageScaffoldingIsNotSupported" xml:space="preserve">
-    <value>Scaffolding for this language is not yet supported</value>
-  </data>
-  <data name="LocalPackageFileName" xml:space="preserve">
-    <value>local_package.csx</value>
-  </data>
-  <data name="LocalServiceConfigurationFileName" xml:space="preserve">
-    <value>ServiceConfiguration.Local.cscfg</value>
-  </data>
-  <data name="MaxSupportAzureSdkVersion" xml:space="preserve">
-    <value>v1.6</value>
-  </data>
-  <data name="MinSupportAzureSdkVersion" xml:space="preserve">
-    <value>v1.6</value>
-  </data>
-  <data name="NewServiceCreatedMessage" xml:space="preserve">
-    <value>Service has been created at {0}</value>
-  </data>
-  <data name="NodeModulesPath" xml:space="preserve">
-    <value>Microsoft SDKs\Windows Azure\Nodejs\Nov2011</value>
-  </data>
-  <data name="NodeScaffolding" xml:space="preserve">
-    <value>Scaffolding\Node</value>
-  </data>
-  <data name="NodeScaffoldingResources" xml:space="preserve">
-    <value>AzureDeploymentCmdlets.ScaffoldingResources.Node</value>
-  </data>
-  <data name="NoInternetConnection" xml:space="preserve">
-    <value>Please connect to internet before executing this cmdlet</value>
-  </data>
-  <data name="NullObjectMessage" xml:space="preserve">
-    <value>{0} could not be null or empty</value>
-  </data>
-  <data name="NullRoleSettingsMessage" xml:space="preserve">
-    <value>Unable to add a null RoleSettings to {0}</value>
-  </data>
-  <data name="NullServiceDefinitionMessage" xml:space="preserve">
-    <value>Unable to add new role to null service definition</value>
-  </data>
-  <data name="Package" xml:space="preserve">
-    <value>package</value>
-  </data>
-  <data name="PathDoesNotExist" xml:space="preserve">
-    <value>Path {0} doesn't exist.</value>
-  </data>
-  <data name="PathDoesNotExistForElement" xml:space="preserve">
-    <value>Path for {0} doesn't exist in {1}.</value>
-  </data>
-  <data name="PublishUpgradingMessage" xml:space="preserve">
-    <value>Upgrading...</value>
-  </data>
-  <data name="PublishSettings" xml:space="preserve">
-    <value>publish settings</value>
-  </data>
-  <data name="PublishSettingsElementName" xml:space="preserve">
-    <value>Azure</value>
-  </data>
-  <data name="PublishSettingsFileExtention" xml:space="preserve">
-    <value>.PublishSettings</value>
-  </data>
-  <data name="PublishSettingsFileName" xml:space="preserve">
-    <value>Azure.PublishSettings</value>
-  </data>
-  <data name="PublishSettingsSetSuccessfully" xml:space="preserve">
-    <value>Publish settings imported</value>
-  </data>
-  <data name="PublishSettingsUrl" xml:space="preserve">
-    <value>https://windows.azure.com/download/publishprofile.aspx?client=nodejs&amp;lang=en</value>
-  </data>
-  <data name="RemoveAzureServiceWaitMessage" xml:space="preserve">
-    <value>Removing service {0}</value>
-  </data>
-  <data name="RemoveDeploymentWaitMessage" xml:space="preserve">
-    <value>Removing {0} deployment for {1} service</value>
-  </data>
-  <data name="RoleArgTemplate" xml:space="preserve">
-    <value>/role:{0};"{1}/{0}" </value>
-  </data>
-  <data name="RoleBinFolderName" xml:space="preserve">
-    <value>bin</value>
-  </data>
-  <data name="RoleInstanceWaitMsg" xml:space="preserve">
-    <value>Role {0} is {1}</value>
-  </data>
-  <data name="RoleMaxInstances" xml:space="preserve">
-    <value>20</value>
-  </data>
-  <data name="RoleName" xml:space="preserve">
-    <value>role name</value>
-  </data>
-  <data name="RoleNotFoundMessage" xml:space="preserve">
-    <value>The provided role name {0} doesn't exist</value>
-  </data>
-  <data name="RoleSettingsTemplateFileName" xml:space="preserve">
-    <value>RoleSettings.xml</value>
-  </data>
-  <data name="RoleTypeDoesNotExist" xml:space="preserve">
-    <value>Role type {0} doesn't exist</value>
-  </data>
-  <data name="RunInEmulatorArguments" xml:space="preserve">
-    <value>{0} {1} {2}</value>
-  </data>
-  <data name="ScaffoldXml" xml:space="preserve">
-    <value>scaffold.xml</value>
-  </data>
-  <data name="ServiceAlreadyExistsOnDisk" xml:space="preserve">
-    <value>Service {0} already exists on disk in location {1}</value>
-  </data>
-  <data name="ServiceConfiguration" xml:space="preserve">
-    <value>service configuration</value>
-  </data>
-  <data name="ServiceDefinition" xml:space="preserve">
-    <value>service definition</value>
-  </data>
-  <data name="ServiceDefinitionFileName" xml:space="preserve">
-    <value>ServiceDefinition.csdef</value>
-  </data>
-  <data name="ServiceDeploymentName" xml:space="preserve">
-    <value>{0}Deploy</value>
-  </data>
-  <data name="ServiceIsInTransitionState" xml:space="preserve">
-    <value>{0} slot for service {1} is in {2} state, please wait until it finish and update it's status</value>
-  </data>
-  <data name="ServiceName" xml:space="preserve">
-    <value>service name</value>
-  </data>
-  <data name="ServiceNameExists" xml:space="preserve">
-    <value>The provided service name {0} already exists, please pick another name</value>
-  </data>
-  <data name="ServiceNameMissingMessage" xml:space="preserve">
-    <value>Please provide name for the hosted service</value>
-  </data>
-  <data name="ServiceParentDirectory" xml:space="preserve">
-    <value>service parent directory</value>
-  </data>
-  <data name="ServiceRemovedMessage" xml:space="preserve">
-    <value>Service {0} removed successfully</value>
-  </data>
-  <data name="ServiceRoot" xml:space="preserve">
-    <value>service directory</value>
-  </data>
-  <data name="ServiceSettings" xml:space="preserve">
-    <value>service settings</value>
-  </data>
-  <data name="ServiceSlotDoesNotExist" xml:space="preserve">
-    <value>Service {0} doesn't exist or it doesn't have {1} slot</value>
-  </data>
-  <data name="ServiceStatusChanged" xml:space="preserve">
-    <value>{0} slot for service {1} is {2}</value>
-  </data>
-  <data name="ServiceUrl" xml:space="preserve">
-    <value>http://{0}.cloudapp.net</value>
-  </data>
-  <data name="SetRoleInstancesMessage" xml:space="preserve">
-    <value>Role {0} instances are set to {1}</value>
-  </data>
-  <data name="SettingsFileName" xml:space="preserve">
-    <value>deploymentSettings.json</value>
-  </data>
-  <data name="SitesArgTemplate" xml:space="preserve">
-    <value>/sites:{0};{1};"{2}/{0}" </value>
-  </data>
-  <data name="StandardRetryDelayInMs" xml:space="preserve">
-    <value>1000</value>
-  </data>
-  <data name="StartedEmulator" xml:space="preserve">
-    <value>Started</value>
-  </data>
-  <data name="StartingEmulator" xml:space="preserve">
-    <value>Starting Emulator...</value>
-  </data>
-  <data name="StopEmulatorMessage" xml:space="preserve">
-    <value>Stopping emulator...</value>
-  </data>
-  <data name="StoppedEmulatorMessage" xml:space="preserve">
-    <value>Stopped</value>
-  </data>
-  <data name="StorageAccountName" xml:space="preserve">
-    <value>Account Name:</value>
-  </data>
-  <data name="StoragePrimaryKey" xml:space="preserve">
-    <value>Primary Key:</value>
-  </data>
-  <data name="StorageSecondaryKey" xml:space="preserve">
-    <value>Secondary Key:</value>
-  </data>
-  <data name="SubscriptionIdNotFoundMessage" xml:space="preserve">
-    <value>The provided subscription name doesn't exist in the imported publish profile. If subscriptions have changed for the hosted service, retrieve an updated profile by using Get-AzurePublishSettings then import the profile using Import-AzurePublishSettings</value>
-  </data>
-  <data name="WaitMessage" xml:space="preserve">
-    <value>Please wait...</value>
-  </data>
-  <data name="WebConfigTemplateFileName" xml:space="preserve">
-    <value>web.config</value>
-  </data>
-  <data name="WebRole" xml:space="preserve">
-    <value>WebRole</value>
-  </data>
-  <data name="WebRoleTemplateFileName" xml:space="preserve">
-    <value>WebRole.xml</value>
-  </data>
-  <data name="WorkerRole" xml:space="preserve">
-    <value>WorkerRole</value>
-  </data>
-  <data name="WorkerRoleTemplateFileName" xml:space="preserve">
-    <value>WorkerRole.xml</value>
-  </data>
-  <data name="x86InProgramFiles" xml:space="preserve">
-    <value> (x86)</value>
-  </data>
-  <data name="PublishCompleteMessage" xml:space="preserve">
-    <value>Complete.</value>
-  </data>
-  <data name="PublishConnectingMessage" xml:space="preserve">
-    <value>Connecting...</value>
-  </data>
-  <data name="PublishCreatedDeploymentMessage" xml:space="preserve">
-    <value>Created Deployment ID: {0}.</value>
-  </data>
-  <data name="PublishCreatedServiceMessage" xml:space="preserve">
-    <value>Created hosted service '{0}'.</value>
-  </data>
-  <data name="PublishCreatedWebsiteMessage" xml:space="preserve">
-    <value>Created Website URL: {0}.</value>
-  </data>
-  <data name="PublishCreatingServiceMessage" xml:space="preserve">
-    <value>Creating...</value>
-  </data>
-  <data name="PublishInstanceStatusBusy" xml:space="preserve">
-    <value>busy</value>
-  </data>
-  <data name="PublishInstanceStatusCreating" xml:space="preserve">
-    <value>creating the virtual machine</value>
-  </data>
-  <data name="PublishInstanceStatusMessage" xml:space="preserve">
-    <value>Instance {0} of role {1} is {2}.</value>
-  </data>
-  <data name="PublishInstanceStatusReady" xml:space="preserve">
-    <value>ready</value>
-  </data>
-  <data name="PublishPreparingDeploymentMessage" xml:space="preserve">
-    <value>Preparing deployment for {0} with Subscription ID: {1}...</value>
-  </data>
-  <data name="PublishServiceStartMessage" xml:space="preserve">
-    <value>Publishing {0} to Windows Azure. This may take several minutes...</value>
-  </data>
-  <data name="PublishStartingMessage" xml:space="preserve">
-    <value>Starting...</value>
-  </data>
-  <data name="PublishVerifyingStorageMessage" xml:space="preserve">
-    <value>Verifying storage account '{0}'...</value>
-  </data>
-  <data name="PublishUploadingPackageMessage" xml:space="preserve">
-    <value>Uploading Package...</value>
-  </data>
-  <data name="PublishInitializingMessage" xml:space="preserve">
-    <value>Initializing...</value>
-  </data>
-  <data name="AddRoleMessageInsufficientPermissions" xml:space="preserve">
-    <value>Unable to set role permissions. Please give the 'Network Service' user 'Read &amp; execute' and 'Modify' permissions to the role folder, or run PowerShell as an Administrator</value>
-  </data>
-  <data name="CompleteMessage" xml:space="preserve">
-    <value>Complete</value>
-  </data>
-  <data name="RemoveDeploymentMessage" xml:space="preserve">
-    <value>Removing deployment</value>
-  </data>
-  <data name="RemoveServiceMessage" xml:space="preserve">
-    <value>Removing service...</value>
-  </data>
-  <data name="RemoveServiceStartMessage" xml:space="preserve">
-    <value>Removing service {0}...</value>
-  </data>
-  <data name="StartServiceMessage" xml:space="preserve">
-    <value>Starting service {0}...</value>
-  </data>
-  <data name="StopServiceMessage" xml:space="preserve">
-    <value>Stopping service {0}...</value>
-  </data>
-  <data name="AzureServiceManagementException_WrapExistingError_DetailedErrorFormat" xml:space="preserve">
-    <value>Azure service management error
-{0}</value>
-  </data>
-  <data name="PublishCreatedWebsiteLaunchNotSupportedMessage" xml:space="preserve">
-    <value>Created Website. Please use the Azure Portal at http://windows.azure.com to find the deployment URL.</value>
-  </data>
-  <data name="CsRun_StartCsRunProcess_UnexpectedFailure" xml:space="preserve">
-    <value>An unexpected failure occurred.  Details:
-{0}</value>
-  </data>
-  <data name="CsEncryptCreateCertificateArg" xml:space="preserve">
-    <value>New-PasswordEncryptionCertificate -FriendlyName "Windows Azure Node Certificate"</value>
-  </data>
-  <data name="CsEncryptExe" xml:space="preserve">
-    <value>csencrypt.exe</value>
-  </data>
-  <data name="CsEncrypt_CreateCertificate_CreationFailed" xml:space="preserve">
-    <value>CsEncrypt.exe failed to generate a certificate ({0})</value>
-  </data>
-  <data name="EnableAzureRemoteDesktopCommand_Enable_NeedComplexPassword" xml:space="preserve">
-    <value>Password is not complex enough. The password should include at least three different kinds of characters (uppercase, lowercase, digits, and other symbols) and be at least six characters long.</value>
-  </data>
-  <data name="EnableAzureRemoteDesktop_Enable_NoRoles" xml:space="preserve">
-    <value>Cannot enable Remote Desktop because there are no roles</value>
-  </data>
-  <data name="EnableRemoteDesktop_FriendlyCertificateName" xml:space="preserve">
-    <value>Windows Azure Node Certificate</value>
-  </data>
-<<<<<<< HEAD
-  <data name="CertificatePrivateKeyAccessError" xml:space="preserve">
-    <value>Your account does not have access to the private key for certificate {0}</value>
-  </data>
-=======
->>>>>>> e64f89d8
 </root>