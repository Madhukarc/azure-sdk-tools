<<<<<<< HEAD
﻿// ----------------------------------------------------------------------------
// 
// Copyright (c) Microsoft Corporation. All rights reserved.
// 
// THIS CODE AND INFORMATION ARE PROVIDED "AS IS" WITHOUT WARRANTY OF ANY KIND,
// EITHER EXPRESSED OR IMPLIED, INCLUDING BUT NOT LIMITED TO THE IMPLIED
// WARRANTIES OF MERCHANTABILITY AND/OR FITNESS FOR A PARTICULAR PURPOSE.
// ----------------------------------------------------------------------------
// The example companies, organizations, products, domain names,
// e-mail addresses, logos, people, places, and events depicted
// herein are fictitious.  No association with any real company,
// organization, product, domain name, email address, logo, person,
// places, or events is intended or should be inferred.
// ----------------------------------------------------------------------------

using System;
using System.Collections.Generic;
using System.Diagnostics;
using System.IO;
using System.Linq;
using System.Management.Automation;
using System.Security.Cryptography.X509Certificates;
using System.Security.Permissions;
using System.ServiceModel;
using System.Threading;
using AzureDeploymentCmdlets.Model;
using AzureDeploymentCmdlets.Properties;
using AzureDeploymentCmdlets.Utilities;
using AzureDeploymentCmdlets.WAPPSCmdlet;

namespace AzureDeploymentCmdlets.Cmdlet
{
    /// <summary>
    /// Create a new deployment. Note that there shouldn't be a deployment 
    /// of the same name or in the same slot when executing this command.
    /// </summary>
    [Cmdlet(VerbsData.Publish, "AzureService")]
    public class PublishAzureServiceCommand : ServiceManagementCmdletBase
    {
        private DeploymentSettings _deploymentSettings;
        private AzureService _azureService;
        private string _hostedServiceName;

        [Parameter(Mandatory = false)]
        [Alias("sn")]
        public string Subscription { get; set; }

        [Parameter(Mandatory = false)]
        [Alias("sv")]
        public string Name { get; set; }

        [Parameter(Mandatory = false)]
        [Alias("st")]
        public string StorageAccountName { get; set; }

        [Parameter(Mandatory = false)]
        [Alias("l")]
        public string Location { get; set; }

        [Parameter(Mandatory = false)]
        [Alias("sl")]
        public string Slot { get; set; }

        [Parameter(Mandatory = false)]
        [Alias("ln")]
        public SwitchParameter Launch { get; set; }

        /// <summary>
        /// Gets or sets a flag indicating whether CreateChannel should share
        /// the command's current Channel when asking for a new one.  This is
        /// only used for testing.
        /// </summary>
        internal bool ShareChannel { get; set; }

        /// <summary>
        /// Gets or sets a flag indicating whether publishing should skip the
        /// upload step.  This is only used for testing.
        /// </summary>
        internal bool SkipUpload { get; set; }

        /// <summary>
        /// Initializes a new instance of the PublishAzureServiceCommand class.
        /// </summary>
        public PublishAzureServiceCommand()
            : this(null)
        {
        }

        /// <summary>
        /// Initializes a new instance of the PublishAzureServiceCommand class.
        /// </summary>
        /// <param name="channel">
        /// Channel used for communication with Azure's service management APIs.
        /// </param>
        public PublishAzureServiceCommand(IServiceManagement channel)
        {
            Channel = channel;
        }

        /// <summary>
        /// Execute the command.
        /// </summary>
        [PermissionSet(SecurityAction.Demand, Name = "FullTrust")]
        protected override void ProcessRecord()
        {
            try
            {
                base.ProcessRecord();

                PublishService(GetServiceRootPath());

                SafeWriteObjectWithTimestamp(Resources.PublishCompleteMessage);

            }
            catch (Exception ex)
            {
                SafeWriteError(ex);
            }
        }

        /// <summary>
        /// Publish an Azure service defined at the given path. Publish flow is as following:
        /// * Checks is service is available.
        ///     * Exists:
        ///         * Checks if deployment slot is available.
        ///             * Exists: update the deployment with new package.
        ///             * Does not exist: create new deployment for this slot.
        ///     * Does not exist:
        ///         1. Create new service.
        ///         2. Create new deployment for slot.
        /// * Verifies the deployment until its published.
        /// </summary>
        /// <param name="serviceRootPath">
        /// Path where the service exists.
        /// </param>
        [PermissionSet(SecurityAction.LinkDemand, Name = "FullTrust")]
        public void PublishService(string serviceRootPath)
        {
            SafeWriteObject(string.Format(Resources.PublishServiceStartMessage, _hostedServiceName));
            SafeWriteObject(string.Empty);

            // Package the service and all of its roles up in the open package format used by Azure
            InitializeSettingsAndCreatePackage(serviceRootPath);

            if (ServiceExists())
            {
                bool deploymentExists = new GetDeploymentStatus(this.Channel).DeploymentExists(_azureService.Paths.RootPath, _hostedServiceName, _deploymentSettings.ServiceSettings.Slot, _deploymentSettings.ServiceSettings.Subscription);

                if (deploymentExists)
                {

                    UpgradeDeployment();
                }
                else
                {
                    CreateNewDeployment();
                }
            }
            else
            {
                CreateHostedService();
                CreateNewDeployment();
            }
            
            // Verify the deployment succeeded by checking that each of the
            // roles are running
            VerifyDeployment();

            // After we've finished deploying, optionally launch a browser pointed at the service
            if (Launch && CanGenerateUrlForDeploymentSlot())
            {
                LaunchService();
            }
        }

        /// <summary>
        /// Gets a value indicating whether we'll be able to automatically get
        /// the deployment URL for the given deployment slot.
        /// </summary>
        /// <returns>
        /// A value indicating whether we'll be able to automatically get
        /// the deployed URL for the given deployment slot.
        /// </returns>
        private bool CanGenerateUrlForDeploymentSlot()
        {
            return string.Equals(
                _deploymentSettings.ServiceSettings.Slot,
                ArgumentConstants.Slots[AzureDeploymentCmdlets.Model.Slot.Production]);
        }

        /// <summary>
        /// Initialize our model of the AzureService located at the given
        /// path along with its DeploymentSettings and SubscriptionId.
        /// </summary>
        /// <param name="rootPath">Root path of the Azure service.</param>
        internal void InitializeSettingsAndCreatePackage(string rootPath)
        {
            Debug.Assert(!string.IsNullOrEmpty(rootPath), "rootPath cannot be null or empty.");
            Debug.Assert(Directory.Exists(rootPath), "rootPath does not exist.");

            _azureService = new AzureService(rootPath, null);

            // If user provided a service name, change current service name to use it.
            //
            if (!string.IsNullOrEmpty(Name))
            {
                _azureService.ChangeServiceName(Name, _azureService.Paths);
            }

            ServiceSettings defaultSettings = ServiceSettings.LoadDefault(
                _azureService.Paths.Settings,
                Slot,
                Location,
                Subscription,
                StorageAccountName,
                Name,
                _azureService.ServiceName,
                out _hostedServiceName);

            subscriptionId =
                new GlobalComponents(GlobalPathInfo.GlobalSettingsDirectory)
                .GetSubscriptionId(defaultSettings.Subscription);

            SafeWriteObjectWithTimestamp(String.Format(Resources.PublishPreparingDeploymentMessage,
                _hostedServiceName, subscriptionId));

            CreatePackage();

            _deploymentSettings = new DeploymentSettings(
                defaultSettings,
                _azureService.Paths.CloudPackage,
                _azureService.Paths.CloudConfiguration,
                _hostedServiceName,
                string.Format(Resources.ServiceDeploymentName, defaultSettings.Slot));

        }

        /// <summary>
        /// Create the package that we'll upload to Azure blob storage before
        /// deploying.
        /// </summary>
        [PermissionSet(SecurityAction.LinkDemand, Name = "FullTrust")]
        private void CreatePackage()
        {
            Debug.Assert(_azureService != null);

            string unused = null;
            _azureService.CreatePackage(DevEnv.Cloud, out unused, out unused);
        }

        /// <summary>
        /// Determine if a service already exists.
        /// </summary>
        /// <returns>
        /// A value indicating whether the service already exists.
        /// </returns>
        /// <remarks>
        /// Service names are unique across Azure.
        /// </remarks>
        private bool ServiceExists()
        {
            Debug.Assert(
                !string.IsNullOrEmpty(_hostedServiceName),
                "_hostedServiceName cannot be null or empty.");
            Debug.Assert(
                !string.IsNullOrEmpty(subscriptionId),
                "subscriptionId cannot be null or empty.");
            Debug.Assert(
                !string.IsNullOrEmpty(_deploymentSettings.ServiceSettings.Slot),
                "Slot cannot be null.");

            SafeWriteObjectWithTimestamp(Resources.PublishConnectingMessage);

            // Check whether there's an existing service with the desired
            // name in the desired slot accessible from our subscription

            try
            {
                HostedService existingService = RetryCall(subscription => Channel.GetHostedServiceWithDetails(subscription, _hostedServiceName, true));
            }
            catch (EndpointNotFoundException)
            {
                return false;
            }

            return true;
        }

        /// <summary>
        /// Create a hosted Azure service.
        /// </summary>
        private void CreateHostedService()
        {
            Debug.Assert(
                !string.IsNullOrEmpty(_hostedServiceName),
                "_hostedServiceName cannot be null or empty.");
            Debug.Assert(
                !string.IsNullOrEmpty(_deploymentSettings.Label),
                "Label cannot be null or empty.");
            Debug.Assert(
                !string.IsNullOrEmpty(_deploymentSettings.ServiceSettings.Location),
                "Location cannot be null or empty.");

            SafeWriteObjectWithTimestamp(Resources.PublishCreatingServiceMessage);

            CreateHostedServiceInput hostedServiceInput = new CreateHostedServiceInput
            {
                ServiceName = _hostedServiceName,
                Label = ServiceManagementHelper.EncodeToBase64String(_deploymentSettings.Label),
                Location = _deploymentSettings.ServiceSettings.Location
            };

            InvokeInOperationContext(() =>
            {
                RetryCall(subscription =>
                    Channel.CreateHostedService(subscription, hostedServiceInput));
                SafeWriteObjectWithTimestamp(String.Format(Resources.PublishCreatedServiceMessage,
                    hostedServiceInput.ServiceName));
            });
        }

        /// <summary>
        /// Upload the package to our blob storage account.
        /// </summary>
        /// <returns>Uri to the uploaded package.</returns>
        private Uri UploadPackage()
        {
            Debug.Assert(
                !string.IsNullOrEmpty(_azureService.Paths.CloudPackage),
                "CloudPackage cannot be null or empty.");
            Debug.Assert(
                !string.IsNullOrEmpty(_deploymentSettings.ServiceSettings.StorageAccountName),
                "StorageAccountName cannot be null or empty.");

            string packagePath = _azureService.Paths.CloudPackage;
            Validate.ValidateFileFull(packagePath, Resources.Package);

            Uri packageUri = null;
            if (packagePath.StartsWith(Uri.UriSchemeHttp, StringComparison.OrdinalIgnoreCase) ||
                packagePath.StartsWith(Uri.UriSchemeHttps, StringComparison.OrdinalIgnoreCase))
            {
                packageUri = new Uri(packagePath);
            }
            else
            {
                SafeWriteObjectWithTimestamp(String.Format(Resources.PublishVerifyingStorageMessage,
                _deploymentSettings.ServiceSettings.StorageAccountName));

                if (!StorageAccountExists())
                {
                    CreateStorageAccount();
                }

                SafeWriteObjectWithTimestamp(Resources.PublishUploadingPackageMessage);

                if (!SkipUpload)
                {
                    packageUri = RetryCall(subscription =>
                        AzureBlob.UploadPackageToBlob(
                            CreateChannel(),
                            _deploymentSettings.ServiceSettings.StorageAccountName,
                            subscription,
                            ResolvePath(packagePath)));
                }
                else
                {
                    packageUri = new Uri(packagePath);
                }
            }
            return packageUri;
        }

        /// <summary>
        /// Removes the package after uploading it to the storage account
        /// </summary>
        private void RemovePackage()
        {
            Debug.Assert(
                !string.IsNullOrEmpty(_deploymentSettings.ServiceSettings.StorageAccountName),
                "StorageAccountName cannot be null or empty.");

            if (!SkipUpload)
            {

                RetryCall(subscription =>
                        AzureBlob.RemovePackageFromBlob(
                            CreateChannel(),
                            _deploymentSettings.ServiceSettings.StorageAccountName,
                            subscription));
            }
        }

        /// <summary>
        /// Check if the service's storage account already exists.
        /// </summary>
        /// <returns>
        /// A value indicating whether the service's storage account already
        /// exists.
        /// </returns>
        private bool StorageAccountExists()
        {
            Debug.Assert(
                !string.IsNullOrEmpty(_deploymentSettings.ServiceSettings.StorageAccountName),
                "StorageAccountName cannot be null or empty.");

            StorageService storageService = null;
            try
            {
                storageService = RetryCall(subscription =>
                    Channel.GetStorageService(
                        subscription,
                        _deploymentSettings.ServiceSettings.StorageAccountName));
            }
            catch (EndpointNotFoundException)
            {
                // Don't write error message.  This catch block is used to
                // detect that there's no such endpoint which indicates that
                // the storage account doesn't exist.
                return false;
            }

            return storageService != null;
        }

        /// <summary>
        /// Create an Azure storage account that we can use to upload our
        /// package when creating and deploying a service.
        /// </summary>
        private void CreateStorageAccount()
        {
            Debug.Assert(
                !string.IsNullOrEmpty(_deploymentSettings.ServiceSettings.StorageAccountName),
                "StorageAccountName cannot be null or empty.");
            Debug.Assert(
                !string.IsNullOrEmpty(_deploymentSettings.Label),
                "Label cannot be null or empty.");
            Debug.Assert(
                !string.IsNullOrEmpty(_deploymentSettings.ServiceSettings.Location),
                "Location cannot be null or empty.");

            CreateStorageServiceInput storageServiceInput = new CreateStorageServiceInput
            {
                ServiceName = _deploymentSettings.ServiceSettings.StorageAccountName,
                Label = ServiceManagementHelper.EncodeToBase64String(_deploymentSettings.Label),
                Location = _deploymentSettings.ServiceSettings.Location
            };

            InvokeInOperationContext(() =>
            {
                RetryCall(subscription =>
                    Channel.CreateStorageAccount(subscription, storageServiceInput));

                StorageService storageService = null;
                do
                {
                    storageService = RetryCall(subscription =>
                        Channel.GetStorageService(subscription, storageServiceInput.ServiceName));
                }
                while (storageService.StorageServiceProperties.Status != StorageAccountStatus.Created);
            });
        }

        /// <summary>
        /// Get the configuration.
        /// </summary>
        /// <returns>Configuration.</returns>
        private string GetConfiguration()
        {
            string configurationPath = _azureService.Paths.CloudConfiguration;
            Validate.ValidateFileFull(configurationPath, Resources.ServiceConfiguration);
            string fullPath = ResolvePath(configurationPath);
            string configuration = Utility.GetConfiguration(fullPath);
            return configuration;
        }

        /// <summary>
        /// Create a new deployment for the service.
        /// </summary>
        private void CreateNewDeployment()
        {
            Debug.Assert(
                !string.IsNullOrEmpty(_hostedServiceName),
                "_hostedServiceName cannot be null or empty.");
            Debug.Assert(
                !string.IsNullOrEmpty(_deploymentSettings.ServiceSettings.Slot),
                "Slot cannot be null or empty.");

            CreateDeploymentInput deploymentInput = new CreateDeploymentInput
            {
                PackageUrl = UploadPackage(),
                Configuration = GetConfiguration(),
                Label = ServiceManagementHelper.EncodeToBase64String(_deploymentSettings.Label),
                Name = _deploymentSettings.DeploymentName,
                StartDeployment = true,
            };

            InvokeInOperationContext(() =>
                {

                    AddCertificates();

                    RetryCall(subscription =>
                        Channel.CreateOrUpdateDeployment(
                            subscription,
                            _hostedServiceName,
                            _deploymentSettings.ServiceSettings.Slot,
                            deploymentInput));
                    WaitForDeploymentToStart();
                });
        }

        /// <summary>
        /// Upgrade the deployment for the service.
        /// </summary>
        private void UpgradeDeployment()
        {
            Debug.Assert(
                !string.IsNullOrEmpty(_hostedServiceName),
                "_hostedServiceName cannot be null or empty.");
            Debug.Assert(
                !string.IsNullOrEmpty(_deploymentSettings.Label),
                "Label cannot be null or empty.");
            Debug.Assert(
                !string.IsNullOrEmpty(_deploymentSettings.DeploymentName),
                "DeploymentName cannot be null or empty.");

            UpgradeDeploymentInput deploymentInput = new UpgradeDeploymentInput
            {
                PackageUrl = UploadPackage(),
                Configuration = GetConfiguration(),
                Label = ServiceManagementHelper.EncodeToBase64String(_deploymentSettings.Label),
                Mode = UpgradeType.Auto
            };

            InvokeInOperationContext(() =>
            {
                SafeWriteObjectWithTimestamp(Resources.PublishUpgradingMessage);
                RetryCall(subscription =>
                    Channel.UpgradeDeployment(
                        subscription,
                        _hostedServiceName,
                        _deploymentSettings.DeploymentName,
                        deploymentInput));
                WaitForDeploymentToStart();
            });

                    AddCertificates();

        }

        /// <summary>
        /// Wait until a deployment has started.
        /// </summary>
        private void WaitForDeploymentToStart()
        {
            Debug.Assert(
                !string.IsNullOrEmpty(_hostedServiceName),
                "_hostedServiceName cannot be null or empty.");
            Debug.Assert(
                !string.IsNullOrEmpty(_deploymentSettings.ServiceSettings.Slot),
                "Slot cannot be null or empty.");

            Deployment deployment = null;
            do
            {
                deployment = RetryCall(subscription =>
                    Channel.GetDeploymentBySlot(
                        subscription,
                        _hostedServiceName,
                        _deploymentSettings.ServiceSettings.Slot));
            }
            while (deployment.Status != DeploymentStatus.Starting &&
                deployment.Status != DeploymentStatus.Running);

            SafeWriteObjectWithTimestamp(string.Format(Resources.PublishCreatedDeploymentMessage,
               deployment.PrivateID));

        }

        /// <summary>
        /// Verify a deployment exists
        /// </summary>
        /// <param name="serviceName"></param>
        /// <param name="slot"></param>
        private void VerifyDeployment()
        {
            try
            {
                SafeWriteObjectWithTimestamp(Resources.PublishStartingMessage);
                SafeWriteObjectWithTimestamp(Resources.PublishInitializingMessage);

                Dictionary<string, RoleInstance> roleInstanceSnapshot = new Dictionary<string, RoleInstance>();

                // Continue polling for deployment until all of the roles
                // indicate they're ready
                Deployment deployment = new Deployment();
                do
                {
                    deployment = RetryCall(subscription =>
                        Channel.GetDeploymentBySlot(
                            subscription,
                            _hostedServiceName,
                            _deploymentSettings.ServiceSettings.Slot));

                    // The goal of this loop is to output a message whenever the status of a role 
                    // instance CHANGES. To do that, we have to remember the last status of all role instances
                    // and that's what the roleInstanceSnapshot array is for
                    foreach (RoleInstance currentInstance in deployment.RoleInstanceList)
                    {
                        // We only care about these three statuses, ignore other intermediate statuses
                        if (String.Equals(currentInstance.InstanceStatus, RoleInstanceStatus.Busy) ||
                            String.Equals(currentInstance.InstanceStatus, RoleInstanceStatus.Ready) ||
                            String.Equals(currentInstance.InstanceStatus, RoleInstanceStatus.Initializing))
                        {
                            bool createdOrChanged = false;

                            // InstanceName is unique and concatenates the role name and instance name
                            if (roleInstanceSnapshot.ContainsKey(currentInstance.InstanceName))
                            {
                                // If we already have a snapshot of that role instance, update it
                                RoleInstance previousInstance = roleInstanceSnapshot[currentInstance.InstanceName];
                                if (!String.Equals(previousInstance.InstanceStatus, currentInstance.InstanceStatus))
                                {
                                    // If the instance status changed, we need to output a message
                                    previousInstance.InstanceStatus = currentInstance.InstanceStatus;
                                    createdOrChanged = true;
                                }
                            }
                            else
                            {
                                // If this is the first time we run through, we also need to output a message
                                roleInstanceSnapshot[currentInstance.InstanceName] = currentInstance;
                                createdOrChanged = true;
                            }


                            if (createdOrChanged)
                            {
                                string statusResource;
                                switch (currentInstance.InstanceStatus)
                                {
                                    case RoleInstanceStatus.Busy:
                                        statusResource = Resources.PublishInstanceStatusBusy;
                                        break;

                                    case RoleInstanceStatus.Ready:
                                        statusResource = Resources.PublishInstanceStatusReady;
                                        break;

                                    default:
                                        statusResource = Resources.PublishInstanceStatusCreating;
                                        break;
                                }

                                SafeWriteObjectWithTimestamp(String.Format(Resources.PublishInstanceStatusMessage,
                                    currentInstance.InstanceName, currentInstance.RoleName, statusResource));

                            }
                        }
                    }

                    // If a deployment has many roles to initialize, this
                    // thread must throttle requests so the Azure portal
                    // doesn't reply with a "too many requests" error
                    Thread.Sleep(int.Parse(Resources.StandardRetryDelayInMs));
                }
                while (deployment.RoleInstanceList.Any(
                    r => r.InstanceStatus != RoleInstanceStatus.Ready));

                if (CanGenerateUrlForDeploymentSlot())
                {
                    SafeWriteObjectWithTimestamp(
                        Resources.PublishCreatedWebsiteMessage,
                        string.Format(Resources.ServiceUrl, _hostedServiceName));
                }
                else
                {
                    SafeWriteObjectWithTimestamp(
                        Resources.PublishCreatedWebsiteLaunchNotSupportedMessage);
                }

            }
            catch (EndpointNotFoundException)
            {
                throw new InvalidOperationException(
                    string.Format(
                        Resources.CannotFindDeployment,
                        _hostedServiceName,
                        _deploymentSettings.ServiceSettings.Slot));
            }
        }
        
        private void AddCertificates()
        {
            if (_azureService.Components.CloudConfig.Role != null)
            {
                foreach (ServiceConfigurationSchema.Certificate certElement in _azureService.Components.CloudConfig.Role.SelectMany(r => r.Certificates).Distinct())
                {
                    X509Certificate2 cert = General.GetCertificateFromStore(certElement.thumbprint);
                    CertificateFile certFile = new CertificateFile
                    {
                        Data = Convert.ToBase64String(cert.Export(X509ContentType.Pfx, string.Empty)),
                        Password = string.Empty,
                        CertificateFormat = "pfx"
                    };
                    RetryCall(subscription => Channel.AddCertificates(subscription, _hostedServiceName, certFile));
                }
            }
        }
        
        /// <summary>
        /// Launch a browser pointed at the service after deploying.
        /// </summary>
        [PermissionSet(SecurityAction.LinkDemand, Name = "FullTrust")]
        private void LaunchService()
        {
            Debug.Assert(!string.IsNullOrEmpty(_hostedServiceName), "_hostedServiceName cannot be null or empty.");
            General.LaunchWebPage(string.Format(Resources.ServiceUrl, _hostedServiceName));
        }

        /// <summary>
        /// Create a channel to be used for managing Azure services.
        /// </summary>
        /// <returns>The created channel.</returns>
        protected override IServiceManagement CreateChannel()
        {
            // If ShareChannel is set by a unit test, use the same channel that
            // was passed into out constructor.  This allows the test to submit
            // a mock that we use for all network calls.
            return ShareChannel ?
                Channel :
                base.CreateChannel();
        }
    }
}
=======
﻿// ----------------------------------------------------------------------------------
//
// Copyright 2011 Microsoft Corporation
// Licensed under the Apache License, Version 2.0 (the "License");
// you may not use this file except in compliance with the License.
// You may obtain a copy of the License at
// http://www.apache.org/licenses/LICENSE-2.0
// Unless required by applicable law or agreed to in writing, software
// distributed under the License is distributed on an "AS IS" BASIS,
// WITHOUT WARRANTIES OR CONDITIONS OF ANY KIND, either express or implied.
// See the License for the specific language governing permissions and
// limitations under the License.
// ----------------------------------------------------------------------------------

using System;
using System.Collections.Generic;
using System.Diagnostics;
using System.IO;
using System.Linq;
using System.Management.Automation;
using System.Security.Permissions;
using System.ServiceModel;
using System.Threading;
using AzureDeploymentCmdlets.Model;
using AzureDeploymentCmdlets.Properties;
using AzureDeploymentCmdlets.Utilities;
using AzureDeploymentCmdlets.WAPPSCmdlet;

namespace AzureDeploymentCmdlets.Cmdlet
{
    /// <summary>
    /// Create a new deployment. Note that there shouldn't be a deployment 
    /// of the same name or in the same slot when executing this command.
    /// </summary>
    [Cmdlet(VerbsData.Publish, "AzureService")]
    public class PublishAzureServiceCommand : ServiceManagementCmdletBase
    {
        private DeploymentSettings _deploymentSettings;
        private AzureService _azureService;
        private string _hostedServiceName;

        [Parameter(Mandatory = false)]
        [Alias("sn")]
        public string Subscription { get; set; }

        [Parameter(Mandatory = false)]
        [Alias("sv")]
        public string Name { get; set; }

        [Parameter(Mandatory = false)]
        [Alias("st")]
        public string StorageAccountName { get; set; }

        [Parameter(Mandatory = false)]
        [Alias("l")]
        public string Location { get; set; }

        [Parameter(Mandatory = false)]
        [Alias("sl")]
        public string Slot { get; set; }

        [Parameter(Mandatory = false)]
        [Alias("ln")]
        public SwitchParameter Launch { get; set; }

        /// <summary>
        /// Gets or sets a flag indicating whether CreateChannel should share
        /// the command's current Channel when asking for a new one.  This is
        /// only used for testing.
        /// </summary>
        internal bool ShareChannel { get; set; }

        /// <summary>
        /// Gets or sets a flag indicating whether publishing should skip the
        /// upload step.  This is only used for testing.
        /// </summary>
        internal bool SkipUpload { get; set; }

        /// <summary>
        /// Initializes a new instance of the PublishAzureServiceCommand class.
        /// </summary>
        public PublishAzureServiceCommand()
            : this(null)
        {
        }

        /// <summary>
        /// Initializes a new instance of the PublishAzureServiceCommand class.
        /// </summary>
        /// <param name="channel">
        /// Channel used for communication with Azure's service management APIs.
        /// </param>
        public PublishAzureServiceCommand(IServiceManagement channel)
        {
            Channel = channel;
        }

        /// <summary>
        /// Execute the command.
        /// </summary>
        [PermissionSet(SecurityAction.Demand, Name = "FullTrust")]
        protected override void ProcessRecord()
        {
            try
            {
                base.ProcessRecord();

                PublishService(GetServiceRootPath());

                SafeWriteObjectWithTimestamp(Resources.PublishCompleteMessage);

            }
            catch (Exception ex)
            {
                SafeWriteError(ex);
            }
        }

        /// <summary>
        /// Publish an Azure service defined at the given path. Publish flow is as following:
        /// * Checks is service is available.
        ///     * Exists:
        ///         * Checks if deployment slot is available.
        ///             * Exists: update the deployment with new package.
        ///             * Does not exist: create new deployment for this slot.
        ///     * Does not exist:
        ///         1. Create new service.
        ///         2. Create new deployment for slot.
        /// * Verifies the deployment until its published.
        /// </summary>
        /// <param name="serviceRootPath">
        /// Path where the service exists.
        /// </param>
        [PermissionSet(SecurityAction.LinkDemand, Name = "FullTrust")]
        public void PublishService(string serviceRootPath)
        {
            SafeWriteObject(string.Format(Resources.PublishServiceStartMessage, _hostedServiceName));
            SafeWriteObject(string.Empty);

            // Package the service and all of its roles up in the open package format used by Azure
            InitializeSettingsAndCreatePackage(serviceRootPath);

            if (ServiceExists())
            {
                bool deploymentExists = new GetDeploymentStatus(this.Channel).DeploymentExists(_azureService.Paths.RootPath, _hostedServiceName, _deploymentSettings.ServiceSettings.Slot, _deploymentSettings.ServiceSettings.Subscription);

                if (deploymentExists)
                {

                    UpgradeDeployment();
                }
                else
                {
                    CreateNewDeployment();
                }
            }
            else
            {
                CreateHostedService();
                CreateNewDeployment();
            }

            // Remove package after creating the deployment
            RemovePackage();

            // Verify the deployment succeeded by checking that each of the roles are running
            VerifyDeployment();

            // After we've finished deploying, optionally launch a browser pointed at the service
            if (Launch && CanGenerateUrlForDeploymentSlot())
            {
                LaunchService();
            }
        }

        /// <summary>
        /// Gets a value indicating whether we'll be able to automatically get
        /// the deployment URL for the given deployment slot.
        /// </summary>
        /// <returns>
        /// A value indicating whether we'll be able to automatically get
        /// the deployed URL for the given deployment slot.
        /// </returns>
        private bool CanGenerateUrlForDeploymentSlot()
        {
            return string.Equals(
                _deploymentSettings.ServiceSettings.Slot,
                ArgumentConstants.Slots[AzureDeploymentCmdlets.Model.Slot.Production]);
        }

        /// <summary>
        /// Initialize our model of the AzureService located at the given
        /// path along with its DeploymentSettings and SubscriptionId.
        /// </summary>
        /// <param name="rootPath">Root path of the Azure service.</param>
        internal void InitializeSettingsAndCreatePackage(string rootPath)
        {
            Debug.Assert(!string.IsNullOrEmpty(rootPath), "rootPath cannot be null or empty.");
            Debug.Assert(Directory.Exists(rootPath), "rootPath does not exist.");

            _azureService = new AzureService(rootPath, null);

            // If user provided a service name, change current service name to use it.
            //
            if (!string.IsNullOrEmpty(Name))
            {
                _azureService.ChangeServiceName(Name, _azureService.Paths);
            }

            ServiceSettings defaultSettings = ServiceSettings.LoadDefault(
                _azureService.Paths.Settings,
                Slot,
                Location,
                Subscription,
                StorageAccountName,
                Name,
                _azureService.ServiceName,
                out _hostedServiceName);

            subscriptionId =
                new GlobalComponents(GlobalPathInfo.GlobalSettingsDirectory)
                .GetSubscriptionId(defaultSettings.Subscription);

            SafeWriteObjectWithTimestamp(String.Format(Resources.PublishPreparingDeploymentMessage,
                _hostedServiceName, subscriptionId));

            CreatePackage();

            _deploymentSettings = new DeploymentSettings(
                defaultSettings,
                _azureService.Paths.CloudPackage,
                _azureService.Paths.CloudConfiguration,
                _hostedServiceName,
                string.Format(Resources.ServiceDeploymentName, defaultSettings.Slot));

        }

        /// <summary>
        /// Create the package that we'll upload to Azure blob storage before
        /// deploying.
        /// </summary>
        [PermissionSet(SecurityAction.LinkDemand, Name = "FullTrust")]
        private void CreatePackage()
        {
            Debug.Assert(_azureService != null);

            string unused = null;
            _azureService.CreatePackage(DevEnv.Cloud, out unused, out unused);
        }

        /// <summary>
        /// Determine if a service already exists.
        /// </summary>
        /// <returns>
        /// A value indicating whether the service already exists.
        /// </returns>
        /// <remarks>
        /// Service names are unique across Azure.
        /// </remarks>
        private bool ServiceExists()
        {
            Debug.Assert(
                !string.IsNullOrEmpty(_hostedServiceName),
                "_hostedServiceName cannot be null or empty.");
            Debug.Assert(
                !string.IsNullOrEmpty(subscriptionId),
                "subscriptionId cannot be null or empty.");
            Debug.Assert(
                !string.IsNullOrEmpty(_deploymentSettings.ServiceSettings.Slot),
                "Slot cannot be null.");

            SafeWriteObjectWithTimestamp(Resources.PublishConnectingMessage);

            // Check whether there's an existing service with the desired
            // name in the desired slot accessible from our subscription

            try
            {
                HostedService existingService = RetryCall(subscription => Channel.GetHostedServiceWithDetails(subscription, _hostedServiceName, true));
            }
            catch (EndpointNotFoundException)
            {
                return false;
            }

            return true;
        }

        /// <summary>
        /// Create a hosted Azure service.
        /// </summary>
        private void CreateHostedService()
        {
            Debug.Assert(
                !string.IsNullOrEmpty(_hostedServiceName),
                "_hostedServiceName cannot be null or empty.");
            Debug.Assert(
                !string.IsNullOrEmpty(_deploymentSettings.Label),
                "Label cannot be null or empty.");
            Debug.Assert(
                !string.IsNullOrEmpty(_deploymentSettings.ServiceSettings.Location),
                "Location cannot be null or empty.");

            SafeWriteObjectWithTimestamp(Resources.PublishCreatingServiceMessage);

            CreateHostedServiceInput hostedServiceInput = new CreateHostedServiceInput
            {
                ServiceName = _hostedServiceName,
                Label = ServiceManagementHelper.EncodeToBase64String(_deploymentSettings.Label),
                Location = _deploymentSettings.ServiceSettings.Location
            };

            InvokeInOperationContext(() =>
            {
                RetryCall(subscription =>
                    Channel.CreateHostedService(subscription, hostedServiceInput));
                SafeWriteObjectWithTimestamp(String.Format(Resources.PublishCreatedServiceMessage,
                    hostedServiceInput.ServiceName));
            });
        }

        /// <summary>
        /// Upload the package to our blob storage account.
        /// </summary>
        /// <returns>Uri to the uploaded package.</returns>
        private Uri UploadPackage()
        {
            Debug.Assert(
                !string.IsNullOrEmpty(_azureService.Paths.CloudPackage),
                "CloudPackage cannot be null or empty.");
            Debug.Assert(
                !string.IsNullOrEmpty(_deploymentSettings.ServiceSettings.StorageAccountName),
                "StorageAccountName cannot be null or empty.");

            string packagePath = _azureService.Paths.CloudPackage;
            Validate.ValidateFileFull(packagePath, Resources.Package);

            Uri packageUri = null;
            if (packagePath.StartsWith(Uri.UriSchemeHttp, StringComparison.OrdinalIgnoreCase) ||
                packagePath.StartsWith(Uri.UriSchemeHttps, StringComparison.OrdinalIgnoreCase))
            {
                packageUri = new Uri(packagePath);
            }
            else
            {
                SafeWriteObjectWithTimestamp(String.Format(Resources.PublishVerifyingStorageMessage,
                _deploymentSettings.ServiceSettings.StorageAccountName));

                if (!StorageAccountExists())
                {
                    CreateStorageAccount();
                }

                SafeWriteObjectWithTimestamp(Resources.PublishUploadingPackageMessage);

                if (!SkipUpload)
                {
                    packageUri = RetryCall(subscription =>
                        AzureBlob.UploadPackageToBlob(
                            CreateChannel(),
                            _deploymentSettings.ServiceSettings.StorageAccountName,
                            subscription,
                            ResolvePath(packagePath)));
                }
                else
                {
                    packageUri = new Uri(packagePath);
                }
            }
            return packageUri;
        }

        /// <summary>
        /// Removes the package after uploading it to the storage account
        /// </summary>
        private void RemovePackage()
        {
            Debug.Assert(
                !string.IsNullOrEmpty(_deploymentSettings.ServiceSettings.StorageAccountName),
                "StorageAccountName cannot be null or empty.");

            if (!SkipUpload)
            {

                RetryCall(subscription =>
                        AzureBlob.RemovePackageFromBlob(
                            CreateChannel(),
                            _deploymentSettings.ServiceSettings.StorageAccountName,
                            subscription));
            }
        }

        /// <summary>
        /// Check if the service's storage account already exists.
        /// </summary>
        /// <returns>
        /// A value indicating whether the service's storage account already
        /// exists.
        /// </returns>
        private bool StorageAccountExists()
        {
            Debug.Assert(
                !string.IsNullOrEmpty(_deploymentSettings.ServiceSettings.StorageAccountName),
                "StorageAccountName cannot be null or empty.");

            StorageService storageService = null;
            try
            {
                storageService = RetryCall(subscription =>
                    Channel.GetStorageService(
                        subscription,
                        _deploymentSettings.ServiceSettings.StorageAccountName));
            }
            catch (EndpointNotFoundException)
            {
                // Don't write error message.  This catch block is used to
                // detect that there's no such endpoint which indicates that
                // the storage account doesn't exist.
                return false;
            }

            return storageService != null;
        }

        /// <summary>
        /// Create an Azure storage account that we can use to upload our
        /// package when creating and deploying a service.
        /// </summary>
        private void CreateStorageAccount()
        {
            Debug.Assert(
                !string.IsNullOrEmpty(_deploymentSettings.ServiceSettings.StorageAccountName),
                "StorageAccountName cannot be null or empty.");
            Debug.Assert(
                !string.IsNullOrEmpty(_deploymentSettings.Label),
                "Label cannot be null or empty.");
            Debug.Assert(
                !string.IsNullOrEmpty(_deploymentSettings.ServiceSettings.Location),
                "Location cannot be null or empty.");

            CreateStorageServiceInput storageServiceInput = new CreateStorageServiceInput
            {
                ServiceName = _deploymentSettings.ServiceSettings.StorageAccountName,
                Label = ServiceManagementHelper.EncodeToBase64String(_deploymentSettings.Label),
                Location = _deploymentSettings.ServiceSettings.Location
            };

            InvokeInOperationContext(() =>
            {
                RetryCall(subscription =>
                    Channel.CreateStorageAccount(subscription, storageServiceInput));

                StorageService storageService = null;
                do
                {
                    storageService = RetryCall(subscription =>
                        Channel.GetStorageService(subscription, storageServiceInput.ServiceName));
                }
                while (storageService.StorageServiceProperties.Status != StorageAccountStatus.Created);
            });
        }

        /// <summary>
        /// Get the configuration.
        /// </summary>
        /// <returns>Configuration.</returns>
        private string GetConfiguration()
        {
            string configurationPath = _azureService.Paths.CloudConfiguration;
            Validate.ValidateFileFull(configurationPath, Resources.ServiceConfiguration);
            string fullPath = ResolvePath(configurationPath);
            string configuration = Utility.GetConfiguration(fullPath);
            return configuration;
        }

        /// <summary>
        /// Create a new deployment for the service.
        /// </summary>
        private void CreateNewDeployment()
        {
            Debug.Assert(
                !string.IsNullOrEmpty(_hostedServiceName),
                "_hostedServiceName cannot be null or empty.");
            Debug.Assert(
                !string.IsNullOrEmpty(_deploymentSettings.ServiceSettings.Slot),
                "Slot cannot be null or empty.");

            CreateDeploymentInput deploymentInput = new CreateDeploymentInput
            {
                PackageUrl = UploadPackage(),
                Configuration = GetConfiguration(),
                Label = ServiceManagementHelper.EncodeToBase64String(_deploymentSettings.Label),
                Name = _deploymentSettings.DeploymentName,
                StartDeployment = true,
            };

            InvokeInOperationContext(() =>
                {
                    RetryCall(subscription =>
                        Channel.CreateOrUpdateDeployment(
                            subscription,
                            _hostedServiceName,
                            _deploymentSettings.ServiceSettings.Slot,
                            deploymentInput));
                    WaitForDeploymentToStart();
                });
        }

        /// <summary>
        /// Upgrade the deployment for the service.
        /// </summary>
        private void UpgradeDeployment()
        {
            Debug.Assert(
                !string.IsNullOrEmpty(_hostedServiceName),
                "_hostedServiceName cannot be null or empty.");
            Debug.Assert(
                !string.IsNullOrEmpty(_deploymentSettings.Label),
                "Label cannot be null or empty.");
            Debug.Assert(
                !string.IsNullOrEmpty(_deploymentSettings.DeploymentName),
                "DeploymentName cannot be null or empty.");

            UpgradeDeploymentInput deploymentInput = new UpgradeDeploymentInput
            {
                PackageUrl = UploadPackage(),
                Configuration = GetConfiguration(),
                Label = ServiceManagementHelper.EncodeToBase64String(_deploymentSettings.Label),
                Mode = UpgradeType.Auto
            };

            InvokeInOperationContext(() =>
            {
                SafeWriteObjectWithTimestamp(Resources.PublishUpgradingMessage);
                RetryCall(subscription =>
                    Channel.UpgradeDeployment(
                        subscription,
                        _hostedServiceName,
                        _deploymentSettings.DeploymentName,
                        deploymentInput));
                WaitForDeploymentToStart();
            });
        }

        /// <summary>
        /// Wait until a deployment has started.
        /// </summary>
        private void WaitForDeploymentToStart()
        {
            Debug.Assert(
                !string.IsNullOrEmpty(_hostedServiceName),
                "_hostedServiceName cannot be null or empty.");
            Debug.Assert(
                !string.IsNullOrEmpty(_deploymentSettings.ServiceSettings.Slot),
                "Slot cannot be null or empty.");

            Deployment deployment = null;
            do
            {
                deployment = RetryCall(subscription =>
                    Channel.GetDeploymentBySlot(
                        subscription,
                        _hostedServiceName,
                        _deploymentSettings.ServiceSettings.Slot));
            }
            while (deployment.Status != DeploymentStatus.Starting &&
                deployment.Status != DeploymentStatus.Running);

            SafeWriteObjectWithTimestamp(string.Format(Resources.PublishCreatedDeploymentMessage,
               deployment.PrivateID));

        }

        /// <summary>
        /// Verify a deployment exists
        /// </summary>
        /// <param name="serviceName"></param>
        /// <param name="slot"></param>
        private void VerifyDeployment()
        {
            try
            {
                SafeWriteObjectWithTimestamp(Resources.PublishStartingMessage);
                SafeWriteObjectWithTimestamp(Resources.PublishInitializingMessage);

                Dictionary<string, RoleInstance> roleInstanceSnapshot = new Dictionary<string, RoleInstance>();

                // Continue polling for deployment until all of the roles
                // indicate they're ready
                Deployment deployment = new Deployment();
                do
                {
                    deployment = RetryCall(subscription =>
                        Channel.GetDeploymentBySlot(
                            subscription,
                            _hostedServiceName,
                            _deploymentSettings.ServiceSettings.Slot));

                    // The goal of this loop is to output a message whenever the status of a role 
                    // instance CHANGES. To do that, we have to remember the last status of all role instances
                    // and that's what the roleInstanceSnapshot array is for
                    foreach (RoleInstance currentInstance in deployment.RoleInstanceList)
                    {
                        // We only care about these three statuses, ignore other intermediate statuses
                        if (String.Equals(currentInstance.InstanceStatus, RoleInstanceStatus.Busy) ||
                            String.Equals(currentInstance.InstanceStatus, RoleInstanceStatus.Ready) ||
                            String.Equals(currentInstance.InstanceStatus, RoleInstanceStatus.Initializing))
                        {
                            bool createdOrChanged = false;

                            // InstanceName is unique and concatenates the role name and instance name
                            if (roleInstanceSnapshot.ContainsKey(currentInstance.InstanceName))
                            {
                                // If we already have a snapshot of that role instance, update it
                                RoleInstance previousInstance = roleInstanceSnapshot[currentInstance.InstanceName];
                                if (!String.Equals(previousInstance.InstanceStatus, currentInstance.InstanceStatus))
                                {
                                    // If the instance status changed, we need to output a message
                                    previousInstance.InstanceStatus = currentInstance.InstanceStatus;
                                    createdOrChanged = true;
                                }
                            }
                            else
                            {
                                // If this is the first time we run through, we also need to output a message
                                roleInstanceSnapshot[currentInstance.InstanceName] = currentInstance;
                                createdOrChanged = true;
                            }


                            if (createdOrChanged)
                            {
                                string statusResource;
                                switch (currentInstance.InstanceStatus)
                                {
                                    case RoleInstanceStatus.Busy:
                                        statusResource = Resources.PublishInstanceStatusBusy;
                                        break;

                                    case RoleInstanceStatus.Ready:
                                        statusResource = Resources.PublishInstanceStatusReady;
                                        break;

                                    default:
                                        statusResource = Resources.PublishInstanceStatusCreating;
                                        break;
                                }

                                SafeWriteObjectWithTimestamp(String.Format(Resources.PublishInstanceStatusMessage,
                                    currentInstance.InstanceName, currentInstance.RoleName, statusResource));

                            }
                        }
                    }

                    // If a deployment has many roles to initialize, this
                    // thread must throttle requests so the Azure portal
                    // doesn't reply with a "too many requests" error
                    Thread.Sleep(int.Parse(Resources.StandardRetryDelayInMs));
                }
                while (deployment.RoleInstanceList.Any(
                    r => r.InstanceStatus != RoleInstanceStatus.Ready));

                if (CanGenerateUrlForDeploymentSlot())
                {
                    SafeWriteObjectWithTimestamp(
                        Resources.PublishCreatedWebsiteMessage,
                        string.Format(Resources.ServiceUrl, _hostedServiceName));
                }
                else
                {
                    SafeWriteObjectWithTimestamp(
                        Resources.PublishCreatedWebsiteLaunchNotSupportedMessage);
                }

            }
            catch (EndpointNotFoundException)
            {
                throw new InvalidOperationException(
                    string.Format(
                        Resources.CannotFindDeployment,
                        _hostedServiceName,
                        _deploymentSettings.ServiceSettings.Slot));
            }
        }

        /// <summary>
        /// Launch a browser pointed at the service after deploying.
        /// </summary>
        [PermissionSet(SecurityAction.LinkDemand, Name = "FullTrust")]
        private void LaunchService()
        {
            Debug.Assert(!string.IsNullOrEmpty(_hostedServiceName), "_hostedServiceName cannot be null or empty.");
            General.LaunchWebPage(string.Format(Resources.ServiceUrl, _hostedServiceName));
        }

        /// <summary>
        /// Create a channel to be used for managing Azure services.
        /// </summary>
        /// <returns>The created channel.</returns>
        protected override IServiceManagement CreateChannel()
        {
            // If ShareChannel is set by a unit test, use the same channel that
            // was passed into out constructor.  This allows the test to submit
            // a mock that we use for all network calls.
            return ShareChannel ?
                Channel :
                base.CreateChannel();
        }
    }
}
>>>>>>> ec0e3601
<|MERGE_RESOLUTION|>--- conflicted
+++ resolved
@@ -1,1449 +1,734 @@
-<<<<<<< HEAD
-﻿// ----------------------------------------------------------------------------
-// 
-// Copyright (c) Microsoft Corporation. All rights reserved.
-// 
-// THIS CODE AND INFORMATION ARE PROVIDED "AS IS" WITHOUT WARRANTY OF ANY KIND,
-// EITHER EXPRESSED OR IMPLIED, INCLUDING BUT NOT LIMITED TO THE IMPLIED
-// WARRANTIES OF MERCHANTABILITY AND/OR FITNESS FOR A PARTICULAR PURPOSE.
-// ----------------------------------------------------------------------------
-// The example companies, organizations, products, domain names,
-// e-mail addresses, logos, people, places, and events depicted
-// herein are fictitious.  No association with any real company,
-// organization, product, domain name, email address, logo, person,
-// places, or events is intended or should be inferred.
-// ----------------------------------------------------------------------------
-
-using System;
-using System.Collections.Generic;
-using System.Diagnostics;
-using System.IO;
-using System.Linq;
-using System.Management.Automation;
-using System.Security.Cryptography.X509Certificates;
-using System.Security.Permissions;
-using System.ServiceModel;
-using System.Threading;
-using AzureDeploymentCmdlets.Model;
-using AzureDeploymentCmdlets.Properties;
-using AzureDeploymentCmdlets.Utilities;
-using AzureDeploymentCmdlets.WAPPSCmdlet;
-
-namespace AzureDeploymentCmdlets.Cmdlet
-{
-    /// <summary>
-    /// Create a new deployment. Note that there shouldn't be a deployment 
-    /// of the same name or in the same slot when executing this command.
-    /// </summary>
-    [Cmdlet(VerbsData.Publish, "AzureService")]
-    public class PublishAzureServiceCommand : ServiceManagementCmdletBase
-    {
-        private DeploymentSettings _deploymentSettings;
-        private AzureService _azureService;
-        private string _hostedServiceName;
-
-        [Parameter(Mandatory = false)]
-        [Alias("sn")]
-        public string Subscription { get; set; }
-
-        [Parameter(Mandatory = false)]
-        [Alias("sv")]
-        public string Name { get; set; }
-
-        [Parameter(Mandatory = false)]
-        [Alias("st")]
-        public string StorageAccountName { get; set; }
-
-        [Parameter(Mandatory = false)]
-        [Alias("l")]
-        public string Location { get; set; }
-
-        [Parameter(Mandatory = false)]
-        [Alias("sl")]
-        public string Slot { get; set; }
-
-        [Parameter(Mandatory = false)]
-        [Alias("ln")]
-        public SwitchParameter Launch { get; set; }
-
-        /// <summary>
-        /// Gets or sets a flag indicating whether CreateChannel should share
-        /// the command's current Channel when asking for a new one.  This is
-        /// only used for testing.
-        /// </summary>
-        internal bool ShareChannel { get; set; }
-
-        /// <summary>
-        /// Gets or sets a flag indicating whether publishing should skip the
-        /// upload step.  This is only used for testing.
-        /// </summary>
-        internal bool SkipUpload { get; set; }
-
-        /// <summary>
-        /// Initializes a new instance of the PublishAzureServiceCommand class.
-        /// </summary>
-        public PublishAzureServiceCommand()
-            : this(null)
-        {
-        }
-
-        /// <summary>
-        /// Initializes a new instance of the PublishAzureServiceCommand class.
-        /// </summary>
-        /// <param name="channel">
-        /// Channel used for communication with Azure's service management APIs.
-        /// </param>
-        public PublishAzureServiceCommand(IServiceManagement channel)
-        {
-            Channel = channel;
-        }
-
-        /// <summary>
-        /// Execute the command.
-        /// </summary>
-        [PermissionSet(SecurityAction.Demand, Name = "FullTrust")]
-        protected override void ProcessRecord()
-        {
-            try
-            {
-                base.ProcessRecord();
-
-                PublishService(GetServiceRootPath());
-
-                SafeWriteObjectWithTimestamp(Resources.PublishCompleteMessage);
-
-            }
-            catch (Exception ex)
-            {
-                SafeWriteError(ex);
-            }
-        }
-
-        /// <summary>
-        /// Publish an Azure service defined at the given path. Publish flow is as following:
-        /// * Checks is service is available.
-        ///     * Exists:
-        ///         * Checks if deployment slot is available.
-        ///             * Exists: update the deployment with new package.
-        ///             * Does not exist: create new deployment for this slot.
-        ///     * Does not exist:
-        ///         1. Create new service.
-        ///         2. Create new deployment for slot.
-        /// * Verifies the deployment until its published.
-        /// </summary>
-        /// <param name="serviceRootPath">
-        /// Path where the service exists.
-        /// </param>
-        [PermissionSet(SecurityAction.LinkDemand, Name = "FullTrust")]
-        public void PublishService(string serviceRootPath)
-        {
-            SafeWriteObject(string.Format(Resources.PublishServiceStartMessage, _hostedServiceName));
-            SafeWriteObject(string.Empty);
-
-            // Package the service and all of its roles up in the open package format used by Azure
-            InitializeSettingsAndCreatePackage(serviceRootPath);
-
-            if (ServiceExists())
-            {
-                bool deploymentExists = new GetDeploymentStatus(this.Channel).DeploymentExists(_azureService.Paths.RootPath, _hostedServiceName, _deploymentSettings.ServiceSettings.Slot, _deploymentSettings.ServiceSettings.Subscription);
-
-                if (deploymentExists)
-                {
-
-                    UpgradeDeployment();
-                }
-                else
-                {
-                    CreateNewDeployment();
-                }
-            }
-            else
-            {
-                CreateHostedService();
-                CreateNewDeployment();
-            }
-            
-            // Verify the deployment succeeded by checking that each of the
-            // roles are running
-            VerifyDeployment();
-
-            // After we've finished deploying, optionally launch a browser pointed at the service
-            if (Launch && CanGenerateUrlForDeploymentSlot())
-            {
-                LaunchService();
-            }
-        }
-
-        /// <summary>
-        /// Gets a value indicating whether we'll be able to automatically get
-        /// the deployment URL for the given deployment slot.
-        /// </summary>
-        /// <returns>
-        /// A value indicating whether we'll be able to automatically get
-        /// the deployed URL for the given deployment slot.
-        /// </returns>
-        private bool CanGenerateUrlForDeploymentSlot()
-        {
-            return string.Equals(
-                _deploymentSettings.ServiceSettings.Slot,
-                ArgumentConstants.Slots[AzureDeploymentCmdlets.Model.Slot.Production]);
-        }
-
-        /// <summary>
-        /// Initialize our model of the AzureService located at the given
-        /// path along with its DeploymentSettings and SubscriptionId.
-        /// </summary>
-        /// <param name="rootPath">Root path of the Azure service.</param>
-        internal void InitializeSettingsAndCreatePackage(string rootPath)
-        {
-            Debug.Assert(!string.IsNullOrEmpty(rootPath), "rootPath cannot be null or empty.");
-            Debug.Assert(Directory.Exists(rootPath), "rootPath does not exist.");
-
-            _azureService = new AzureService(rootPath, null);
-
-            // If user provided a service name, change current service name to use it.
-            //
-            if (!string.IsNullOrEmpty(Name))
-            {
-                _azureService.ChangeServiceName(Name, _azureService.Paths);
-            }
-
-            ServiceSettings defaultSettings = ServiceSettings.LoadDefault(
-                _azureService.Paths.Settings,
-                Slot,
-                Location,
-                Subscription,
-                StorageAccountName,
-                Name,
-                _azureService.ServiceName,
-                out _hostedServiceName);
-
-            subscriptionId =
-                new GlobalComponents(GlobalPathInfo.GlobalSettingsDirectory)
-                .GetSubscriptionId(defaultSettings.Subscription);
-
-            SafeWriteObjectWithTimestamp(String.Format(Resources.PublishPreparingDeploymentMessage,
-                _hostedServiceName, subscriptionId));
-
-            CreatePackage();
-
-            _deploymentSettings = new DeploymentSettings(
-                defaultSettings,
-                _azureService.Paths.CloudPackage,
-                _azureService.Paths.CloudConfiguration,
-                _hostedServiceName,
-                string.Format(Resources.ServiceDeploymentName, defaultSettings.Slot));
-
-        }
-
-        /// <summary>
-        /// Create the package that we'll upload to Azure blob storage before
-        /// deploying.
-        /// </summary>
-        [PermissionSet(SecurityAction.LinkDemand, Name = "FullTrust")]
-        private void CreatePackage()
-        {
-            Debug.Assert(_azureService != null);
-
-            string unused = null;
-            _azureService.CreatePackage(DevEnv.Cloud, out unused, out unused);
-        }
-
-        /// <summary>
-        /// Determine if a service already exists.
-        /// </summary>
-        /// <returns>
-        /// A value indicating whether the service already exists.
-        /// </returns>
-        /// <remarks>
-        /// Service names are unique across Azure.
-        /// </remarks>
-        private bool ServiceExists()
-        {
-            Debug.Assert(
-                !string.IsNullOrEmpty(_hostedServiceName),
-                "_hostedServiceName cannot be null or empty.");
-            Debug.Assert(
-                !string.IsNullOrEmpty(subscriptionId),
-                "subscriptionId cannot be null or empty.");
-            Debug.Assert(
-                !string.IsNullOrEmpty(_deploymentSettings.ServiceSettings.Slot),
-                "Slot cannot be null.");
-
-            SafeWriteObjectWithTimestamp(Resources.PublishConnectingMessage);
-
-            // Check whether there's an existing service with the desired
-            // name in the desired slot accessible from our subscription
-
-            try
-            {
-                HostedService existingService = RetryCall(subscription => Channel.GetHostedServiceWithDetails(subscription, _hostedServiceName, true));
-            }
-            catch (EndpointNotFoundException)
-            {
-                return false;
-            }
-
-            return true;
-        }
-
-        /// <summary>
-        /// Create a hosted Azure service.
-        /// </summary>
-        private void CreateHostedService()
-        {
-            Debug.Assert(
-                !string.IsNullOrEmpty(_hostedServiceName),
-                "_hostedServiceName cannot be null or empty.");
-            Debug.Assert(
-                !string.IsNullOrEmpty(_deploymentSettings.Label),
-                "Label cannot be null or empty.");
-            Debug.Assert(
-                !string.IsNullOrEmpty(_deploymentSettings.ServiceSettings.Location),
-                "Location cannot be null or empty.");
-
-            SafeWriteObjectWithTimestamp(Resources.PublishCreatingServiceMessage);
-
-            CreateHostedServiceInput hostedServiceInput = new CreateHostedServiceInput
-            {
-                ServiceName = _hostedServiceName,
-                Label = ServiceManagementHelper.EncodeToBase64String(_deploymentSettings.Label),
-                Location = _deploymentSettings.ServiceSettings.Location
-            };
-
-            InvokeInOperationContext(() =>
-            {
-                RetryCall(subscription =>
-                    Channel.CreateHostedService(subscription, hostedServiceInput));
-                SafeWriteObjectWithTimestamp(String.Format(Resources.PublishCreatedServiceMessage,
-                    hostedServiceInput.ServiceName));
-            });
-        }
-
-        /// <summary>
-        /// Upload the package to our blob storage account.
-        /// </summary>
-        /// <returns>Uri to the uploaded package.</returns>
-        private Uri UploadPackage()
-        {
-            Debug.Assert(
-                !string.IsNullOrEmpty(_azureService.Paths.CloudPackage),
-                "CloudPackage cannot be null or empty.");
-            Debug.Assert(
-                !string.IsNullOrEmpty(_deploymentSettings.ServiceSettings.StorageAccountName),
-                "StorageAccountName cannot be null or empty.");
-
-            string packagePath = _azureService.Paths.CloudPackage;
-            Validate.ValidateFileFull(packagePath, Resources.Package);
-
-            Uri packageUri = null;
-            if (packagePath.StartsWith(Uri.UriSchemeHttp, StringComparison.OrdinalIgnoreCase) ||
-                packagePath.StartsWith(Uri.UriSchemeHttps, StringComparison.OrdinalIgnoreCase))
-            {
-                packageUri = new Uri(packagePath);
-            }
-            else
-            {
-                SafeWriteObjectWithTimestamp(String.Format(Resources.PublishVerifyingStorageMessage,
-                _deploymentSettings.ServiceSettings.StorageAccountName));
-
-                if (!StorageAccountExists())
-                {
-                    CreateStorageAccount();
-                }
-
-                SafeWriteObjectWithTimestamp(Resources.PublishUploadingPackageMessage);
-
-                if (!SkipUpload)
-                {
-                    packageUri = RetryCall(subscription =>
-                        AzureBlob.UploadPackageToBlob(
-                            CreateChannel(),
-                            _deploymentSettings.ServiceSettings.StorageAccountName,
-                            subscription,
-                            ResolvePath(packagePath)));
-                }
-                else
-                {
-                    packageUri = new Uri(packagePath);
-                }
-            }
-            return packageUri;
-        }
-
-        /// <summary>
-        /// Removes the package after uploading it to the storage account
-        /// </summary>
-        private void RemovePackage()
-        {
-            Debug.Assert(
-                !string.IsNullOrEmpty(_deploymentSettings.ServiceSettings.StorageAccountName),
-                "StorageAccountName cannot be null or empty.");
-
-            if (!SkipUpload)
-            {
-
-                RetryCall(subscription =>
-                        AzureBlob.RemovePackageFromBlob(
-                            CreateChannel(),
-                            _deploymentSettings.ServiceSettings.StorageAccountName,
-                            subscription));
-            }
-        }
-
-        /// <summary>
-        /// Check if the service's storage account already exists.
-        /// </summary>
-        /// <returns>
-        /// A value indicating whether the service's storage account already
-        /// exists.
-        /// </returns>
-        private bool StorageAccountExists()
-        {
-            Debug.Assert(
-                !string.IsNullOrEmpty(_deploymentSettings.ServiceSettings.StorageAccountName),
-                "StorageAccountName cannot be null or empty.");
-
-            StorageService storageService = null;
-            try
-            {
-                storageService = RetryCall(subscription =>
-                    Channel.GetStorageService(
-                        subscription,
-                        _deploymentSettings.ServiceSettings.StorageAccountName));
-            }
-            catch (EndpointNotFoundException)
-            {
-                // Don't write error message.  This catch block is used to
-                // detect that there's no such endpoint which indicates that
-                // the storage account doesn't exist.
-                return false;
-            }
-
-            return storageService != null;
-        }
-
-        /// <summary>
-        /// Create an Azure storage account that we can use to upload our
-        /// package when creating and deploying a service.
-        /// </summary>
-        private void CreateStorageAccount()
-        {
-            Debug.Assert(
-                !string.IsNullOrEmpty(_deploymentSettings.ServiceSettings.StorageAccountName),
-                "StorageAccountName cannot be null or empty.");
-            Debug.Assert(
-                !string.IsNullOrEmpty(_deploymentSettings.Label),
-                "Label cannot be null or empty.");
-            Debug.Assert(
-                !string.IsNullOrEmpty(_deploymentSettings.ServiceSettings.Location),
-                "Location cannot be null or empty.");
-
-            CreateStorageServiceInput storageServiceInput = new CreateStorageServiceInput
-            {
-                ServiceName = _deploymentSettings.ServiceSettings.StorageAccountName,
-                Label = ServiceManagementHelper.EncodeToBase64String(_deploymentSettings.Label),
-                Location = _deploymentSettings.ServiceSettings.Location
-            };
-
-            InvokeInOperationContext(() =>
-            {
-                RetryCall(subscription =>
-                    Channel.CreateStorageAccount(subscription, storageServiceInput));
-
-                StorageService storageService = null;
-                do
-                {
-                    storageService = RetryCall(subscription =>
-                        Channel.GetStorageService(subscription, storageServiceInput.ServiceName));
-                }
-                while (storageService.StorageServiceProperties.Status != StorageAccountStatus.Created);
-            });
-        }
-
-        /// <summary>
-        /// Get the configuration.
-        /// </summary>
-        /// <returns>Configuration.</returns>
-        private string GetConfiguration()
-        {
-            string configurationPath = _azureService.Paths.CloudConfiguration;
-            Validate.ValidateFileFull(configurationPath, Resources.ServiceConfiguration);
-            string fullPath = ResolvePath(configurationPath);
-            string configuration = Utility.GetConfiguration(fullPath);
-            return configuration;
-        }
-
-        /// <summary>
-        /// Create a new deployment for the service.
-        /// </summary>
-        private void CreateNewDeployment()
-        {
-            Debug.Assert(
-                !string.IsNullOrEmpty(_hostedServiceName),
-                "_hostedServiceName cannot be null or empty.");
-            Debug.Assert(
-                !string.IsNullOrEmpty(_deploymentSettings.ServiceSettings.Slot),
-                "Slot cannot be null or empty.");
-
-            CreateDeploymentInput deploymentInput = new CreateDeploymentInput
-            {
-                PackageUrl = UploadPackage(),
-                Configuration = GetConfiguration(),
-                Label = ServiceManagementHelper.EncodeToBase64String(_deploymentSettings.Label),
-                Name = _deploymentSettings.DeploymentName,
-                StartDeployment = true,
-            };
-
-            InvokeInOperationContext(() =>
-                {
-
-                    AddCertificates();
-
-                    RetryCall(subscription =>
-                        Channel.CreateOrUpdateDeployment(
-                            subscription,
-                            _hostedServiceName,
-                            _deploymentSettings.ServiceSettings.Slot,
-                            deploymentInput));
-                    WaitForDeploymentToStart();
-                });
-        }
-
-        /// <summary>
-        /// Upgrade the deployment for the service.
-        /// </summary>
-        private void UpgradeDeployment()
-        {
-            Debug.Assert(
-                !string.IsNullOrEmpty(_hostedServiceName),
-                "_hostedServiceName cannot be null or empty.");
-            Debug.Assert(
-                !string.IsNullOrEmpty(_deploymentSettings.Label),
-                "Label cannot be null or empty.");
-            Debug.Assert(
-                !string.IsNullOrEmpty(_deploymentSettings.DeploymentName),
-                "DeploymentName cannot be null or empty.");
-
-            UpgradeDeploymentInput deploymentInput = new UpgradeDeploymentInput
-            {
-                PackageUrl = UploadPackage(),
-                Configuration = GetConfiguration(),
-                Label = ServiceManagementHelper.EncodeToBase64String(_deploymentSettings.Label),
-                Mode = UpgradeType.Auto
-            };
-
-            InvokeInOperationContext(() =>
-            {
-                SafeWriteObjectWithTimestamp(Resources.PublishUpgradingMessage);
-                RetryCall(subscription =>
-                    Channel.UpgradeDeployment(
-                        subscription,
-                        _hostedServiceName,
-                        _deploymentSettings.DeploymentName,
-                        deploymentInput));
-                WaitForDeploymentToStart();
-            });
-
-                    AddCertificates();
-
-        }
-
-        /// <summary>
-        /// Wait until a deployment has started.
-        /// </summary>
-        private void WaitForDeploymentToStart()
-        {
-            Debug.Assert(
-                !string.IsNullOrEmpty(_hostedServiceName),
-                "_hostedServiceName cannot be null or empty.");
-            Debug.Assert(
-                !string.IsNullOrEmpty(_deploymentSettings.ServiceSettings.Slot),
-                "Slot cannot be null or empty.");
-
-            Deployment deployment = null;
-            do
-            {
-                deployment = RetryCall(subscription =>
-                    Channel.GetDeploymentBySlot(
-                        subscription,
-                        _hostedServiceName,
-                        _deploymentSettings.ServiceSettings.Slot));
-            }
-            while (deployment.Status != DeploymentStatus.Starting &&
-                deployment.Status != DeploymentStatus.Running);
-
-            SafeWriteObjectWithTimestamp(string.Format(Resources.PublishCreatedDeploymentMessage,
-               deployment.PrivateID));
-
-        }
-
-        /// <summary>
-        /// Verify a deployment exists
-        /// </summary>
-        /// <param name="serviceName"></param>
-        /// <param name="slot"></param>
-        private void VerifyDeployment()
-        {
-            try
-            {
-                SafeWriteObjectWithTimestamp(Resources.PublishStartingMessage);
-                SafeWriteObjectWithTimestamp(Resources.PublishInitializingMessage);
-
-                Dictionary<string, RoleInstance> roleInstanceSnapshot = new Dictionary<string, RoleInstance>();
-
-                // Continue polling for deployment until all of the roles
-                // indicate they're ready
-                Deployment deployment = new Deployment();
-                do
-                {
-                    deployment = RetryCall(subscription =>
-                        Channel.GetDeploymentBySlot(
-                            subscription,
-                            _hostedServiceName,
-                            _deploymentSettings.ServiceSettings.Slot));
-
-                    // The goal of this loop is to output a message whenever the status of a role 
-                    // instance CHANGES. To do that, we have to remember the last status of all role instances
-                    // and that's what the roleInstanceSnapshot array is for
-                    foreach (RoleInstance currentInstance in deployment.RoleInstanceList)
-                    {
-                        // We only care about these three statuses, ignore other intermediate statuses
-                        if (String.Equals(currentInstance.InstanceStatus, RoleInstanceStatus.Busy) ||
-                            String.Equals(currentInstance.InstanceStatus, RoleInstanceStatus.Ready) ||
-                            String.Equals(currentInstance.InstanceStatus, RoleInstanceStatus.Initializing))
-                        {
-                            bool createdOrChanged = false;
-
-                            // InstanceName is unique and concatenates the role name and instance name
-                            if (roleInstanceSnapshot.ContainsKey(currentInstance.InstanceName))
-                            {
-                                // If we already have a snapshot of that role instance, update it
-                                RoleInstance previousInstance = roleInstanceSnapshot[currentInstance.InstanceName];
-                                if (!String.Equals(previousInstance.InstanceStatus, currentInstance.InstanceStatus))
-                                {
-                                    // If the instance status changed, we need to output a message
-                                    previousInstance.InstanceStatus = currentInstance.InstanceStatus;
-                                    createdOrChanged = true;
-                                }
-                            }
-                            else
-                            {
-                                // If this is the first time we run through, we also need to output a message
-                                roleInstanceSnapshot[currentInstance.InstanceName] = currentInstance;
-                                createdOrChanged = true;
-                            }
-
-
-                            if (createdOrChanged)
-                            {
-                                string statusResource;
-                                switch (currentInstance.InstanceStatus)
-                                {
-                                    case RoleInstanceStatus.Busy:
-                                        statusResource = Resources.PublishInstanceStatusBusy;
-                                        break;
-
-                                    case RoleInstanceStatus.Ready:
-                                        statusResource = Resources.PublishInstanceStatusReady;
-                                        break;
-
-                                    default:
-                                        statusResource = Resources.PublishInstanceStatusCreating;
-                                        break;
-                                }
-
-                                SafeWriteObjectWithTimestamp(String.Format(Resources.PublishInstanceStatusMessage,
-                                    currentInstance.InstanceName, currentInstance.RoleName, statusResource));
-
-                            }
-                        }
-                    }
-
-                    // If a deployment has many roles to initialize, this
-                    // thread must throttle requests so the Azure portal
-                    // doesn't reply with a "too many requests" error
-                    Thread.Sleep(int.Parse(Resources.StandardRetryDelayInMs));
-                }
-                while (deployment.RoleInstanceList.Any(
-                    r => r.InstanceStatus != RoleInstanceStatus.Ready));
-
-                if (CanGenerateUrlForDeploymentSlot())
-                {
-                    SafeWriteObjectWithTimestamp(
-                        Resources.PublishCreatedWebsiteMessage,
-                        string.Format(Resources.ServiceUrl, _hostedServiceName));
-                }
-                else
-                {
-                    SafeWriteObjectWithTimestamp(
-                        Resources.PublishCreatedWebsiteLaunchNotSupportedMessage);
-                }
-
-            }
-            catch (EndpointNotFoundException)
-            {
-                throw new InvalidOperationException(
-                    string.Format(
-                        Resources.CannotFindDeployment,
-                        _hostedServiceName,
-                        _deploymentSettings.ServiceSettings.Slot));
-            }
-        }
-        
-        private void AddCertificates()
-        {
-            if (_azureService.Components.CloudConfig.Role != null)
-            {
-                foreach (ServiceConfigurationSchema.Certificate certElement in _azureService.Components.CloudConfig.Role.SelectMany(r => r.Certificates).Distinct())
-                {
-                    X509Certificate2 cert = General.GetCertificateFromStore(certElement.thumbprint);
-                    CertificateFile certFile = new CertificateFile
-                    {
-                        Data = Convert.ToBase64String(cert.Export(X509ContentType.Pfx, string.Empty)),
-                        Password = string.Empty,
-                        CertificateFormat = "pfx"
-                    };
-                    RetryCall(subscription => Channel.AddCertificates(subscription, _hostedServiceName, certFile));
-                }
-            }
-        }
-        
-        /// <summary>
-        /// Launch a browser pointed at the service after deploying.
-        /// </summary>
-        [PermissionSet(SecurityAction.LinkDemand, Name = "FullTrust")]
-        private void LaunchService()
-        {
-            Debug.Assert(!string.IsNullOrEmpty(_hostedServiceName), "_hostedServiceName cannot be null or empty.");
-            General.LaunchWebPage(string.Format(Resources.ServiceUrl, _hostedServiceName));
-        }
-
-        /// <summary>
-        /// Create a channel to be used for managing Azure services.
-        /// </summary>
-        /// <returns>The created channel.</returns>
-        protected override IServiceManagement CreateChannel()
-        {
-            // If ShareChannel is set by a unit test, use the same channel that
-            // was passed into out constructor.  This allows the test to submit
-            // a mock that we use for all network calls.
-            return ShareChannel ?
-                Channel :
-                base.CreateChannel();
-        }
-    }
-}
-=======
-﻿// ----------------------------------------------------------------------------------
-//
-// Copyright 2011 Microsoft Corporation
-// Licensed under the Apache License, Version 2.0 (the "License");
-// you may not use this file except in compliance with the License.
-// You may obtain a copy of the License at
-// http://www.apache.org/licenses/LICENSE-2.0
-// Unless required by applicable law or agreed to in writing, software
-// distributed under the License is distributed on an "AS IS" BASIS,
-// WITHOUT WARRANTIES OR CONDITIONS OF ANY KIND, either express or implied.
-// See the License for the specific language governing permissions and
-// limitations under the License.
-// ----------------------------------------------------------------------------------
-
-using System;
-using System.Collections.Generic;
-using System.Diagnostics;
-using System.IO;
-using System.Linq;
-using System.Management.Automation;
-using System.Security.Permissions;
-using System.ServiceModel;
-using System.Threading;
-using AzureDeploymentCmdlets.Model;
-using AzureDeploymentCmdlets.Properties;
-using AzureDeploymentCmdlets.Utilities;
-using AzureDeploymentCmdlets.WAPPSCmdlet;
-
-namespace AzureDeploymentCmdlets.Cmdlet
-{
-    /// <summary>
-    /// Create a new deployment. Note that there shouldn't be a deployment 
-    /// of the same name or in the same slot when executing this command.
-    /// </summary>
-    [Cmdlet(VerbsData.Publish, "AzureService")]
-    public class PublishAzureServiceCommand : ServiceManagementCmdletBase
-    {
-        private DeploymentSettings _deploymentSettings;
-        private AzureService _azureService;
-        private string _hostedServiceName;
-
-        [Parameter(Mandatory = false)]
-        [Alias("sn")]
-        public string Subscription { get; set; }
-
-        [Parameter(Mandatory = false)]
-        [Alias("sv")]
-        public string Name { get; set; }
-
-        [Parameter(Mandatory = false)]
-        [Alias("st")]
-        public string StorageAccountName { get; set; }
-
-        [Parameter(Mandatory = false)]
-        [Alias("l")]
-        public string Location { get; set; }
-
-        [Parameter(Mandatory = false)]
-        [Alias("sl")]
-        public string Slot { get; set; }
-
-        [Parameter(Mandatory = false)]
-        [Alias("ln")]
-        public SwitchParameter Launch { get; set; }
-
-        /// <summary>
-        /// Gets or sets a flag indicating whether CreateChannel should share
-        /// the command's current Channel when asking for a new one.  This is
-        /// only used for testing.
-        /// </summary>
-        internal bool ShareChannel { get; set; }
-
-        /// <summary>
-        /// Gets or sets a flag indicating whether publishing should skip the
-        /// upload step.  This is only used for testing.
-        /// </summary>
-        internal bool SkipUpload { get; set; }
-
-        /// <summary>
-        /// Initializes a new instance of the PublishAzureServiceCommand class.
-        /// </summary>
-        public PublishAzureServiceCommand()
-            : this(null)
-        {
-        }
-
-        /// <summary>
-        /// Initializes a new instance of the PublishAzureServiceCommand class.
-        /// </summary>
-        /// <param name="channel">
-        /// Channel used for communication with Azure's service management APIs.
-        /// </param>
-        public PublishAzureServiceCommand(IServiceManagement channel)
-        {
-            Channel = channel;
-        }
-
-        /// <summary>
-        /// Execute the command.
-        /// </summary>
-        [PermissionSet(SecurityAction.Demand, Name = "FullTrust")]
-        protected override void ProcessRecord()
-        {
-            try
-            {
-                base.ProcessRecord();
-
-                PublishService(GetServiceRootPath());
-
-                SafeWriteObjectWithTimestamp(Resources.PublishCompleteMessage);
-
-            }
-            catch (Exception ex)
-            {
-                SafeWriteError(ex);
-            }
-        }
-
-        /// <summary>
-        /// Publish an Azure service defined at the given path. Publish flow is as following:
-        /// * Checks is service is available.
-        ///     * Exists:
-        ///         * Checks if deployment slot is available.
-        ///             * Exists: update the deployment with new package.
-        ///             * Does not exist: create new deployment for this slot.
-        ///     * Does not exist:
-        ///         1. Create new service.
-        ///         2. Create new deployment for slot.
-        /// * Verifies the deployment until its published.
-        /// </summary>
-        /// <param name="serviceRootPath">
-        /// Path where the service exists.
-        /// </param>
-        [PermissionSet(SecurityAction.LinkDemand, Name = "FullTrust")]
-        public void PublishService(string serviceRootPath)
-        {
-            SafeWriteObject(string.Format(Resources.PublishServiceStartMessage, _hostedServiceName));
-            SafeWriteObject(string.Empty);
-
-            // Package the service and all of its roles up in the open package format used by Azure
-            InitializeSettingsAndCreatePackage(serviceRootPath);
-
-            if (ServiceExists())
-            {
-                bool deploymentExists = new GetDeploymentStatus(this.Channel).DeploymentExists(_azureService.Paths.RootPath, _hostedServiceName, _deploymentSettings.ServiceSettings.Slot, _deploymentSettings.ServiceSettings.Subscription);
-
-                if (deploymentExists)
-                {
-
-                    UpgradeDeployment();
-                }
-                else
-                {
-                    CreateNewDeployment();
-                }
-            }
-            else
-            {
-                CreateHostedService();
-                CreateNewDeployment();
-            }
-
-            // Remove package after creating the deployment
-            RemovePackage();
-
-            // Verify the deployment succeeded by checking that each of the roles are running
-            VerifyDeployment();
-
-            // After we've finished deploying, optionally launch a browser pointed at the service
-            if (Launch && CanGenerateUrlForDeploymentSlot())
-            {
-                LaunchService();
-            }
-        }
-
-        /// <summary>
-        /// Gets a value indicating whether we'll be able to automatically get
-        /// the deployment URL for the given deployment slot.
-        /// </summary>
-        /// <returns>
-        /// A value indicating whether we'll be able to automatically get
-        /// the deployed URL for the given deployment slot.
-        /// </returns>
-        private bool CanGenerateUrlForDeploymentSlot()
-        {
-            return string.Equals(
-                _deploymentSettings.ServiceSettings.Slot,
-                ArgumentConstants.Slots[AzureDeploymentCmdlets.Model.Slot.Production]);
-        }
-
-        /// <summary>
-        /// Initialize our model of the AzureService located at the given
-        /// path along with its DeploymentSettings and SubscriptionId.
-        /// </summary>
-        /// <param name="rootPath">Root path of the Azure service.</param>
-        internal void InitializeSettingsAndCreatePackage(string rootPath)
-        {
-            Debug.Assert(!string.IsNullOrEmpty(rootPath), "rootPath cannot be null or empty.");
-            Debug.Assert(Directory.Exists(rootPath), "rootPath does not exist.");
-
-            _azureService = new AzureService(rootPath, null);
-
-            // If user provided a service name, change current service name to use it.
-            //
-            if (!string.IsNullOrEmpty(Name))
-            {
-                _azureService.ChangeServiceName(Name, _azureService.Paths);
-            }
-
-            ServiceSettings defaultSettings = ServiceSettings.LoadDefault(
-                _azureService.Paths.Settings,
-                Slot,
-                Location,
-                Subscription,
-                StorageAccountName,
-                Name,
-                _azureService.ServiceName,
-                out _hostedServiceName);
-
-            subscriptionId =
-                new GlobalComponents(GlobalPathInfo.GlobalSettingsDirectory)
-                .GetSubscriptionId(defaultSettings.Subscription);
-
-            SafeWriteObjectWithTimestamp(String.Format(Resources.PublishPreparingDeploymentMessage,
-                _hostedServiceName, subscriptionId));
-
-            CreatePackage();
-
-            _deploymentSettings = new DeploymentSettings(
-                defaultSettings,
-                _azureService.Paths.CloudPackage,
-                _azureService.Paths.CloudConfiguration,
-                _hostedServiceName,
-                string.Format(Resources.ServiceDeploymentName, defaultSettings.Slot));
-
-        }
-
-        /// <summary>
-        /// Create the package that we'll upload to Azure blob storage before
-        /// deploying.
-        /// </summary>
-        [PermissionSet(SecurityAction.LinkDemand, Name = "FullTrust")]
-        private void CreatePackage()
-        {
-            Debug.Assert(_azureService != null);
-
-            string unused = null;
-            _azureService.CreatePackage(DevEnv.Cloud, out unused, out unused);
-        }
-
-        /// <summary>
-        /// Determine if a service already exists.
-        /// </summary>
-        /// <returns>
-        /// A value indicating whether the service already exists.
-        /// </returns>
-        /// <remarks>
-        /// Service names are unique across Azure.
-        /// </remarks>
-        private bool ServiceExists()
-        {
-            Debug.Assert(
-                !string.IsNullOrEmpty(_hostedServiceName),
-                "_hostedServiceName cannot be null or empty.");
-            Debug.Assert(
-                !string.IsNullOrEmpty(subscriptionId),
-                "subscriptionId cannot be null or empty.");
-            Debug.Assert(
-                !string.IsNullOrEmpty(_deploymentSettings.ServiceSettings.Slot),
-                "Slot cannot be null.");
-
-            SafeWriteObjectWithTimestamp(Resources.PublishConnectingMessage);
-
-            // Check whether there's an existing service with the desired
-            // name in the desired slot accessible from our subscription
-
-            try
-            {
-                HostedService existingService = RetryCall(subscription => Channel.GetHostedServiceWithDetails(subscription, _hostedServiceName, true));
-            }
-            catch (EndpointNotFoundException)
-            {
-                return false;
-            }
-
-            return true;
-        }
-
-        /// <summary>
-        /// Create a hosted Azure service.
-        /// </summary>
-        private void CreateHostedService()
-        {
-            Debug.Assert(
-                !string.IsNullOrEmpty(_hostedServiceName),
-                "_hostedServiceName cannot be null or empty.");
-            Debug.Assert(
-                !string.IsNullOrEmpty(_deploymentSettings.Label),
-                "Label cannot be null or empty.");
-            Debug.Assert(
-                !string.IsNullOrEmpty(_deploymentSettings.ServiceSettings.Location),
-                "Location cannot be null or empty.");
-
-            SafeWriteObjectWithTimestamp(Resources.PublishCreatingServiceMessage);
-
-            CreateHostedServiceInput hostedServiceInput = new CreateHostedServiceInput
-            {
-                ServiceName = _hostedServiceName,
-                Label = ServiceManagementHelper.EncodeToBase64String(_deploymentSettings.Label),
-                Location = _deploymentSettings.ServiceSettings.Location
-            };
-
-            InvokeInOperationContext(() =>
-            {
-                RetryCall(subscription =>
-                    Channel.CreateHostedService(subscription, hostedServiceInput));
-                SafeWriteObjectWithTimestamp(String.Format(Resources.PublishCreatedServiceMessage,
-                    hostedServiceInput.ServiceName));
-            });
-        }
-
-        /// <summary>
-        /// Upload the package to our blob storage account.
-        /// </summary>
-        /// <returns>Uri to the uploaded package.</returns>
-        private Uri UploadPackage()
-        {
-            Debug.Assert(
-                !string.IsNullOrEmpty(_azureService.Paths.CloudPackage),
-                "CloudPackage cannot be null or empty.");
-            Debug.Assert(
-                !string.IsNullOrEmpty(_deploymentSettings.ServiceSettings.StorageAccountName),
-                "StorageAccountName cannot be null or empty.");
-
-            string packagePath = _azureService.Paths.CloudPackage;
-            Validate.ValidateFileFull(packagePath, Resources.Package);
-
-            Uri packageUri = null;
-            if (packagePath.StartsWith(Uri.UriSchemeHttp, StringComparison.OrdinalIgnoreCase) ||
-                packagePath.StartsWith(Uri.UriSchemeHttps, StringComparison.OrdinalIgnoreCase))
-            {
-                packageUri = new Uri(packagePath);
-            }
-            else
-            {
-                SafeWriteObjectWithTimestamp(String.Format(Resources.PublishVerifyingStorageMessage,
-                _deploymentSettings.ServiceSettings.StorageAccountName));
-
-                if (!StorageAccountExists())
-                {
-                    CreateStorageAccount();
-                }
-
-                SafeWriteObjectWithTimestamp(Resources.PublishUploadingPackageMessage);
-
-                if (!SkipUpload)
-                {
-                    packageUri = RetryCall(subscription =>
-                        AzureBlob.UploadPackageToBlob(
-                            CreateChannel(),
-                            _deploymentSettings.ServiceSettings.StorageAccountName,
-                            subscription,
-                            ResolvePath(packagePath)));
-                }
-                else
-                {
-                    packageUri = new Uri(packagePath);
-                }
-            }
-            return packageUri;
-        }
-
-        /// <summary>
-        /// Removes the package after uploading it to the storage account
-        /// </summary>
-        private void RemovePackage()
-        {
-            Debug.Assert(
-                !string.IsNullOrEmpty(_deploymentSettings.ServiceSettings.StorageAccountName),
-                "StorageAccountName cannot be null or empty.");
-
-            if (!SkipUpload)
-            {
-
-                RetryCall(subscription =>
-                        AzureBlob.RemovePackageFromBlob(
-                            CreateChannel(),
-                            _deploymentSettings.ServiceSettings.StorageAccountName,
-                            subscription));
-            }
-        }
-
-        /// <summary>
-        /// Check if the service's storage account already exists.
-        /// </summary>
-        /// <returns>
-        /// A value indicating whether the service's storage account already
-        /// exists.
-        /// </returns>
-        private bool StorageAccountExists()
-        {
-            Debug.Assert(
-                !string.IsNullOrEmpty(_deploymentSettings.ServiceSettings.StorageAccountName),
-                "StorageAccountName cannot be null or empty.");
-
-            StorageService storageService = null;
-            try
-            {
-                storageService = RetryCall(subscription =>
-                    Channel.GetStorageService(
-                        subscription,
-                        _deploymentSettings.ServiceSettings.StorageAccountName));
-            }
-            catch (EndpointNotFoundException)
-            {
-                // Don't write error message.  This catch block is used to
-                // detect that there's no such endpoint which indicates that
-                // the storage account doesn't exist.
-                return false;
-            }
-
-            return storageService != null;
-        }
-
-        /// <summary>
-        /// Create an Azure storage account that we can use to upload our
-        /// package when creating and deploying a service.
-        /// </summary>
-        private void CreateStorageAccount()
-        {
-            Debug.Assert(
-                !string.IsNullOrEmpty(_deploymentSettings.ServiceSettings.StorageAccountName),
-                "StorageAccountName cannot be null or empty.");
-            Debug.Assert(
-                !string.IsNullOrEmpty(_deploymentSettings.Label),
-                "Label cannot be null or empty.");
-            Debug.Assert(
-                !string.IsNullOrEmpty(_deploymentSettings.ServiceSettings.Location),
-                "Location cannot be null or empty.");
-
-            CreateStorageServiceInput storageServiceInput = new CreateStorageServiceInput
-            {
-                ServiceName = _deploymentSettings.ServiceSettings.StorageAccountName,
-                Label = ServiceManagementHelper.EncodeToBase64String(_deploymentSettings.Label),
-                Location = _deploymentSettings.ServiceSettings.Location
-            };
-
-            InvokeInOperationContext(() =>
-            {
-                RetryCall(subscription =>
-                    Channel.CreateStorageAccount(subscription, storageServiceInput));
-
-                StorageService storageService = null;
-                do
-                {
-                    storageService = RetryCall(subscription =>
-                        Channel.GetStorageService(subscription, storageServiceInput.ServiceName));
-                }
-                while (storageService.StorageServiceProperties.Status != StorageAccountStatus.Created);
-            });
-        }
-
-        /// <summary>
-        /// Get the configuration.
-        /// </summary>
-        /// <returns>Configuration.</returns>
-        private string GetConfiguration()
-        {
-            string configurationPath = _azureService.Paths.CloudConfiguration;
-            Validate.ValidateFileFull(configurationPath, Resources.ServiceConfiguration);
-            string fullPath = ResolvePath(configurationPath);
-            string configuration = Utility.GetConfiguration(fullPath);
-            return configuration;
-        }
-
-        /// <summary>
-        /// Create a new deployment for the service.
-        /// </summary>
-        private void CreateNewDeployment()
-        {
-            Debug.Assert(
-                !string.IsNullOrEmpty(_hostedServiceName),
-                "_hostedServiceName cannot be null or empty.");
-            Debug.Assert(
-                !string.IsNullOrEmpty(_deploymentSettings.ServiceSettings.Slot),
-                "Slot cannot be null or empty.");
-
-            CreateDeploymentInput deploymentInput = new CreateDeploymentInput
-            {
-                PackageUrl = UploadPackage(),
-                Configuration = GetConfiguration(),
-                Label = ServiceManagementHelper.EncodeToBase64String(_deploymentSettings.Label),
-                Name = _deploymentSettings.DeploymentName,
-                StartDeployment = true,
-            };
-
-            InvokeInOperationContext(() =>
-                {
-                    RetryCall(subscription =>
-                        Channel.CreateOrUpdateDeployment(
-                            subscription,
-                            _hostedServiceName,
-                            _deploymentSettings.ServiceSettings.Slot,
-                            deploymentInput));
-                    WaitForDeploymentToStart();
-                });
-        }
-
-        /// <summary>
-        /// Upgrade the deployment for the service.
-        /// </summary>
-        private void UpgradeDeployment()
-        {
-            Debug.Assert(
-                !string.IsNullOrEmpty(_hostedServiceName),
-                "_hostedServiceName cannot be null or empty.");
-            Debug.Assert(
-                !string.IsNullOrEmpty(_deploymentSettings.Label),
-                "Label cannot be null or empty.");
-            Debug.Assert(
-                !string.IsNullOrEmpty(_deploymentSettings.DeploymentName),
-                "DeploymentName cannot be null or empty.");
-
-            UpgradeDeploymentInput deploymentInput = new UpgradeDeploymentInput
-            {
-                PackageUrl = UploadPackage(),
-                Configuration = GetConfiguration(),
-                Label = ServiceManagementHelper.EncodeToBase64String(_deploymentSettings.Label),
-                Mode = UpgradeType.Auto
-            };
-
-            InvokeInOperationContext(() =>
-            {
-                SafeWriteObjectWithTimestamp(Resources.PublishUpgradingMessage);
-                RetryCall(subscription =>
-                    Channel.UpgradeDeployment(
-                        subscription,
-                        _hostedServiceName,
-                        _deploymentSettings.DeploymentName,
-                        deploymentInput));
-                WaitForDeploymentToStart();
-            });
-        }
-
-        /// <summary>
-        /// Wait until a deployment has started.
-        /// </summary>
-        private void WaitForDeploymentToStart()
-        {
-            Debug.Assert(
-                !string.IsNullOrEmpty(_hostedServiceName),
-                "_hostedServiceName cannot be null or empty.");
-            Debug.Assert(
-                !string.IsNullOrEmpty(_deploymentSettings.ServiceSettings.Slot),
-                "Slot cannot be null or empty.");
-
-            Deployment deployment = null;
-            do
-            {
-                deployment = RetryCall(subscription =>
-                    Channel.GetDeploymentBySlot(
-                        subscription,
-                        _hostedServiceName,
-                        _deploymentSettings.ServiceSettings.Slot));
-            }
-            while (deployment.Status != DeploymentStatus.Starting &&
-                deployment.Status != DeploymentStatus.Running);
-
-            SafeWriteObjectWithTimestamp(string.Format(Resources.PublishCreatedDeploymentMessage,
-               deployment.PrivateID));
-
-        }
-
-        /// <summary>
-        /// Verify a deployment exists
-        /// </summary>
-        /// <param name="serviceName"></param>
-        /// <param name="slot"></param>
-        private void VerifyDeployment()
-        {
-            try
-            {
-                SafeWriteObjectWithTimestamp(Resources.PublishStartingMessage);
-                SafeWriteObjectWithTimestamp(Resources.PublishInitializingMessage);
-
-                Dictionary<string, RoleInstance> roleInstanceSnapshot = new Dictionary<string, RoleInstance>();
-
-                // Continue polling for deployment until all of the roles
-                // indicate they're ready
-                Deployment deployment = new Deployment();
-                do
-                {
-                    deployment = RetryCall(subscription =>
-                        Channel.GetDeploymentBySlot(
-                            subscription,
-                            _hostedServiceName,
-                            _deploymentSettings.ServiceSettings.Slot));
-
-                    // The goal of this loop is to output a message whenever the status of a role 
-                    // instance CHANGES. To do that, we have to remember the last status of all role instances
-                    // and that's what the roleInstanceSnapshot array is for
-                    foreach (RoleInstance currentInstance in deployment.RoleInstanceList)
-                    {
-                        // We only care about these three statuses, ignore other intermediate statuses
-                        if (String.Equals(currentInstance.InstanceStatus, RoleInstanceStatus.Busy) ||
-                            String.Equals(currentInstance.InstanceStatus, RoleInstanceStatus.Ready) ||
-                            String.Equals(currentInstance.InstanceStatus, RoleInstanceStatus.Initializing))
-                        {
-                            bool createdOrChanged = false;
-
-                            // InstanceName is unique and concatenates the role name and instance name
-                            if (roleInstanceSnapshot.ContainsKey(currentInstance.InstanceName))
-                            {
-                                // If we already have a snapshot of that role instance, update it
-                                RoleInstance previousInstance = roleInstanceSnapshot[currentInstance.InstanceName];
-                                if (!String.Equals(previousInstance.InstanceStatus, currentInstance.InstanceStatus))
-                                {
-                                    // If the instance status changed, we need to output a message
-                                    previousInstance.InstanceStatus = currentInstance.InstanceStatus;
-                                    createdOrChanged = true;
-                                }
-                            }
-                            else
-                            {
-                                // If this is the first time we run through, we also need to output a message
-                                roleInstanceSnapshot[currentInstance.InstanceName] = currentInstance;
-                                createdOrChanged = true;
-                            }
-
-
-                            if (createdOrChanged)
-                            {
-                                string statusResource;
-                                switch (currentInstance.InstanceStatus)
-                                {
-                                    case RoleInstanceStatus.Busy:
-                                        statusResource = Resources.PublishInstanceStatusBusy;
-                                        break;
-
-                                    case RoleInstanceStatus.Ready:
-                                        statusResource = Resources.PublishInstanceStatusReady;
-                                        break;
-
-                                    default:
-                                        statusResource = Resources.PublishInstanceStatusCreating;
-                                        break;
-                                }
-
-                                SafeWriteObjectWithTimestamp(String.Format(Resources.PublishInstanceStatusMessage,
-                                    currentInstance.InstanceName, currentInstance.RoleName, statusResource));
-
-                            }
-                        }
-                    }
-
-                    // If a deployment has many roles to initialize, this
-                    // thread must throttle requests so the Azure portal
-                    // doesn't reply with a "too many requests" error
-                    Thread.Sleep(int.Parse(Resources.StandardRetryDelayInMs));
-                }
-                while (deployment.RoleInstanceList.Any(
-                    r => r.InstanceStatus != RoleInstanceStatus.Ready));
-
-                if (CanGenerateUrlForDeploymentSlot())
-                {
-                    SafeWriteObjectWithTimestamp(
-                        Resources.PublishCreatedWebsiteMessage,
-                        string.Format(Resources.ServiceUrl, _hostedServiceName));
-                }
-                else
-                {
-                    SafeWriteObjectWithTimestamp(
-                        Resources.PublishCreatedWebsiteLaunchNotSupportedMessage);
-                }
-
-            }
-            catch (EndpointNotFoundException)
-            {
-                throw new InvalidOperationException(
-                    string.Format(
-                        Resources.CannotFindDeployment,
-                        _hostedServiceName,
-                        _deploymentSettings.ServiceSettings.Slot));
-            }
-        }
-
-        /// <summary>
-        /// Launch a browser pointed at the service after deploying.
-        /// </summary>
-        [PermissionSet(SecurityAction.LinkDemand, Name = "FullTrust")]
-        private void LaunchService()
-        {
-            Debug.Assert(!string.IsNullOrEmpty(_hostedServiceName), "_hostedServiceName cannot be null or empty.");
-            General.LaunchWebPage(string.Format(Resources.ServiceUrl, _hostedServiceName));
-        }
-
-        /// <summary>
-        /// Create a channel to be used for managing Azure services.
-        /// </summary>
-        /// <returns>The created channel.</returns>
-        protected override IServiceManagement CreateChannel()
-        {
-            // If ShareChannel is set by a unit test, use the same channel that
-            // was passed into out constructor.  This allows the test to submit
-            // a mock that we use for all network calls.
-            return ShareChannel ?
-                Channel :
-                base.CreateChannel();
-        }
-    }
-}
->>>>>>> ec0e3601
+﻿// ----------------------------------------------------------------------------------
+//
+// Copyright 2011 Microsoft Corporation
+// Licensed under the Apache License, Version 2.0 (the "License");
+// you may not use this file except in compliance with the License.
+// You may obtain a copy of the License at
+// http://www.apache.org/licenses/LICENSE-2.0
+// Unless required by applicable law or agreed to in writing, software
+// distributed under the License is distributed on an "AS IS" BASIS,
+// WITHOUT WARRANTIES OR CONDITIONS OF ANY KIND, either express or implied.
+// See the License for the specific language governing permissions and
+// limitations under the License.
+// ----------------------------------------------------------------------------------
+
+using System;
+using System.Collections.Generic;
+using System.Diagnostics;
+using System.IO;
+using System.Linq;
+using System.Management.Automation;
+using System.Security.Cryptography.X509Certificates;
+using System.Security.Permissions;
+using System.ServiceModel;
+using System.Threading;
+using AzureDeploymentCmdlets.Model;
+using AzureDeploymentCmdlets.Properties;
+using AzureDeploymentCmdlets.Utilities;
+using AzureDeploymentCmdlets.WAPPSCmdlet;
+
+namespace AzureDeploymentCmdlets.Cmdlet
+{
+    /// <summary>
+    /// Create a new deployment. Note that there shouldn't be a deployment 
+    /// of the same name or in the same slot when executing this command.
+    /// </summary>
+    [Cmdlet(VerbsData.Publish, "AzureService")]
+    public class PublishAzureServiceCommand : ServiceManagementCmdletBase
+    {
+        private DeploymentSettings _deploymentSettings;
+        private AzureService _azureService;
+        private string _hostedServiceName;
+
+        [Parameter(Mandatory = false)]
+        [Alias("sn")]
+        public string Subscription { get; set; }
+
+        [Parameter(Mandatory = false)]
+        [Alias("sv")]
+        public string Name { get; set; }
+
+        [Parameter(Mandatory = false)]
+        [Alias("st")]
+        public string StorageAccountName { get; set; }
+
+        [Parameter(Mandatory = false)]
+        [Alias("l")]
+        public string Location { get; set; }
+
+        [Parameter(Mandatory = false)]
+        [Alias("sl")]
+        public string Slot { get; set; }
+
+        [Parameter(Mandatory = false)]
+        [Alias("ln")]
+        public SwitchParameter Launch { get; set; }
+
+        /// <summary>
+        /// Gets or sets a flag indicating whether CreateChannel should share
+        /// the command's current Channel when asking for a new one.  This is
+        /// only used for testing.
+        /// </summary>
+        internal bool ShareChannel { get; set; }
+
+        /// <summary>
+        /// Gets or sets a flag indicating whether publishing should skip the
+        /// upload step.  This is only used for testing.
+        /// </summary>
+        internal bool SkipUpload { get; set; }
+
+        /// <summary>
+        /// Initializes a new instance of the PublishAzureServiceCommand class.
+        /// </summary>
+        public PublishAzureServiceCommand()
+            : this(null)
+        {
+        }
+
+        /// <summary>
+        /// Initializes a new instance of the PublishAzureServiceCommand class.
+        /// </summary>
+        /// <param name="channel">
+        /// Channel used for communication with Azure's service management APIs.
+        /// </param>
+        public PublishAzureServiceCommand(IServiceManagement channel)
+        {
+            Channel = channel;
+        }
+
+        /// <summary>
+        /// Execute the command.
+        /// </summary>
+        [PermissionSet(SecurityAction.Demand, Name = "FullTrust")]
+        protected override void ProcessRecord()
+        {
+            try
+            {
+                base.ProcessRecord();
+
+                PublishService(GetServiceRootPath());
+
+                SafeWriteObjectWithTimestamp(Resources.PublishCompleteMessage);
+
+            }
+            catch (Exception ex)
+            {
+                SafeWriteError(ex);
+            }
+        }
+
+        /// <summary>
+        /// Publish an Azure service defined at the given path. Publish flow is as following:
+        /// * Checks is service is available.
+        ///     * Exists:
+        ///         * Checks if deployment slot is available.
+        ///             * Exists: update the deployment with new package.
+        ///             * Does not exist: create new deployment for this slot.
+        ///     * Does not exist:
+        ///         1. Create new service.
+        ///         2. Create new deployment for slot.
+        /// * Verifies the deployment until its published.
+        /// </summary>
+        /// <param name="serviceRootPath">
+        /// Path where the service exists.
+        /// </param>
+        [PermissionSet(SecurityAction.LinkDemand, Name = "FullTrust")]
+        public void PublishService(string serviceRootPath)
+        {
+            SafeWriteObject(string.Format(Resources.PublishServiceStartMessage, _hostedServiceName));
+            SafeWriteObject(string.Empty);
+
+            // Package the service and all of its roles up in the open package format used by Azure
+            InitializeSettingsAndCreatePackage(serviceRootPath);
+
+            if (ServiceExists())
+            {
+                bool deploymentExists = new GetDeploymentStatus(this.Channel).DeploymentExists(_azureService.Paths.RootPath, _hostedServiceName, _deploymentSettings.ServiceSettings.Slot, _deploymentSettings.ServiceSettings.Subscription);
+
+                if (deploymentExists)
+                {
+
+                    UpgradeDeployment();
+                }
+                else
+                {
+                    CreateNewDeployment();
+                }
+            }
+            else
+            {
+                CreateHostedService();
+                CreateNewDeployment();
+            }
+            
+            // Verify the deployment succeeded by checking that each of the
+            // roles are running
+            VerifyDeployment();
+
+            // After we've finished deploying, optionally launch a browser pointed at the service
+            if (Launch && CanGenerateUrlForDeploymentSlot())
+            {
+                LaunchService();
+            }
+        }
+
+        /// <summary>
+        /// Gets a value indicating whether we'll be able to automatically get
+        /// the deployment URL for the given deployment slot.
+        /// </summary>
+        /// <returns>
+        /// A value indicating whether we'll be able to automatically get
+        /// the deployed URL for the given deployment slot.
+        /// </returns>
+        private bool CanGenerateUrlForDeploymentSlot()
+        {
+            return string.Equals(
+                _deploymentSettings.ServiceSettings.Slot,
+                ArgumentConstants.Slots[AzureDeploymentCmdlets.Model.Slot.Production]);
+        }
+
+        /// <summary>
+        /// Initialize our model of the AzureService located at the given
+        /// path along with its DeploymentSettings and SubscriptionId.
+        /// </summary>
+        /// <param name="rootPath">Root path of the Azure service.</param>
+        internal void InitializeSettingsAndCreatePackage(string rootPath)
+        {
+            Debug.Assert(!string.IsNullOrEmpty(rootPath), "rootPath cannot be null or empty.");
+            Debug.Assert(Directory.Exists(rootPath), "rootPath does not exist.");
+
+            _azureService = new AzureService(rootPath, null);
+
+            // If user provided a service name, change current service name to use it.
+            //
+            if (!string.IsNullOrEmpty(Name))
+            {
+                _azureService.ChangeServiceName(Name, _azureService.Paths);
+            }
+
+            ServiceSettings defaultSettings = ServiceSettings.LoadDefault(
+                _azureService.Paths.Settings,
+                Slot,
+                Location,
+                Subscription,
+                StorageAccountName,
+                Name,
+                _azureService.ServiceName,
+                out _hostedServiceName);
+
+            subscriptionId =
+                new GlobalComponents(GlobalPathInfo.GlobalSettingsDirectory)
+                .GetSubscriptionId(defaultSettings.Subscription);
+
+            SafeWriteObjectWithTimestamp(String.Format(Resources.PublishPreparingDeploymentMessage,
+                _hostedServiceName, subscriptionId));
+
+            CreatePackage();
+
+            _deploymentSettings = new DeploymentSettings(
+                defaultSettings,
+                _azureService.Paths.CloudPackage,
+                _azureService.Paths.CloudConfiguration,
+                _hostedServiceName,
+                string.Format(Resources.ServiceDeploymentName, defaultSettings.Slot));
+
+        }
+
+        /// <summary>
+        /// Create the package that we'll upload to Azure blob storage before
+        /// deploying.
+        /// </summary>
+        [PermissionSet(SecurityAction.LinkDemand, Name = "FullTrust")]
+        private void CreatePackage()
+        {
+            Debug.Assert(_azureService != null);
+
+            string unused = null;
+            _azureService.CreatePackage(DevEnv.Cloud, out unused, out unused);
+        }
+
+        /// <summary>
+        /// Determine if a service already exists.
+        /// </summary>
+        /// <returns>
+        /// A value indicating whether the service already exists.
+        /// </returns>
+        /// <remarks>
+        /// Service names are unique across Azure.
+        /// </remarks>
+        private bool ServiceExists()
+        {
+            Debug.Assert(
+                !string.IsNullOrEmpty(_hostedServiceName),
+                "_hostedServiceName cannot be null or empty.");
+            Debug.Assert(
+                !string.IsNullOrEmpty(subscriptionId),
+                "subscriptionId cannot be null or empty.");
+            Debug.Assert(
+                !string.IsNullOrEmpty(_deploymentSettings.ServiceSettings.Slot),
+                "Slot cannot be null.");
+
+            SafeWriteObjectWithTimestamp(Resources.PublishConnectingMessage);
+
+            // Check whether there's an existing service with the desired
+            // name in the desired slot accessible from our subscription
+
+            try
+            {
+                HostedService existingService = RetryCall(subscription => Channel.GetHostedServiceWithDetails(subscription, _hostedServiceName, true));
+            }
+            catch (EndpointNotFoundException)
+            {
+                return false;
+            }
+
+            return true;
+        }
+
+        /// <summary>
+        /// Create a hosted Azure service.
+        /// </summary>
+        private void CreateHostedService()
+        {
+            Debug.Assert(
+                !string.IsNullOrEmpty(_hostedServiceName),
+                "_hostedServiceName cannot be null or empty.");
+            Debug.Assert(
+                !string.IsNullOrEmpty(_deploymentSettings.Label),
+                "Label cannot be null or empty.");
+            Debug.Assert(
+                !string.IsNullOrEmpty(_deploymentSettings.ServiceSettings.Location),
+                "Location cannot be null or empty.");
+
+            SafeWriteObjectWithTimestamp(Resources.PublishCreatingServiceMessage);
+
+            CreateHostedServiceInput hostedServiceInput = new CreateHostedServiceInput
+            {
+                ServiceName = _hostedServiceName,
+                Label = ServiceManagementHelper.EncodeToBase64String(_deploymentSettings.Label),
+                Location = _deploymentSettings.ServiceSettings.Location
+            };
+
+            InvokeInOperationContext(() =>
+            {
+                RetryCall(subscription =>
+                    Channel.CreateHostedService(subscription, hostedServiceInput));
+                SafeWriteObjectWithTimestamp(String.Format(Resources.PublishCreatedServiceMessage,
+                    hostedServiceInput.ServiceName));
+            });
+        }
+
+        /// <summary>
+        /// Upload the package to our blob storage account.
+        /// </summary>
+        /// <returns>Uri to the uploaded package.</returns>
+        private Uri UploadPackage()
+        {
+            Debug.Assert(
+                !string.IsNullOrEmpty(_azureService.Paths.CloudPackage),
+                "CloudPackage cannot be null or empty.");
+            Debug.Assert(
+                !string.IsNullOrEmpty(_deploymentSettings.ServiceSettings.StorageAccountName),
+                "StorageAccountName cannot be null or empty.");
+
+            string packagePath = _azureService.Paths.CloudPackage;
+            Validate.ValidateFileFull(packagePath, Resources.Package);
+
+            Uri packageUri = null;
+            if (packagePath.StartsWith(Uri.UriSchemeHttp, StringComparison.OrdinalIgnoreCase) ||
+                packagePath.StartsWith(Uri.UriSchemeHttps, StringComparison.OrdinalIgnoreCase))
+            {
+                packageUri = new Uri(packagePath);
+            }
+            else
+            {
+                SafeWriteObjectWithTimestamp(String.Format(Resources.PublishVerifyingStorageMessage,
+                _deploymentSettings.ServiceSettings.StorageAccountName));
+
+                if (!StorageAccountExists())
+                {
+                    CreateStorageAccount();
+                }
+
+                SafeWriteObjectWithTimestamp(Resources.PublishUploadingPackageMessage);
+
+                if (!SkipUpload)
+                {
+                    packageUri = RetryCall(subscription =>
+                        AzureBlob.UploadPackageToBlob(
+                            CreateChannel(),
+                            _deploymentSettings.ServiceSettings.StorageAccountName,
+                            subscription,
+                            ResolvePath(packagePath)));
+                }
+                else
+                {
+                    packageUri = new Uri(packagePath);
+                }
+            }
+            return packageUri;
+        }
+
+        /// <summary>
+        /// Removes the package after uploading it to the storage account
+        /// </summary>
+        private void RemovePackage()
+        {
+            Debug.Assert(
+                !string.IsNullOrEmpty(_deploymentSettings.ServiceSettings.StorageAccountName),
+                "StorageAccountName cannot be null or empty.");
+
+            if (!SkipUpload)
+            {
+
+                RetryCall(subscription =>
+                        AzureBlob.RemovePackageFromBlob(
+                            CreateChannel(),
+                            _deploymentSettings.ServiceSettings.StorageAccountName,
+                            subscription));
+            }
+        }
+
+        /// <summary>
+        /// Check if the service's storage account already exists.
+        /// </summary>
+        /// <returns>
+        /// A value indicating whether the service's storage account already
+        /// exists.
+        /// </returns>
+        private bool StorageAccountExists()
+        {
+            Debug.Assert(
+                !string.IsNullOrEmpty(_deploymentSettings.ServiceSettings.StorageAccountName),
+                "StorageAccountName cannot be null or empty.");
+
+            StorageService storageService = null;
+            try
+            {
+                storageService = RetryCall(subscription =>
+                    Channel.GetStorageService(
+                        subscription,
+                        _deploymentSettings.ServiceSettings.StorageAccountName));
+            }
+            catch (EndpointNotFoundException)
+            {
+                // Don't write error message.  This catch block is used to
+                // detect that there's no such endpoint which indicates that
+                // the storage account doesn't exist.
+                return false;
+            }
+
+            return storageService != null;
+        }
+
+        /// <summary>
+        /// Create an Azure storage account that we can use to upload our
+        /// package when creating and deploying a service.
+        /// </summary>
+        private void CreateStorageAccount()
+        {
+            Debug.Assert(
+                !string.IsNullOrEmpty(_deploymentSettings.ServiceSettings.StorageAccountName),
+                "StorageAccountName cannot be null or empty.");
+            Debug.Assert(
+                !string.IsNullOrEmpty(_deploymentSettings.Label),
+                "Label cannot be null or empty.");
+            Debug.Assert(
+                !string.IsNullOrEmpty(_deploymentSettings.ServiceSettings.Location),
+                "Location cannot be null or empty.");
+
+            CreateStorageServiceInput storageServiceInput = new CreateStorageServiceInput
+            {
+                ServiceName = _deploymentSettings.ServiceSettings.StorageAccountName,
+                Label = ServiceManagementHelper.EncodeToBase64String(_deploymentSettings.Label),
+                Location = _deploymentSettings.ServiceSettings.Location
+            };
+
+            InvokeInOperationContext(() =>
+            {
+                RetryCall(subscription =>
+                    Channel.CreateStorageAccount(subscription, storageServiceInput));
+
+                StorageService storageService = null;
+                do
+                {
+                    storageService = RetryCall(subscription =>
+                        Channel.GetStorageService(subscription, storageServiceInput.ServiceName));
+                }
+                while (storageService.StorageServiceProperties.Status != StorageAccountStatus.Created);
+            });
+        }
+
+        /// <summary>
+        /// Get the configuration.
+        /// </summary>
+        /// <returns>Configuration.</returns>
+        private string GetConfiguration()
+        {
+            string configurationPath = _azureService.Paths.CloudConfiguration;
+            Validate.ValidateFileFull(configurationPath, Resources.ServiceConfiguration);
+            string fullPath = ResolvePath(configurationPath);
+            string configuration = Utility.GetConfiguration(fullPath);
+            return configuration;
+        }
+
+        /// <summary>
+        /// Create a new deployment for the service.
+        /// </summary>
+        private void CreateNewDeployment()
+        {
+            Debug.Assert(
+                !string.IsNullOrEmpty(_hostedServiceName),
+                "_hostedServiceName cannot be null or empty.");
+            Debug.Assert(
+                !string.IsNullOrEmpty(_deploymentSettings.ServiceSettings.Slot),
+                "Slot cannot be null or empty.");
+
+            CreateDeploymentInput deploymentInput = new CreateDeploymentInput
+            {
+                PackageUrl = UploadPackage(),
+                Configuration = GetConfiguration(),
+                Label = ServiceManagementHelper.EncodeToBase64String(_deploymentSettings.Label),
+                Name = _deploymentSettings.DeploymentName,
+                StartDeployment = true,
+            };
+
+            InvokeInOperationContext(() =>
+                {
+
+                    AddCertificates();
+
+                    RetryCall(subscription =>
+                        Channel.CreateOrUpdateDeployment(
+                            subscription,
+                            _hostedServiceName,
+                            _deploymentSettings.ServiceSettings.Slot,
+                            deploymentInput));
+                    WaitForDeploymentToStart();
+                });
+        }
+
+        /// <summary>
+        /// Upgrade the deployment for the service.
+        /// </summary>
+        private void UpgradeDeployment()
+        {
+            Debug.Assert(
+                !string.IsNullOrEmpty(_hostedServiceName),
+                "_hostedServiceName cannot be null or empty.");
+            Debug.Assert(
+                !string.IsNullOrEmpty(_deploymentSettings.Label),
+                "Label cannot be null or empty.");
+            Debug.Assert(
+                !string.IsNullOrEmpty(_deploymentSettings.DeploymentName),
+                "DeploymentName cannot be null or empty.");
+
+            UpgradeDeploymentInput deploymentInput = new UpgradeDeploymentInput
+            {
+                PackageUrl = UploadPackage(),
+                Configuration = GetConfiguration(),
+                Label = ServiceManagementHelper.EncodeToBase64String(_deploymentSettings.Label),
+                Mode = UpgradeType.Auto
+            };
+
+            InvokeInOperationContext(() =>
+            {
+                SafeWriteObjectWithTimestamp(Resources.PublishUpgradingMessage);
+                RetryCall(subscription =>
+                    Channel.UpgradeDeployment(
+                        subscription,
+                        _hostedServiceName,
+                        _deploymentSettings.DeploymentName,
+                        deploymentInput));
+                WaitForDeploymentToStart();
+            });
+
+                    AddCertificates();
+
+        }
+
+        /// <summary>
+        /// Wait until a deployment has started.
+        /// </summary>
+        private void WaitForDeploymentToStart()
+        {
+            Debug.Assert(
+                !string.IsNullOrEmpty(_hostedServiceName),
+                "_hostedServiceName cannot be null or empty.");
+            Debug.Assert(
+                !string.IsNullOrEmpty(_deploymentSettings.ServiceSettings.Slot),
+                "Slot cannot be null or empty.");
+
+            Deployment deployment = null;
+            do
+            {
+                deployment = RetryCall(subscription =>
+                    Channel.GetDeploymentBySlot(
+                        subscription,
+                        _hostedServiceName,
+                        _deploymentSettings.ServiceSettings.Slot));
+            }
+            while (deployment.Status != DeploymentStatus.Starting &&
+                deployment.Status != DeploymentStatus.Running);
+
+            SafeWriteObjectWithTimestamp(string.Format(Resources.PublishCreatedDeploymentMessage,
+               deployment.PrivateID));
+
+        }
+
+        /// <summary>
+        /// Verify a deployment exists
+        /// </summary>
+        /// <param name="serviceName"></param>
+        /// <param name="slot"></param>
+        private void VerifyDeployment()
+        {
+            try
+            {
+                SafeWriteObjectWithTimestamp(Resources.PublishStartingMessage);
+                SafeWriteObjectWithTimestamp(Resources.PublishInitializingMessage);
+
+                Dictionary<string, RoleInstance> roleInstanceSnapshot = new Dictionary<string, RoleInstance>();
+
+                // Continue polling for deployment until all of the roles
+                // indicate they're ready
+                Deployment deployment = new Deployment();
+                do
+                {
+                    deployment = RetryCall(subscription =>
+                        Channel.GetDeploymentBySlot(
+                            subscription,
+                            _hostedServiceName,
+                            _deploymentSettings.ServiceSettings.Slot));
+
+                    // The goal of this loop is to output a message whenever the status of a role 
+                    // instance CHANGES. To do that, we have to remember the last status of all role instances
+                    // and that's what the roleInstanceSnapshot array is for
+                    foreach (RoleInstance currentInstance in deployment.RoleInstanceList)
+                    {
+                        // We only care about these three statuses, ignore other intermediate statuses
+                        if (String.Equals(currentInstance.InstanceStatus, RoleInstanceStatus.Busy) ||
+                            String.Equals(currentInstance.InstanceStatus, RoleInstanceStatus.Ready) ||
+                            String.Equals(currentInstance.InstanceStatus, RoleInstanceStatus.Initializing))
+                        {
+                            bool createdOrChanged = false;
+
+                            // InstanceName is unique and concatenates the role name and instance name
+                            if (roleInstanceSnapshot.ContainsKey(currentInstance.InstanceName))
+                            {
+                                // If we already have a snapshot of that role instance, update it
+                                RoleInstance previousInstance = roleInstanceSnapshot[currentInstance.InstanceName];
+                                if (!String.Equals(previousInstance.InstanceStatus, currentInstance.InstanceStatus))
+                                {
+                                    // If the instance status changed, we need to output a message
+                                    previousInstance.InstanceStatus = currentInstance.InstanceStatus;
+                                    createdOrChanged = true;
+                                }
+                            }
+                            else
+                            {
+                                // If this is the first time we run through, we also need to output a message
+                                roleInstanceSnapshot[currentInstance.InstanceName] = currentInstance;
+                                createdOrChanged = true;
+                            }
+
+
+                            if (createdOrChanged)
+                            {
+                                string statusResource;
+                                switch (currentInstance.InstanceStatus)
+                                {
+                                    case RoleInstanceStatus.Busy:
+                                        statusResource = Resources.PublishInstanceStatusBusy;
+                                        break;
+
+                                    case RoleInstanceStatus.Ready:
+                                        statusResource = Resources.PublishInstanceStatusReady;
+                                        break;
+
+                                    default:
+                                        statusResource = Resources.PublishInstanceStatusCreating;
+                                        break;
+                                }
+
+                                SafeWriteObjectWithTimestamp(String.Format(Resources.PublishInstanceStatusMessage,
+                                    currentInstance.InstanceName, currentInstance.RoleName, statusResource));
+
+                            }
+                        }
+                    }
+
+                    // If a deployment has many roles to initialize, this
+                    // thread must throttle requests so the Azure portal
+                    // doesn't reply with a "too many requests" error
+                    Thread.Sleep(int.Parse(Resources.StandardRetryDelayInMs));
+                }
+                while (deployment.RoleInstanceList.Any(
+                    r => r.InstanceStatus != RoleInstanceStatus.Ready));
+
+                if (CanGenerateUrlForDeploymentSlot())
+                {
+                    SafeWriteObjectWithTimestamp(
+                        Resources.PublishCreatedWebsiteMessage,
+                        string.Format(Resources.ServiceUrl, _hostedServiceName));
+                }
+                else
+                {
+                    SafeWriteObjectWithTimestamp(
+                        Resources.PublishCreatedWebsiteLaunchNotSupportedMessage);
+                }
+
+            }
+            catch (EndpointNotFoundException)
+            {
+                throw new InvalidOperationException(
+                    string.Format(
+                        Resources.CannotFindDeployment,
+                        _hostedServiceName,
+                        _deploymentSettings.ServiceSettings.Slot));
+            }
+        }
+        
+        private void AddCertificates()
+        {
+            if (_azureService.Components.CloudConfig.Role != null)
+            {
+                foreach (ServiceConfigurationSchema.Certificate certElement in _azureService.Components.CloudConfig.Role.SelectMany(r => r.Certificates).Distinct())
+                {
+                    X509Certificate2 cert = General.GetCertificateFromStore(certElement.thumbprint);
+                    CertificateFile certFile = new CertificateFile
+                    {
+                        Data = Convert.ToBase64String(cert.Export(X509ContentType.Pfx, string.Empty)),
+                        Password = string.Empty,
+                        CertificateFormat = "pfx"
+                    };
+                    RetryCall(subscription => Channel.AddCertificates(subscription, _hostedServiceName, certFile));
+                }
+            }
+        }
+        
+        /// <summary>
+        /// Launch a browser pointed at the service after deploying.
+        /// </summary>
+        [PermissionSet(SecurityAction.LinkDemand, Name = "FullTrust")]
+        private void LaunchService()
+        {
+            Debug.Assert(!string.IsNullOrEmpty(_hostedServiceName), "_hostedServiceName cannot be null or empty.");
+            General.LaunchWebPage(string.Format(Resources.ServiceUrl, _hostedServiceName));
+        }
+
+        /// <summary>
+        /// Create a channel to be used for managing Azure services.
+        /// </summary>
+        /// <returns>The created channel.</returns>
+        protected override IServiceManagement CreateChannel()
+        {
+            // If ShareChannel is set by a unit test, use the same channel that
+            // was passed into out constructor.  This allows the test to submit
+            // a mock that we use for all network calls.
+            return ShareChannel ?
+                Channel :
+                base.CreateChannel();
+        }
+    }
+}