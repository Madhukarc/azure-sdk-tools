--- conflicted
+++ resolved
@@ -1,2541 +1,1282 @@
-<<<<<<< HEAD
-﻿// ----------------------------------------------------------------------------------
-// 
-// Copyright (c) Microsoft Corporation. All rights reserved.
-// 
-// THIS CODE AND INFORMATION ARE PROVIDED "AS IS" WITHOUT WARRANTY OF ANY KIND, 
-// EITHER EXPRESSED OR IMPLIED, INCLUDING BUT NOT LIMITED TO THE IMPLIED WARRANTIES 
-// OF MERCHANTABILITY AND/OR FITNESS FOR A PARTICULAR PURPOSE.
-// ----------------------------------------------------------------------------------
-// The example companies, organizations, products, domain names,
-// e-mail addresses, logos, people, places, and events depicted
-// herein are fictitious.  No association with any real company,
-// organization, product, domain name, email address, logo, person,
-// places, or events is intended or should be inferred.
-// ----------------------------------------------------------------------------------
-
-using System;
-using System.ServiceModel;
-using AzureDeploymentCmdlets.WAPPSCmdlet;
-using System.Collections.Generic;
-using System.Threading;
-using Microsoft.VisualStudio.TestTools.UnitTesting;
-using System.ServiceModel.Channels;
-
-namespace AzureDeploymentCmdlets.Test
-{
-    /// <summary>
-    /// Simple IAsyncResult implementation that can be used to cache all the
-    /// parameters to the BeginFoo call and then passed to the FooThunk
-    /// property that's invoked by EndFoo (thereby providing the test's
-    /// implementation of FooThunk with as much of the state as it wants).
-    /// </summary>
-    public class SimpleServiceManagementAsyncResult : IAsyncResult
-    {
-        /// <summary>
-        /// Gets a dictionary of state specific to a given call.
-        /// </summary>
-        public Dictionary<string, object> Values { get; private set; }
-        
-        /// <summary>
-        /// Initializes a new instance of the
-        /// SimpleServiceManagementAsyncResult class.
-        /// </summary>
-        public SimpleServiceManagementAsyncResult()
-        {
-            Values = new Dictionary<string, object>();
-        }
-        
-        /// <summary>
-        /// Gets the state specific to a given call.
-        /// </summary>
-        public object AsyncState
-        {
-            get { return Values; }
-        }
-        
-        /// <summary>
-        /// Gets an AsyncWaitHandle.  This is not implemented and will always
-        /// throw.
-        /// </summary>
-        public WaitHandle AsyncWaitHandle
-        {
-            get { throw new NotImplementedException(); }
-        }
-
-        /// <summary>
-        /// Gets a value indicating whether the async call completed
-        /// synchronousy.  It always returns true.
-        /// </summary>
-        public bool CompletedSynchronously
-        {
-            get { return true; }
-        }
-        
-        /// <summary>
-        /// Gets a value indicating whether the async call has completed.  It
-        /// always returns true.
-        /// </summary>
-        public bool IsCompleted
-        {
-            get { return true; }
-        }
-    }
-
-    /// <summary>
-    /// Simple implementation of teh IServiceManagement interface that can be
-    /// used for mocking basic interactions without involving Azure directly.
-    /// </summary>
-    public class SimpleServiceManagement : IServiceManagement
-    {
-        /// <summary>
-        /// Gets or sets a value indicating whether the thunk wrappers will
-        /// throw an exception if the thunk is not implemented.  This is useful
-        /// when debugging a test.
-        /// </summary>
-        public bool ThrowsIfNotImplemented { get; set; }
-
-        /// <summary>
-        /// Initializes a new instance of the SimpleServiceManagement class.
-        /// </summary>
-        public SimpleServiceManagement()
-        {
-            ThrowsIfNotImplemented = true;
-        }
-
-        public Action<SimpleServiceManagementAsyncResult> AddCertificatesThunk { get; set; }
-        public IAsyncResult BeginAddCertificates(string subscriptionId, string serviceName, CertificateFile input, AsyncCallback callback, object state)
-        {
-            SimpleServiceManagementAsyncResult result = new SimpleServiceManagementAsyncResult();
-            result.Values["subscriptionId"] = subscriptionId;
-            result.Values["serviceName"] = serviceName;
-            result.Values["input"] = input;
-            result.Values["callback"] = callback;
-            result.Values["state"] = state;
-            return result;
-        }
-        public void EndAddCertificates(IAsyncResult asyncResult)
-        {
-            if (AddCertificatesThunk != null)
-            {
-                SimpleServiceManagementAsyncResult result = asyncResult as SimpleServiceManagementAsyncResult;
-                Assert.IsNotNull(result, "asyncResult was not SimpleServiceManagementAsyncResult!");
-
-                AddCertificatesThunk(result);
-            }
-            else if (ThrowsIfNotImplemented)
-            {
-                throw new NotImplementedException("AddCertificatesThunk is not implemented!");
-            }
-        }
-
-        #region Autogenerated Thunks
-
-        #region ChangeConfiguration
-        public Action<SimpleServiceManagementAsyncResult> ChangeConfigurationThunk { get; set; }
-
-        public IAsyncResult BeginChangeConfiguration(string subscriptionId, string serviceName, string deploymentName, ChangeConfigurationInput input, AsyncCallback callback, object state)
-        {
-            SimpleServiceManagementAsyncResult result = new SimpleServiceManagementAsyncResult();
-            result.Values["subscriptionId"] = subscriptionId;
-            result.Values["serviceName"] = serviceName;
-            result.Values["deploymentName"] = deploymentName;
-            result.Values["input"] = input;
-            result.Values["callback"] = callback;
-            result.Values["state"] = state;
-            return result;
-        }
-
-        public void EndChangeConfiguration(IAsyncResult asyncResult)
-        {
-            if (ChangeConfigurationThunk != null)
-            {
-                SimpleServiceManagementAsyncResult result = asyncResult as SimpleServiceManagementAsyncResult;
-                Assert.IsNotNull(result, "asyncResult was not SimpleServiceManagementAsyncResult!");
-
-                ChangeConfigurationThunk(result);
-            }
-            else if (ThrowsIfNotImplemented)
-            {
-                throw new NotImplementedException("ChangeConfigurationThunk is not implemented!");
-            }
-        }
-        #endregion ChangeConfiguration
-
-        #region ChangeConfigurationBySlot
-        public Action<SimpleServiceManagementAsyncResult> ChangeConfigurationBySlotThunk { get; set; }
-
-        public IAsyncResult BeginChangeConfigurationBySlot(string subscriptionId, string serviceName, string deploymentSlot, ChangeConfigurationInput input, AsyncCallback callback, object state)
-        {
-            SimpleServiceManagementAsyncResult result = new SimpleServiceManagementAsyncResult();
-            result.Values["subscriptionId"] = subscriptionId;
-            result.Values["serviceName"] = serviceName;
-            result.Values["deploymentSlot"] = deploymentSlot;
-            result.Values["input"] = input;
-            result.Values["callback"] = callback;
-            result.Values["state"] = state;
-            return result;
-        }
-
-        public void EndChangeConfigurationBySlot(IAsyncResult asyncResult)
-        {
-            if (ChangeConfigurationBySlotThunk != null)
-            {
-                SimpleServiceManagementAsyncResult result = asyncResult as SimpleServiceManagementAsyncResult;
-                Assert.IsNotNull(result, "asyncResult was not SimpleServiceManagementAsyncResult!");
-
-                ChangeConfigurationBySlotThunk(result);
-            }
-            else if (ThrowsIfNotImplemented)
-            {
-                throw new NotImplementedException("ChangeConfigurationBySlotThunk is not implemented!");
-            }
-        }
-        #endregion ChangeConfigurationBySlot
-
-        #region UpdateDeploymentStatus
-        public Action<SimpleServiceManagementAsyncResult> UpdateDeploymentStatusThunk { get; set; }
-
-        public IAsyncResult BeginUpdateDeploymentStatus(string subscriptionId, string serviceName, string deploymentName, UpdateDeploymentStatusInput input, AsyncCallback callback, object state)
-        {
-            SimpleServiceManagementAsyncResult result = new SimpleServiceManagementAsyncResult();
-            result.Values["subscriptionId"] = subscriptionId;
-            result.Values["serviceName"] = serviceName;
-            result.Values["deploymentName"] = deploymentName;
-            result.Values["input"] = input;
-            result.Values["callback"] = callback;
-            result.Values["state"] = state;
-            return result;
-        }
-
-        public void EndUpdateDeploymentStatus(IAsyncResult asyncResult)
-        {
-            if (UpdateDeploymentStatusThunk != null)
-            {
-                SimpleServiceManagementAsyncResult result = asyncResult as SimpleServiceManagementAsyncResult;
-                Assert.IsNotNull(result, "asyncResult was not SimpleServiceManagementAsyncResult!");
-
-                UpdateDeploymentStatusThunk(result);
-            }
-            else if (ThrowsIfNotImplemented)
-            {
-                throw new NotImplementedException("UpdateDeploymentStatusThunk is not implemented!");
-            }
-        }
-        #endregion UpdateDeploymentStatus
-
-        #region UpdateDeploymentStatusBySlot
-        public Action<SimpleServiceManagementAsyncResult> UpdateDeploymentStatusBySlotThunk { get; set; }
-
-        public IAsyncResult BeginUpdateDeploymentStatusBySlot(string subscriptionId, string serviceName, string deploymentSlot, UpdateDeploymentStatusInput input, AsyncCallback callback, object state)
-        {
-            SimpleServiceManagementAsyncResult result = new SimpleServiceManagementAsyncResult();
-            result.Values["subscriptionId"] = subscriptionId;
-            result.Values["serviceName"] = serviceName;
-            result.Values["deploymentSlot"] = deploymentSlot;
-            result.Values["input"] = input;
-            result.Values["callback"] = callback;
-            result.Values["state"] = state;
-            return result;
-        }
-
-        public void EndUpdateDeploymentStatusBySlot(IAsyncResult asyncResult)
-        {
-            if (UpdateDeploymentStatusBySlotThunk != null)
-            {
-                SimpleServiceManagementAsyncResult result = asyncResult as SimpleServiceManagementAsyncResult;
-                Assert.IsNotNull(result, "asyncResult was not SimpleServiceManagementAsyncResult!");
-
-                UpdateDeploymentStatusBySlotThunk(result);
-            }
-            else if (ThrowsIfNotImplemented)
-            {
-                throw new NotImplementedException("UpdateDeploymentStatusBySlotThunk is not implemented!");
-            }
-        }
-        #endregion UpdateDeploymentStatusBySlot
-
-        #region UpgradeDeployment
-        public Action<SimpleServiceManagementAsyncResult> UpgradeDeploymentThunk { get; set; }
-
-        public IAsyncResult BeginUpgradeDeployment(string subscriptionId, string serviceName, string deploymentName, UpgradeDeploymentInput input, AsyncCallback callback, object state)
-        {
-            SimpleServiceManagementAsyncResult result = new SimpleServiceManagementAsyncResult();
-            result.Values["subscriptionId"] = subscriptionId;
-            result.Values["serviceName"] = serviceName;
-            result.Values["deploymentName"] = deploymentName;
-            result.Values["input"] = input;
-            result.Values["callback"] = callback;
-            result.Values["state"] = state;
-            return result;
-        }
-
-        public void EndUpgradeDeployment(IAsyncResult asyncResult)
-        {
-            if (UpgradeDeploymentThunk != null)
-            {
-                SimpleServiceManagementAsyncResult result = asyncResult as SimpleServiceManagementAsyncResult;
-                Assert.IsNotNull(result, "asyncResult was not SimpleServiceManagementAsyncResult!");
-
-                UpgradeDeploymentThunk(result);
-            }
-            else if (ThrowsIfNotImplemented)
-            {
-                throw new NotImplementedException("UpgradeDeploymentThunk is not implemented!");
-            }
-        }
-        #endregion UpgradeDeployment
-
-        #region UpgradeDeploymentBySlot
-        public Action<SimpleServiceManagementAsyncResult> UpgradeDeploymentBySlotThunk { get; set; }
-
-        public IAsyncResult BeginUpgradeDeploymentBySlot(string subscriptionId, string serviceName, string deploymentSlot, UpgradeDeploymentInput input, AsyncCallback callback, object state)
-        {
-            SimpleServiceManagementAsyncResult result = new SimpleServiceManagementAsyncResult();
-            result.Values["subscriptionId"] = subscriptionId;
-            result.Values["serviceName"] = serviceName;
-            result.Values["deploymentSlot"] = deploymentSlot;
-            result.Values["input"] = input;
-            result.Values["callback"] = callback;
-            result.Values["state"] = state;
-            return result;
-        }
-
-        public void EndUpgradeDeploymentBySlot(IAsyncResult asyncResult)
-        {
-            if (UpgradeDeploymentBySlotThunk != null)
-            {
-                SimpleServiceManagementAsyncResult result = asyncResult as SimpleServiceManagementAsyncResult;
-                Assert.IsNotNull(result, "asyncResult was not SimpleServiceManagementAsyncResult!");
-
-                UpgradeDeploymentBySlotThunk(result);
-            }
-            else if (ThrowsIfNotImplemented)
-            {
-                throw new NotImplementedException("UpgradeDeploymentBySlotThunk is not implemented!");
-            }
-        }
-        #endregion UpgradeDeploymentBySlot
-
-        #region WalkUpgradeDomain
-        public Action<SimpleServiceManagementAsyncResult> WalkUpgradeDomainThunk { get; set; }
-
-        public IAsyncResult BeginWalkUpgradeDomain(string subscriptionId, string serviceName, string deploymentName, WalkUpgradeDomainInput input, AsyncCallback callback, object state)
-        {
-            SimpleServiceManagementAsyncResult result = new SimpleServiceManagementAsyncResult();
-            result.Values["subscriptionId"] = subscriptionId;
-            result.Values["serviceName"] = serviceName;
-            result.Values["deploymentName"] = deploymentName;
-            result.Values["input"] = input;
-            result.Values["callback"] = callback;
-            result.Values["state"] = state;
-            return result;
-        }
-
-        public void EndWalkUpgradeDomain(IAsyncResult asyncResult)
-        {
-            if (WalkUpgradeDomainThunk != null)
-            {
-                SimpleServiceManagementAsyncResult result = asyncResult as SimpleServiceManagementAsyncResult;
-                Assert.IsNotNull(result, "asyncResult was not SimpleServiceManagementAsyncResult!");
-
-                WalkUpgradeDomainThunk(result);
-            }
-            else if (ThrowsIfNotImplemented)
-            {
-                throw new NotImplementedException("WalkUpgradeDomainThunk is not implemented!");
-            }
-        }
-        #endregion WalkUpgradeDomain
-
-        #region WalkUpgradeDomainBySlot
-        public Action<SimpleServiceManagementAsyncResult> WalkUpgradeDomainBySlotThunk { get; set; }
-
-        public IAsyncResult BeginWalkUpgradeDomainBySlot(string subscriptionId, string serviceName, string deploymentSlot, WalkUpgradeDomainInput input, AsyncCallback callback, object state)
-        {
-            SimpleServiceManagementAsyncResult result = new SimpleServiceManagementAsyncResult();
-            result.Values["subscriptionId"] = subscriptionId;
-            result.Values["serviceName"] = serviceName;
-            result.Values["deploymentSlot"] = deploymentSlot;
-            result.Values["input"] = input;
-            result.Values["callback"] = callback;
-            result.Values["state"] = state;
-            return result;
-        }
-
-        public void EndWalkUpgradeDomainBySlot(IAsyncResult asyncResult)
-        {
-            if (WalkUpgradeDomainBySlotThunk != null)
-            {
-                SimpleServiceManagementAsyncResult result = asyncResult as SimpleServiceManagementAsyncResult;
-                Assert.IsNotNull(result, "asyncResult was not SimpleServiceManagementAsyncResult!");
-
-                WalkUpgradeDomainBySlotThunk(result);
-            }
-            else if (ThrowsIfNotImplemented)
-            {
-                throw new NotImplementedException("WalkUpgradeDomainBySlotThunk is not implemented!");
-            }
-        }
-        #endregion WalkUpgradeDomainBySlot
-
-        #region RebootDeploymentRoleInstance
-        public Action<SimpleServiceManagementAsyncResult> RebootDeploymentRoleInstanceThunk { get; set; }
-
-        public IAsyncResult BeginRebootDeploymentRoleInstance(string subscriptionId, string serviceName, string deploymentName, string roleInstanceName, AsyncCallback callback, object state)
-        {
-            SimpleServiceManagementAsyncResult result = new SimpleServiceManagementAsyncResult();
-            result.Values["subscriptionId"] = subscriptionId;
-            result.Values["serviceName"] = serviceName;
-            result.Values["deploymentName"] = deploymentName;
-            result.Values["roleInstanceName"] = roleInstanceName;
-            result.Values["callback"] = callback;
-            result.Values["state"] = state;
-            return result;
-        }
-
-        public void EndRebootDeploymentRoleInstance(IAsyncResult asyncResult)
-        {
-            if (RebootDeploymentRoleInstanceThunk != null)
-            {
-                SimpleServiceManagementAsyncResult result = asyncResult as SimpleServiceManagementAsyncResult;
-                Assert.IsNotNull(result, "asyncResult was not SimpleServiceManagementAsyncResult!");
-
-                RebootDeploymentRoleInstanceThunk(result);
-            }
-            else if (ThrowsIfNotImplemented)
-            {
-                throw new NotImplementedException("RebootDeploymentRoleInstanceThunk is not implemented!");
-            }
-        }
-        #endregion RebootDeploymentRoleInstance
-
-        #region ReimageDeploymentRoleInstance
-        public Action<SimpleServiceManagementAsyncResult> ReimageDeploymentRoleInstanceThunk { get; set; }
-
-        public IAsyncResult BeginReimageDeploymentRoleInstance(string subscriptionId, string serviceName, string deploymentName, string roleInstanceName, AsyncCallback callback, object state)
-        {
-            SimpleServiceManagementAsyncResult result = new SimpleServiceManagementAsyncResult();
-            result.Values["subscriptionId"] = subscriptionId;
-            result.Values["serviceName"] = serviceName;
-            result.Values["deploymentName"] = deploymentName;
-            result.Values["roleInstanceName"] = roleInstanceName;
-            result.Values["callback"] = callback;
-            result.Values["state"] = state;
-            return result;
-        }
-
-        public void EndReimageDeploymentRoleInstance(IAsyncResult asyncResult)
-        {
-            if (ReimageDeploymentRoleInstanceThunk != null)
-            {
-                SimpleServiceManagementAsyncResult result = asyncResult as SimpleServiceManagementAsyncResult;
-                Assert.IsNotNull(result, "asyncResult was not SimpleServiceManagementAsyncResult!");
-
-                ReimageDeploymentRoleInstanceThunk(result);
-            }
-            else if (ThrowsIfNotImplemented)
-            {
-                throw new NotImplementedException("ReimageDeploymentRoleInstanceThunk is not implemented!");
-            }
-        }
-        #endregion ReimageDeploymentRoleInstance
-
-        #region RebootDeploymentRoleInstanceBySlot
-        public Action<SimpleServiceManagementAsyncResult> RebootDeploymentRoleInstanceBySlotThunk { get; set; }
-
-        public IAsyncResult BeginRebootDeploymentRoleInstanceBySlot(string subscriptionId, string serviceName, string deploymentSlot, string roleInstanceName, AsyncCallback callback, object state)
-        {
-            SimpleServiceManagementAsyncResult result = new SimpleServiceManagementAsyncResult();
-            result.Values["subscriptionId"] = subscriptionId;
-            result.Values["serviceName"] = serviceName;
-            result.Values["deploymentSlot"] = deploymentSlot;
-            result.Values["roleInstanceName"] = roleInstanceName;
-            result.Values["callback"] = callback;
-            result.Values["state"] = state;
-            return result;
-        }
-
-        public void EndRebootDeploymentRoleInstanceBySlot(IAsyncResult asyncResult)
-        {
-            if (RebootDeploymentRoleInstanceBySlotThunk != null)
-            {
-                SimpleServiceManagementAsyncResult result = asyncResult as SimpleServiceManagementAsyncResult;
-                Assert.IsNotNull(result, "asyncResult was not SimpleServiceManagementAsyncResult!");
-
-                RebootDeploymentRoleInstanceBySlotThunk(result);
-            }
-            else if (ThrowsIfNotImplemented)
-            {
-                throw new NotImplementedException("RebootDeploymentRoleInstanceBySlotThunk is not implemented!");
-            }
-        }
-        #endregion RebootDeploymentRoleInstanceBySlot
-
-        #region ReimageDeploymentRoleInstanceBySlot
-        public Action<SimpleServiceManagementAsyncResult> ReimageDeploymentRoleInstanceBySlotThunk { get; set; }
-
-        public IAsyncResult BeginReimageDeploymentRoleInstanceBySlot(string subscriptionId, string serviceName, string deploymentSlot, string roleInstanceName, AsyncCallback callback, object state)
-        {
-            SimpleServiceManagementAsyncResult result = new SimpleServiceManagementAsyncResult();
-            result.Values["subscriptionId"] = subscriptionId;
-            result.Values["serviceName"] = serviceName;
-            result.Values["deploymentSlot"] = deploymentSlot;
-            result.Values["roleInstanceName"] = roleInstanceName;
-            result.Values["callback"] = callback;
-            result.Values["state"] = state;
-            return result;
-        }
-
-        public void EndReimageDeploymentRoleInstanceBySlot(IAsyncResult asyncResult)
-        {
-            if (ReimageDeploymentRoleInstanceBySlotThunk != null)
-            {
-                SimpleServiceManagementAsyncResult result = asyncResult as SimpleServiceManagementAsyncResult;
-                Assert.IsNotNull(result, "asyncResult was not SimpleServiceManagementAsyncResult!");
-
-                ReimageDeploymentRoleInstanceBySlotThunk(result);
-            }
-            else if (ThrowsIfNotImplemented)
-            {
-                throw new NotImplementedException("ReimageDeploymentRoleInstanceBySlotThunk is not implemented!");
-            }
-        }
-        #endregion ReimageDeploymentRoleInstanceBySlot
-
-        #region UpdateHostedService
-        public Action<SimpleServiceManagementAsyncResult> UpdateHostedServiceThunk { get; set; }
-
-        public IAsyncResult BeginUpdateHostedService(string subscriptionId, string serviceName, UpdateHostedServiceInput input, AsyncCallback callback, object state)
-        {
-            SimpleServiceManagementAsyncResult result = new SimpleServiceManagementAsyncResult();
-            result.Values["subscriptionId"] = subscriptionId;
-            result.Values["serviceName"] = serviceName;
-            result.Values["input"] = input;
-            result.Values["callback"] = callback;
-            result.Values["state"] = state;
-            return result;
-        }
-
-        public void EndUpdateHostedService(IAsyncResult asyncResult)
-        {
-            if (UpdateHostedServiceThunk != null)
-            {
-                SimpleServiceManagementAsyncResult result = asyncResult as SimpleServiceManagementAsyncResult;
-                Assert.IsNotNull(result, "asyncResult was not SimpleServiceManagementAsyncResult!");
-
-                UpdateHostedServiceThunk(result);
-            }
-            else if (ThrowsIfNotImplemented)
-            {
-                throw new NotImplementedException("UpdateHostedServiceThunk is not implemented!");
-            }
-        }
-        #endregion UpdateHostedService
-
-        #region DeleteHostedService
-        public Action<SimpleServiceManagementAsyncResult> DeleteHostedServiceThunk { get; set; }
-
-        public IAsyncResult BeginDeleteHostedService(string subscriptionId, string serviceName, AsyncCallback callback, object state)
-        {
-            SimpleServiceManagementAsyncResult result = new SimpleServiceManagementAsyncResult();
-            result.Values["subscriptionId"] = subscriptionId;
-            result.Values["serviceName"] = serviceName;
-            result.Values["callback"] = callback;
-            result.Values["state"] = state;
-            return result;
-        }
-
-        public void EndDeleteHostedService(IAsyncResult asyncResult)
-        {
-            if (DeleteHostedServiceThunk != null)
-            {
-                SimpleServiceManagementAsyncResult result = asyncResult as SimpleServiceManagementAsyncResult;
-                Assert.IsNotNull(result, "asyncResult was not SimpleServiceManagementAsyncResult!");
-
-                DeleteHostedServiceThunk(result);
-            }
-            else if (ThrowsIfNotImplemented)
-            {
-                throw new NotImplementedException("DeleteHostedServiceThunk is not implemented!");
-            }
-        }
-        #endregion DeleteHostedService
-
-        #region ListHostedServices
-        public Func<SimpleServiceManagementAsyncResult, HostedServiceList> ListHostedServicesThunk { get; set; }
-
-        public IAsyncResult BeginListHostedServices(string subscriptionId, AsyncCallback callback, object state)
-        {
-            SimpleServiceManagementAsyncResult result = new SimpleServiceManagementAsyncResult();
-            result.Values["subscriptionId"] = subscriptionId;
-            result.Values["callback"] = callback;
-            result.Values["state"] = state;
-            return result;
-        }
-
-        public HostedServiceList EndListHostedServices(IAsyncResult asyncResult)
-        {
-            HostedServiceList value = default(HostedServiceList);
-            if (ListHostedServicesThunk != null)
-            {
-                SimpleServiceManagementAsyncResult result = asyncResult as SimpleServiceManagementAsyncResult;
-                Assert.IsNotNull(result, "asyncResult was not SimpleServiceManagementAsyncResult!");
-
-                value = ListHostedServicesThunk(result);
-            }
-            else if (ThrowsIfNotImplemented)
-            {
-                throw new NotImplementedException("ListHostedServicesThunk is not implemented!");
-            }
-
-            return value;
-        }
-        #endregion ListHostedServices
-
-        #region GetHostedService
-        public Func<SimpleServiceManagementAsyncResult, HostedService> GetHostedServiceThunk { get; set; }
-
-        public IAsyncResult BeginGetHostedService(string subscriptionId, string serviceName, AsyncCallback callback, object state)
-        {
-            SimpleServiceManagementAsyncResult result = new SimpleServiceManagementAsyncResult();
-            result.Values["subscriptionId"] = subscriptionId;
-            result.Values["serviceName"] = serviceName;
-            result.Values["callback"] = callback;
-            result.Values["state"] = state;
-            return result;
-        }
-
-        public HostedService EndGetHostedService(IAsyncResult asyncResult)
-        {
-            HostedService value = default(HostedService);
-            if (GetHostedServiceThunk != null)
-            {
-                SimpleServiceManagementAsyncResult result = asyncResult as SimpleServiceManagementAsyncResult;
-                Assert.IsNotNull(result, "asyncResult was not SimpleServiceManagementAsyncResult!");
-
-                value = GetHostedServiceThunk(result);
-            }
-            else if (ThrowsIfNotImplemented)
-            {
-                throw new NotImplementedException("GetHostedServiceThunk is not implemented!");
-            }
-
-            return value;
-        }
-        #endregion GetHostedService
-
-        #region GetHostedServiceWithDetails
-        public Func<SimpleServiceManagementAsyncResult, HostedService> GetHostedServiceWithDetailsThunk { get; set; }
-
-        public IAsyncResult BeginGetHostedServiceWithDetails(string subscriptionId, string serviceName, Boolean embedDetail, AsyncCallback callback, object state)
-        {
-            SimpleServiceManagementAsyncResult result = new SimpleServiceManagementAsyncResult();
-            result.Values["subscriptionId"] = subscriptionId;
-            result.Values["serviceName"] = serviceName;
-            result.Values["embedDetail"] = embedDetail;
-            result.Values["callback"] = callback;
-            result.Values["state"] = state;
-            return result;
-        }
-
-        public HostedService EndGetHostedServiceWithDetails(IAsyncResult asyncResult)
-        {
-            HostedService value = default(HostedService);
-            if (GetHostedServiceWithDetailsThunk != null)
-            {
-                SimpleServiceManagementAsyncResult result = asyncResult as SimpleServiceManagementAsyncResult;
-                Assert.IsNotNull(result, "asyncResult was not SimpleServiceManagementAsyncResult!");
-
-                value = GetHostedServiceWithDetailsThunk(result);
-            }
-            else if (ThrowsIfNotImplemented)
-            {
-                throw new NotImplementedException("GetHostedServiceWithDetailsThunk is not implemented!");
-            }
-
-            return value;
-        }
-        #endregion GetHostedServiceWithDetails
-
-        #region ListLocations
-        public Func<SimpleServiceManagementAsyncResult, LocationList> ListLocationsThunk { get; set; }
-
-        public IAsyncResult BeginListLocations(string subscriptionId, AsyncCallback callback, object state)
-        {
-            SimpleServiceManagementAsyncResult result = new SimpleServiceManagementAsyncResult();
-            result.Values["subscriptionId"] = subscriptionId;
-            result.Values["callback"] = callback;
-            result.Values["state"] = state;
-            return result;
-        }
-
-        public LocationList EndListLocations(IAsyncResult asyncResult)
-        {
-            LocationList value = default(LocationList);
-            if (ListLocationsThunk != null)
-            {
-                SimpleServiceManagementAsyncResult result = asyncResult as SimpleServiceManagementAsyncResult;
-                Assert.IsNotNull(result, "asyncResult was not SimpleServiceManagementAsyncResult!");
-
-                value = ListLocationsThunk(result);
-            }
-            else if (ThrowsIfNotImplemented)
-            {
-                throw new NotImplementedException("ListLocationsThunk is not implemented!");
-            }
-
-            return value;
-        }
-        #endregion ListLocations
-
-        #region SwapDeployment
-        public Action<SimpleServiceManagementAsyncResult> SwapDeploymentThunk { get; set; }
-
-        public IAsyncResult BeginSwapDeployment(string subscriptionId, string serviceName, SwapDeploymentInput input, AsyncCallback callback, object state)
-        {
-            SimpleServiceManagementAsyncResult result = new SimpleServiceManagementAsyncResult();
-            result.Values["subscriptionId"] = subscriptionId;
-            result.Values["serviceName"] = serviceName;
-            result.Values["input"] = input;
-            result.Values["callback"] = callback;
-            result.Values["state"] = state;
-            return result;
-        }
-
-        public void EndSwapDeployment(IAsyncResult asyncResult)
-        {
-            if (SwapDeploymentThunk != null)
-            {
-                SimpleServiceManagementAsyncResult result = asyncResult as SimpleServiceManagementAsyncResult;
-                Assert.IsNotNull(result, "asyncResult was not SimpleServiceManagementAsyncResult!");
-
-                SwapDeploymentThunk(result);
-            }
-            else if (ThrowsIfNotImplemented)
-            {
-                throw new NotImplementedException("SwapDeploymentThunk is not implemented!");
-            }
-        }
-        #endregion SwapDeployment
-
-        #region CreateOrUpdateDeployment
-        public Action<SimpleServiceManagementAsyncResult> CreateOrUpdateDeploymentThunk { get; set; }
-
-        public IAsyncResult BeginCreateOrUpdateDeployment(string subscriptionId, string serviceName, string deploymentSlot, CreateDeploymentInput input, AsyncCallback callback, object state)
-        {
-            SimpleServiceManagementAsyncResult result = new SimpleServiceManagementAsyncResult();
-            result.Values["subscriptionId"] = subscriptionId;
-            result.Values["serviceName"] = serviceName;
-            result.Values["deploymentSlot"] = deploymentSlot;
-            result.Values["input"] = input;
-            result.Values["callback"] = callback;
-            result.Values["state"] = state;
-            return result;
-        }
-
-        public void EndCreateOrUpdateDeployment(IAsyncResult asyncResult)
-        {
-            if (CreateOrUpdateDeploymentThunk != null)
-            {
-                SimpleServiceManagementAsyncResult result = asyncResult as SimpleServiceManagementAsyncResult;
-                Assert.IsNotNull(result, "asyncResult was not SimpleServiceManagementAsyncResult!");
-
-                CreateOrUpdateDeploymentThunk(result);
-            }
-            else if (ThrowsIfNotImplemented)
-            {
-                throw new NotImplementedException("CreateOrUpdateDeploymentThunk is not implemented!");
-            }
-        }
-        #endregion CreateOrUpdateDeployment
-
-        #region DeleteDeployment
-        public Action<SimpleServiceManagementAsyncResult> DeleteDeploymentThunk { get; set; }
-
-        public IAsyncResult BeginDeleteDeployment(string subscriptionId, string serviceName, string deploymentName, AsyncCallback callback, object state)
-        {
-            SimpleServiceManagementAsyncResult result = new SimpleServiceManagementAsyncResult();
-            result.Values["subscriptionId"] = subscriptionId;
-            result.Values["serviceName"] = serviceName;
-            result.Values["deploymentName"] = deploymentName;
-            result.Values["callback"] = callback;
-            result.Values["state"] = state;
-            return result;
-        }
-
-        public void EndDeleteDeployment(IAsyncResult asyncResult)
-        {
-            if (DeleteDeploymentThunk != null)
-            {
-                SimpleServiceManagementAsyncResult result = asyncResult as SimpleServiceManagementAsyncResult;
-                Assert.IsNotNull(result, "asyncResult was not SimpleServiceManagementAsyncResult!");
-
-                DeleteDeploymentThunk(result);
-            }
-            else if (ThrowsIfNotImplemented)
-            {
-                throw new NotImplementedException("DeleteDeploymentThunk is not implemented!");
-            }
-        }
-        #endregion DeleteDeployment
-
-        #region DeleteDeploymentBySlot
-        public Action<SimpleServiceManagementAsyncResult> DeleteDeploymentBySlotThunk { get; set; }
-
-        public IAsyncResult BeginDeleteDeploymentBySlot(string subscriptionId, string serviceName, string deploymentSlot, AsyncCallback callback, object state)
-        {
-            SimpleServiceManagementAsyncResult result = new SimpleServiceManagementAsyncResult();
-            result.Values["subscriptionId"] = subscriptionId;
-            result.Values["serviceName"] = serviceName;
-            result.Values["deploymentSlot"] = deploymentSlot;
-            result.Values["callback"] = callback;
-            result.Values["state"] = state;
-            return result;
-        }
-
-        public void EndDeleteDeploymentBySlot(IAsyncResult asyncResult)
-        {
-            if (DeleteDeploymentBySlotThunk != null)
-            {
-                SimpleServiceManagementAsyncResult result = asyncResult as SimpleServiceManagementAsyncResult;
-                Assert.IsNotNull(result, "asyncResult was not SimpleServiceManagementAsyncResult!");
-
-                DeleteDeploymentBySlotThunk(result);
-            }
-            else if (ThrowsIfNotImplemented)
-            {
-                throw new NotImplementedException("DeleteDeploymentBySlotThunk is not implemented!");
-            }
-        }
-        #endregion DeleteDeploymentBySlot
-
-        #region GetDeployment
-        public Func<SimpleServiceManagementAsyncResult, Deployment> GetDeploymentThunk { get; set; }
-
-        public IAsyncResult BeginGetDeployment(string subscriptionId, string serviceName, string deploymentName, AsyncCallback callback, object state)
-        {
-            SimpleServiceManagementAsyncResult result = new SimpleServiceManagementAsyncResult();
-            result.Values["subscriptionId"] = subscriptionId;
-            result.Values["serviceName"] = serviceName;
-            result.Values["deploymentName"] = deploymentName;
-            result.Values["callback"] = callback;
-            result.Values["state"] = state;
-            return result;
-        }
-
-        public Deployment EndGetDeployment(IAsyncResult asyncResult)
-        {
-            Deployment value = default(Deployment);
-            if (GetDeploymentThunk != null)
-            {
-                SimpleServiceManagementAsyncResult result = asyncResult as SimpleServiceManagementAsyncResult;
-                Assert.IsNotNull(result, "asyncResult was not SimpleServiceManagementAsyncResult!");
-
-                value = GetDeploymentThunk(result);
-            }
-            else if (ThrowsIfNotImplemented)
-            {
-                throw new NotImplementedException("GetDeploymentThunk is not implemented!");
-            }
-
-            return value;
-        }
-        #endregion GetDeployment
-
-        #region GetDeploymentBySlot
-        public Func<SimpleServiceManagementAsyncResult, Deployment> GetDeploymentBySlotThunk { get; set; }
-
-        public IAsyncResult BeginGetDeploymentBySlot(string subscriptionId, string serviceName, string deploymentSlot, AsyncCallback callback, object state)
-        {
-            SimpleServiceManagementAsyncResult result = new SimpleServiceManagementAsyncResult();
-            result.Values["subscriptionId"] = subscriptionId;
-            result.Values["serviceName"] = serviceName;
-            result.Values["deploymentSlot"] = deploymentSlot;
-            result.Values["callback"] = callback;
-            result.Values["state"] = state;
-            return result;
-        }
-
-        public Deployment EndGetDeploymentBySlot(IAsyncResult asyncResult)
-        {
-            Deployment value = default(Deployment);
-            if (GetDeploymentBySlotThunk != null)
-            {
-                SimpleServiceManagementAsyncResult result = asyncResult as SimpleServiceManagementAsyncResult;
-                Assert.IsNotNull(result, "asyncResult was not SimpleServiceManagementAsyncResult!");
-
-                value = GetDeploymentBySlotThunk(result);
-            }
-            else if (ThrowsIfNotImplemented)
-            {
-                throw new NotImplementedException("GetDeploymentBySlotThunk is not implemented!");
-            }
-
-            return value;
-        }
-        #endregion GetDeploymentBySlot
-
-        #region ListOperatingSystems
-        public Func<SimpleServiceManagementAsyncResult, OperatingSystemList> ListOperatingSystemsThunk { get; set; }
-
-        public IAsyncResult BeginListOperatingSystems(string subscriptionId, AsyncCallback callback, object state)
-        {
-            SimpleServiceManagementAsyncResult result = new SimpleServiceManagementAsyncResult();
-            result.Values["subscriptionId"] = subscriptionId;
-            result.Values["callback"] = callback;
-            result.Values["state"] = state;
-            return result;
-        }
-
-        public OperatingSystemList EndListOperatingSystems(IAsyncResult asyncResult)
-        {
-            OperatingSystemList value = default(OperatingSystemList);
-            if (ListOperatingSystemsThunk != null)
-            {
-                SimpleServiceManagementAsyncResult result = asyncResult as SimpleServiceManagementAsyncResult;
-                Assert.IsNotNull(result, "asyncResult was not SimpleServiceManagementAsyncResult!");
-
-                value = ListOperatingSystemsThunk(result);
-            }
-            else if (ThrowsIfNotImplemented)
-            {
-                throw new NotImplementedException("ListOperatingSystemsThunk is not implemented!");
-            }
-
-            return value;
-        }
-        #endregion ListOperatingSystems
-
-        #region ListOperatingSystemFamilies
-        public Func<SimpleServiceManagementAsyncResult, OperatingSystemFamilyList> ListOperatingSystemFamiliesThunk { get; set; }
-
-        public IAsyncResult BeginListOperatingSystemFamilies(string subscriptionId, AsyncCallback callback, object state)
-        {
-            SimpleServiceManagementAsyncResult result = new SimpleServiceManagementAsyncResult();
-            result.Values["subscriptionId"] = subscriptionId;
-            result.Values["callback"] = callback;
-            result.Values["state"] = state;
-            return result;
-        }
-
-        public OperatingSystemFamilyList EndListOperatingSystemFamilies(IAsyncResult asyncResult)
-        {
-            OperatingSystemFamilyList value = default(OperatingSystemFamilyList);
-            if (ListOperatingSystemFamiliesThunk != null)
-            {
-                SimpleServiceManagementAsyncResult result = asyncResult as SimpleServiceManagementAsyncResult;
-                Assert.IsNotNull(result, "asyncResult was not SimpleServiceManagementAsyncResult!");
-
-                value = ListOperatingSystemFamiliesThunk(result);
-            }
-            else if (ThrowsIfNotImplemented)
-            {
-                throw new NotImplementedException("ListOperatingSystemFamiliesThunk is not implemented!");
-            }
-
-            return value;
-        }
-        #endregion ListOperatingSystemFamilies
-
-        #region GetOperationStatus
-        public Func<SimpleServiceManagementAsyncResult, Operation> GetOperationStatusThunk { get; set; }
-
-        public IAsyncResult BeginGetOperationStatus(string subscriptionId, string operationTrackingId, AsyncCallback callback, object state)
-        {
-            SimpleServiceManagementAsyncResult result = new SimpleServiceManagementAsyncResult();
-            result.Values["subscriptionId"] = subscriptionId;
-            result.Values["operationTrackingId"] = operationTrackingId;
-            result.Values["callback"] = callback;
-            result.Values["state"] = state;
-            return result;
-        }
-
-        public Operation EndGetOperationStatus(IAsyncResult asyncResult)
-        {
-            Operation value = default(Operation);
-            if (GetOperationStatusThunk != null)
-            {
-                SimpleServiceManagementAsyncResult result = asyncResult as SimpleServiceManagementAsyncResult;
-                Assert.IsNotNull(result, "asyncResult was not SimpleServiceManagementAsyncResult!");
-
-                value = GetOperationStatusThunk(result);
-            }
-            else if (ThrowsIfNotImplemented)
-            {
-                throw new NotImplementedException("GetOperationStatusThunk is not implemented!");
-            }
-
-            return value;
-        }
-        #endregion GetOperationStatus
-
-        #region ListStorageServices
-        public Func<SimpleServiceManagementAsyncResult, StorageServiceList> ListStorageServicesThunk { get; set; }
-
-        public IAsyncResult BeginListStorageServices(string subscriptionId, AsyncCallback callback, object state)
-        {
-            SimpleServiceManagementAsyncResult result = new SimpleServiceManagementAsyncResult();
-            result.Values["subscriptionId"] = subscriptionId;
-            result.Values["callback"] = callback;
-            result.Values["state"] = state;
-            return result;
-        }
-
-        public StorageServiceList EndListStorageServices(IAsyncResult asyncResult)
-        {
-            StorageServiceList value = default(StorageServiceList);
-            if (ListStorageServicesThunk != null)
-            {
-                SimpleServiceManagementAsyncResult result = asyncResult as SimpleServiceManagementAsyncResult;
-                Assert.IsNotNull(result, "asyncResult was not SimpleServiceManagementAsyncResult!");
-
-                value = ListStorageServicesThunk(result);
-            }
-            else if (ThrowsIfNotImplemented)
-            {
-                throw new NotImplementedException("ListStorageServicesThunk is not implemented!");
-            }
-
-            return value;
-        }
-        #endregion ListStorageServices
-
-        #region GetStorageService
-        public Func<SimpleServiceManagementAsyncResult, StorageService> GetStorageServiceThunk { get; set; }
-
-        public IAsyncResult BeginGetStorageService(string subscriptionId, string serviceName, AsyncCallback callback, object state)
-        {
-            SimpleServiceManagementAsyncResult result = new SimpleServiceManagementAsyncResult();
-            result.Values["subscriptionId"] = subscriptionId;
-            result.Values["serviceName"] = serviceName;
-            result.Values["callback"] = callback;
-            result.Values["state"] = state;
-            return result;
-        }
-
-        public StorageService EndGetStorageService(IAsyncResult asyncResult)
-        {
-            StorageService value = default(StorageService);
-            if (GetStorageServiceThunk != null)
-            {
-                SimpleServiceManagementAsyncResult result = asyncResult as SimpleServiceManagementAsyncResult;
-                Assert.IsNotNull(result, "asyncResult was not SimpleServiceManagementAsyncResult!");
-
-                value = GetStorageServiceThunk(result);
-            }
-            else if (ThrowsIfNotImplemented)
-            {
-                throw new NotImplementedException("GetStorageServiceThunk is not implemented!");
-            }
-
-            return value;
-        }
-        #endregion GetStorageService
-
-        #region GetStorageKeys
-        public Func<SimpleServiceManagementAsyncResult, StorageService> GetStorageKeysThunk { get; set; }
-
-        public IAsyncResult BeginGetStorageKeys(string subscriptionId, string serviceName, AsyncCallback callback, object state)
-        {
-            SimpleServiceManagementAsyncResult result = new SimpleServiceManagementAsyncResult();
-            result.Values["subscriptionId"] = subscriptionId;
-            result.Values["serviceName"] = serviceName;
-            result.Values["callback"] = callback;
-            result.Values["state"] = state;
-            return result;
-        }
-
-        public StorageService EndGetStorageKeys(IAsyncResult asyncResult)
-        {
-            StorageService value = default(StorageService);
-            if (GetStorageKeysThunk != null)
-            {
-                SimpleServiceManagementAsyncResult result = asyncResult as SimpleServiceManagementAsyncResult;
-                Assert.IsNotNull(result, "asyncResult was not SimpleServiceManagementAsyncResult!");
-
-                value = GetStorageKeysThunk(result);
-            }
-            else if (ThrowsIfNotImplemented)
-            {
-                throw new NotImplementedException("GetStorageKeysThunk is not implemented!");
-            }
-
-            return value;
-        }
-        #endregion GetStorageKeys
-
-        #region RegenerateStorageServiceKeys
-        public Func<SimpleServiceManagementAsyncResult, StorageService> RegenerateStorageServiceKeysThunk { get; set; }
-
-        public IAsyncResult BeginRegenerateStorageServiceKeys(string subscriptionId, string serviceName, RegenerateKeys regenerateKeys, AsyncCallback callback, object state)
-        {
-            SimpleServiceManagementAsyncResult result = new SimpleServiceManagementAsyncResult();
-            result.Values["subscriptionId"] = subscriptionId;
-            result.Values["serviceName"] = serviceName;
-            result.Values["regenerateKeys"] = regenerateKeys;
-            result.Values["callback"] = callback;
-            result.Values["state"] = state;
-            return result;
-        }
-
-        public StorageService EndRegenerateStorageServiceKeys(IAsyncResult asyncResult)
-        {
-            StorageService value = default(StorageService);
-            if (RegenerateStorageServiceKeysThunk != null)
-            {
-                SimpleServiceManagementAsyncResult result = asyncResult as SimpleServiceManagementAsyncResult;
-                Assert.IsNotNull(result, "asyncResult was not SimpleServiceManagementAsyncResult!");
-
-                value = RegenerateStorageServiceKeysThunk(result);
-            }
-            else if (ThrowsIfNotImplemented)
-            {
-                throw new NotImplementedException("RegenerateStorageServiceKeysThunk is not implemented!");
-            }
-
-            return value;
-        }
-        #endregion RegenerateStorageServiceKeys
-
-        #region CreateStorageAccount
-        public Action<SimpleServiceManagementAsyncResult> CreateStorageAccountThunk { get; set; }
-
-        public IAsyncResult BeginCreateStorageAccount(string subscriptionId, CreateStorageServiceInput createStorageServiceInput, AsyncCallback callback, object state)
-        {
-            SimpleServiceManagementAsyncResult result = new SimpleServiceManagementAsyncResult();
-            result.Values["subscriptionId"] = subscriptionId;
-            result.Values["createStorageServiceInput"] = createStorageServiceInput;
-            result.Values["callback"] = callback;
-            result.Values["state"] = state;
-            return result;
-        }
-
-        public void EndCreateStorageAccount(IAsyncResult asyncResult)
-        {
-            if (CreateStorageAccountThunk != null)
-            {
-                SimpleServiceManagementAsyncResult result = asyncResult as SimpleServiceManagementAsyncResult;
-                Assert.IsNotNull(result, "asyncResult was not SimpleServiceManagementAsyncResult!");
-
-                CreateStorageAccountThunk(result);
-            }
-            else if (ThrowsIfNotImplemented)
-            {
-                throw new NotImplementedException("CreateStorageAccountThunk is not implemented!");
-            }
-        }
-        #endregion CreateStorageAccount
-
-        #region DeleteStorageAccount
-        public Action<SimpleServiceManagementAsyncResult> DeleteStorageAccountThunk { get; set; }
-
-        public IAsyncResult BeginDeleteStorageAccount(string subscriptionId, string storageAccountName, AsyncCallback callback, object state)
-        {
-            SimpleServiceManagementAsyncResult result = new SimpleServiceManagementAsyncResult();
-            result.Values["subscriptionId"] = subscriptionId;
-            result.Values["storageAccountName"] = storageAccountName;
-            result.Values["callback"] = callback;
-            result.Values["state"] = state;
-            return result;
-        }
-
-        public void EndDeleteStorageAccount(IAsyncResult asyncResult)
-        {
-            if (DeleteStorageAccountThunk != null)
-            {
-                SimpleServiceManagementAsyncResult result = asyncResult as SimpleServiceManagementAsyncResult;
-                Assert.IsNotNull(result, "asyncResult was not SimpleServiceManagementAsyncResult!");
-
-                DeleteStorageAccountThunk(result);
-            }
-            else if (ThrowsIfNotImplemented)
-            {
-                throw new NotImplementedException("DeleteStorageAccountThunk is not implemented!");
-            }
-        }
-        #endregion DeleteStorageAccount
-
-        #region UpdateStorageAccount
-        public Action<SimpleServiceManagementAsyncResult> UpdateStorageAccountThunk { get; set; }
-
-        public IAsyncResult BeginUpdateStorageAccount(string subscriptionId, string storageAccountName, UpdateStorageServiceInput updateStorageServiceInput, AsyncCallback callback, object state)
-        {
-            SimpleServiceManagementAsyncResult result = new SimpleServiceManagementAsyncResult();
-            result.Values["subscriptionId"] = subscriptionId;
-            result.Values["storageAccountName"] = storageAccountName;
-            result.Values["updateStorageServiceInput"] = updateStorageServiceInput;
-            result.Values["callback"] = callback;
-            result.Values["state"] = state;
-            return result;
-        }
-
-        public void EndUpdateStorageAccount(IAsyncResult asyncResult)
-        {
-            if (UpdateStorageAccountThunk != null)
-            {
-                SimpleServiceManagementAsyncResult result = asyncResult as SimpleServiceManagementAsyncResult;
-                Assert.IsNotNull(result, "asyncResult was not SimpleServiceManagementAsyncResult!");
-
-                UpdateStorageAccountThunk(result);
-            }
-            else if (ThrowsIfNotImplemented)
-            {
-                throw new NotImplementedException("UpdateStorageAccountThunk is not implemented!");
-            }
-        }
-        #endregion UpdateStorageAccount
-
-        #region ListAffinityGroups
-        public Func<SimpleServiceManagementAsyncResult, AffinityGroupList> ListAffinityGroupsThunk { get; set; }
-
-        public IAsyncResult BeginListAffinityGroups(string subscriptionId, AsyncCallback callback, object state)
-        {
-            SimpleServiceManagementAsyncResult result = new SimpleServiceManagementAsyncResult();
-            result.Values["subscriptionId"] = subscriptionId;
-            result.Values["callback"] = callback;
-            result.Values["state"] = state;
-            return result;
-        }
-
-        public AffinityGroupList EndListAffinityGroups(IAsyncResult asyncResult)
-        {
-            AffinityGroupList value = default(AffinityGroupList);
-            if (ListAffinityGroupsThunk != null)
-            {
-                SimpleServiceManagementAsyncResult result = asyncResult as SimpleServiceManagementAsyncResult;
-                Assert.IsNotNull(result, "asyncResult was not SimpleServiceManagementAsyncResult!");
-
-                value = ListAffinityGroupsThunk(result);
-            }
-            else if (ThrowsIfNotImplemented)
-            {
-                throw new NotImplementedException("ListAffinityGroupsThunk is not implemented!");
-            }
-
-            return value;
-        }
-        #endregion ListAffinityGroups
-
-        #region GetAffinityGroup
-        public Func<SimpleServiceManagementAsyncResult, AffinityGroup> GetAffinityGroupThunk { get; set; }
-
-        public IAsyncResult BeginGetAffinityGroup(string subscriptionId, string affinityGroupName, AsyncCallback callback, object state)
-        {
-            SimpleServiceManagementAsyncResult result = new SimpleServiceManagementAsyncResult();
-            result.Values["subscriptionId"] = subscriptionId;
-            result.Values["affinityGroupName"] = affinityGroupName;
-            result.Values["callback"] = callback;
-            result.Values["state"] = state;
-            return result;
-        }
-
-        public AffinityGroup EndGetAffinityGroup(IAsyncResult asyncResult)
-        {
-            AffinityGroup value = default(AffinityGroup);
-            if (GetAffinityGroupThunk != null)
-            {
-                SimpleServiceManagementAsyncResult result = asyncResult as SimpleServiceManagementAsyncResult;
-                Assert.IsNotNull(result, "asyncResult was not SimpleServiceManagementAsyncResult!");
-
-                value = GetAffinityGroupThunk(result);
-            }
-            else if (ThrowsIfNotImplemented)
-            {
-                throw new NotImplementedException("GetAffinityGroupThunk is not implemented!");
-            }
-
-            return value;
-        }
-        #endregion GetAffinityGroup
-
-        #region CreateHostedService
-        public Action<SimpleServiceManagementAsyncResult> CreateHostedServiceThunk { get; set; }
-
-        public IAsyncResult BeginCreateHostedService(string subscriptionId, CreateHostedServiceInput input, AsyncCallback callback, object state)
-        {
-            SimpleServiceManagementAsyncResult result = new SimpleServiceManagementAsyncResult();
-            result.Values["subscriptionId"] = subscriptionId;
-            result.Values["input"] = input;
-            result.Values["callback"] = callback;
-            result.Values["state"] = state;
-            return result;
-        }
-
-        public void EndCreateHostedService(IAsyncResult asyncResult)
-        {
-            if (CreateHostedServiceThunk != null)
-            {
-                SimpleServiceManagementAsyncResult result = asyncResult as SimpleServiceManagementAsyncResult;
-                Assert.IsNotNull(result, "asyncResult was not SimpleServiceManagementAsyncResult!");
-
-                CreateHostedServiceThunk(result);
-            }
-            else if (ThrowsIfNotImplemented)
-            {
-                throw new NotImplementedException("CreateHostedServiceThunk is not implemented!");
-            }
-        }
-        #endregion CreateHostedService
-
-        #endregion Autogenerated Thunks
-    }
-}
-
-=======
-﻿// ----------------------------------------------------------------------------------
-//
-// Copyright 2011 Microsoft Corporation
-// Licensed under the Apache License, Version 2.0 (the "License");
-// you may not use this file except in compliance with the License.
-// You may obtain a copy of the License at
-// http://www.apache.org/licenses/LICENSE-2.0
-// Unless required by applicable law or agreed to in writing, software
-// distributed under the License is distributed on an "AS IS" BASIS,
-// WITHOUT WARRANTIES OR CONDITIONS OF ANY KIND, either express or implied.
-// See the License for the specific language governing permissions and
-// limitations under the License.
-// ----------------------------------------------------------------------------------
-
-using System;
-using System.ServiceModel;
-using AzureDeploymentCmdlets.WAPPSCmdlet;
-using System.Collections.Generic;
-using System.Threading;
-using Microsoft.VisualStudio.TestTools.UnitTesting;
-using System.ServiceModel.Channels;
-
-namespace AzureDeploymentCmdlets.Test
-{
-    /// <summary>
-    /// Simple IAsyncResult implementation that can be used to cache all the
-    /// parameters to the BeginFoo call and then passed to the FooThunk
-    /// property that's invoked by EndFoo (thereby providing the test's
-    /// implementation of FooThunk with as much of the state as it wants).
-    /// </summary>
-    public class SimpleServiceManagementAsyncResult : IAsyncResult
-    {
-        /// <summary>
-        /// Gets a dictionary of state specific to a given call.
-        /// </summary>
-        public Dictionary<string, object> Values { get; private set; }
-        
-        /// <summary>
-        /// Initializes a new instance of the
-        /// SimpleServiceManagementAsyncResult class.
-        /// </summary>
-        public SimpleServiceManagementAsyncResult()
-        {
-            Values = new Dictionary<string, object>();
-        }
-        
-        /// <summary>
-        /// Gets the state specific to a given call.
-        /// </summary>
-        public object AsyncState
-        {
-            get { return Values; }
-        }
-        
-        /// <summary>
-        /// Gets an AsyncWaitHandle.  This is not implemented and will always
-        /// throw.
-        /// </summary>
-        public WaitHandle AsyncWaitHandle
-        {
-            get { throw new NotImplementedException(); }
-        }
-
-        /// <summary>
-        /// Gets a value indicating whether the async call completed
-        /// synchronousy.  It always returns true.
-        /// </summary>
-        public bool CompletedSynchronously
-        {
-            get { return true; }
-        }
-        
-        /// <summary>
-        /// Gets a value indicating whether the async call has completed.  It
-        /// always returns true.
-        /// </summary>
-        public bool IsCompleted
-        {
-            get { return true; }
-        }
-    }
-
-    /// <summary>
-    /// Simple implementation of teh IServiceManagement interface that can be
-    /// used for mocking basic interactions without involving Azure directly.
-    /// </summary>
-    public class SimpleServiceManagement : IServiceManagement
-    {
-        /// <summary>
-        /// Gets or sets a value indicating whether the thunk wrappers will
-        /// throw an exception if the thunk is not implemented.  This is useful
-        /// when debugging a test.
-        /// </summary>
-        public bool ThrowsIfNotImplemented { get; set; }
-
-        /// <summary>
-        /// Initializes a new instance of the SimpleServiceManagement class.
-        /// </summary>
-        public SimpleServiceManagement()
-        {
-            ThrowsIfNotImplemented = true;
-        }
-
-        #region Autogenerated Thunks
-
-        #region ChangeConfiguration
-        public Action<SimpleServiceManagementAsyncResult> ChangeConfigurationThunk { get; set; }
-
-        public IAsyncResult BeginChangeConfiguration(string subscriptionId, string serviceName, string deploymentName, ChangeConfigurationInput input, AsyncCallback callback, object state)
-        {
-            SimpleServiceManagementAsyncResult result = new SimpleServiceManagementAsyncResult();
-            result.Values["subscriptionId"] = subscriptionId;
-            result.Values["serviceName"] = serviceName;
-            result.Values["deploymentName"] = deploymentName;
-            result.Values["input"] = input;
-            result.Values["callback"] = callback;
-            result.Values["state"] = state;
-            return result;
-        }
-
-        public void EndChangeConfiguration(IAsyncResult asyncResult)
-        {
-            if (ChangeConfigurationThunk != null)
-            {
-                SimpleServiceManagementAsyncResult result = asyncResult as SimpleServiceManagementAsyncResult;
-                Assert.IsNotNull(result, "asyncResult was not SimpleServiceManagementAsyncResult!");
-
-                ChangeConfigurationThunk(result);
-            }
-            else if (ThrowsIfNotImplemented)
-            {
-                throw new NotImplementedException("ChangeConfigurationThunk is not implemented!");
-            }
-        }
-        #endregion ChangeConfiguration
-
-        #region ChangeConfigurationBySlot
-        public Action<SimpleServiceManagementAsyncResult> ChangeConfigurationBySlotThunk { get; set; }
-
-        public IAsyncResult BeginChangeConfigurationBySlot(string subscriptionId, string serviceName, string deploymentSlot, ChangeConfigurationInput input, AsyncCallback callback, object state)
-        {
-            SimpleServiceManagementAsyncResult result = new SimpleServiceManagementAsyncResult();
-            result.Values["subscriptionId"] = subscriptionId;
-            result.Values["serviceName"] = serviceName;
-            result.Values["deploymentSlot"] = deploymentSlot;
-            result.Values["input"] = input;
-            result.Values["callback"] = callback;
-            result.Values["state"] = state;
-            return result;
-        }
-
-        public void EndChangeConfigurationBySlot(IAsyncResult asyncResult)
-        {
-            if (ChangeConfigurationBySlotThunk != null)
-            {
-                SimpleServiceManagementAsyncResult result = asyncResult as SimpleServiceManagementAsyncResult;
-                Assert.IsNotNull(result, "asyncResult was not SimpleServiceManagementAsyncResult!");
-
-                ChangeConfigurationBySlotThunk(result);
-            }
-            else if (ThrowsIfNotImplemented)
-            {
-                throw new NotImplementedException("ChangeConfigurationBySlotThunk is not implemented!");
-            }
-        }
-        #endregion ChangeConfigurationBySlot
-
-        #region UpdateDeploymentStatus
-        public Action<SimpleServiceManagementAsyncResult> UpdateDeploymentStatusThunk { get; set; }
-
-        public IAsyncResult BeginUpdateDeploymentStatus(string subscriptionId, string serviceName, string deploymentName, UpdateDeploymentStatusInput input, AsyncCallback callback, object state)
-        {
-            SimpleServiceManagementAsyncResult result = new SimpleServiceManagementAsyncResult();
-            result.Values["subscriptionId"] = subscriptionId;
-            result.Values["serviceName"] = serviceName;
-            result.Values["deploymentName"] = deploymentName;
-            result.Values["input"] = input;
-            result.Values["callback"] = callback;
-            result.Values["state"] = state;
-            return result;
-        }
-
-        public void EndUpdateDeploymentStatus(IAsyncResult asyncResult)
-        {
-            if (UpdateDeploymentStatusThunk != null)
-            {
-                SimpleServiceManagementAsyncResult result = asyncResult as SimpleServiceManagementAsyncResult;
-                Assert.IsNotNull(result, "asyncResult was not SimpleServiceManagementAsyncResult!");
-
-                UpdateDeploymentStatusThunk(result);
-            }
-            else if (ThrowsIfNotImplemented)
-            {
-                throw new NotImplementedException("UpdateDeploymentStatusThunk is not implemented!");
-            }
-        }
-        #endregion UpdateDeploymentStatus
-
-        #region UpdateDeploymentStatusBySlot
-        public Action<SimpleServiceManagementAsyncResult> UpdateDeploymentStatusBySlotThunk { get; set; }
-
-        public IAsyncResult BeginUpdateDeploymentStatusBySlot(string subscriptionId, string serviceName, string deploymentSlot, UpdateDeploymentStatusInput input, AsyncCallback callback, object state)
-        {
-            SimpleServiceManagementAsyncResult result = new SimpleServiceManagementAsyncResult();
-            result.Values["subscriptionId"] = subscriptionId;
-            result.Values["serviceName"] = serviceName;
-            result.Values["deploymentSlot"] = deploymentSlot;
-            result.Values["input"] = input;
-            result.Values["callback"] = callback;
-            result.Values["state"] = state;
-            return result;
-        }
-
-        public void EndUpdateDeploymentStatusBySlot(IAsyncResult asyncResult)
-        {
-            if (UpdateDeploymentStatusBySlotThunk != null)
-            {
-                SimpleServiceManagementAsyncResult result = asyncResult as SimpleServiceManagementAsyncResult;
-                Assert.IsNotNull(result, "asyncResult was not SimpleServiceManagementAsyncResult!");
-
-                UpdateDeploymentStatusBySlotThunk(result);
-            }
-            else if (ThrowsIfNotImplemented)
-            {
-                throw new NotImplementedException("UpdateDeploymentStatusBySlotThunk is not implemented!");
-            }
-        }
-        #endregion UpdateDeploymentStatusBySlot
-
-        #region UpgradeDeployment
-        public Action<SimpleServiceManagementAsyncResult> UpgradeDeploymentThunk { get; set; }
-
-        public IAsyncResult BeginUpgradeDeployment(string subscriptionId, string serviceName, string deploymentName, UpgradeDeploymentInput input, AsyncCallback callback, object state)
-        {
-            SimpleServiceManagementAsyncResult result = new SimpleServiceManagementAsyncResult();
-            result.Values["subscriptionId"] = subscriptionId;
-            result.Values["serviceName"] = serviceName;
-            result.Values["deploymentName"] = deploymentName;
-            result.Values["input"] = input;
-            result.Values["callback"] = callback;
-            result.Values["state"] = state;
-            return result;
-        }
-
-        public void EndUpgradeDeployment(IAsyncResult asyncResult)
-        {
-            if (UpgradeDeploymentThunk != null)
-            {
-                SimpleServiceManagementAsyncResult result = asyncResult as SimpleServiceManagementAsyncResult;
-                Assert.IsNotNull(result, "asyncResult was not SimpleServiceManagementAsyncResult!");
-
-                UpgradeDeploymentThunk(result);
-            }
-            else if (ThrowsIfNotImplemented)
-            {
-                throw new NotImplementedException("UpgradeDeploymentThunk is not implemented!");
-            }
-        }
-        #endregion UpgradeDeployment
-
-        #region UpgradeDeploymentBySlot
-        public Action<SimpleServiceManagementAsyncResult> UpgradeDeploymentBySlotThunk { get; set; }
-
-        public IAsyncResult BeginUpgradeDeploymentBySlot(string subscriptionId, string serviceName, string deploymentSlot, UpgradeDeploymentInput input, AsyncCallback callback, object state)
-        {
-            SimpleServiceManagementAsyncResult result = new SimpleServiceManagementAsyncResult();
-            result.Values["subscriptionId"] = subscriptionId;
-            result.Values["serviceName"] = serviceName;
-            result.Values["deploymentSlot"] = deploymentSlot;
-            result.Values["input"] = input;
-            result.Values["callback"] = callback;
-            result.Values["state"] = state;
-            return result;
-        }
-
-        public void EndUpgradeDeploymentBySlot(IAsyncResult asyncResult)
-        {
-            if (UpgradeDeploymentBySlotThunk != null)
-            {
-                SimpleServiceManagementAsyncResult result = asyncResult as SimpleServiceManagementAsyncResult;
-                Assert.IsNotNull(result, "asyncResult was not SimpleServiceManagementAsyncResult!");
-
-                UpgradeDeploymentBySlotThunk(result);
-            }
-            else if (ThrowsIfNotImplemented)
-            {
-                throw new NotImplementedException("UpgradeDeploymentBySlotThunk is not implemented!");
-            }
-        }
-        #endregion UpgradeDeploymentBySlot
-
-        #region WalkUpgradeDomain
-        public Action<SimpleServiceManagementAsyncResult> WalkUpgradeDomainThunk { get; set; }
-
-        public IAsyncResult BeginWalkUpgradeDomain(string subscriptionId, string serviceName, string deploymentName, WalkUpgradeDomainInput input, AsyncCallback callback, object state)
-        {
-            SimpleServiceManagementAsyncResult result = new SimpleServiceManagementAsyncResult();
-            result.Values["subscriptionId"] = subscriptionId;
-            result.Values["serviceName"] = serviceName;
-            result.Values["deploymentName"] = deploymentName;
-            result.Values["input"] = input;
-            result.Values["callback"] = callback;
-            result.Values["state"] = state;
-            return result;
-        }
-
-        public void EndWalkUpgradeDomain(IAsyncResult asyncResult)
-        {
-            if (WalkUpgradeDomainThunk != null)
-            {
-                SimpleServiceManagementAsyncResult result = asyncResult as SimpleServiceManagementAsyncResult;
-                Assert.IsNotNull(result, "asyncResult was not SimpleServiceManagementAsyncResult!");
-
-                WalkUpgradeDomainThunk(result);
-            }
-            else if (ThrowsIfNotImplemented)
-            {
-                throw new NotImplementedException("WalkUpgradeDomainThunk is not implemented!");
-            }
-        }
-        #endregion WalkUpgradeDomain
-
-        #region WalkUpgradeDomainBySlot
-        public Action<SimpleServiceManagementAsyncResult> WalkUpgradeDomainBySlotThunk { get; set; }
-
-        public IAsyncResult BeginWalkUpgradeDomainBySlot(string subscriptionId, string serviceName, string deploymentSlot, WalkUpgradeDomainInput input, AsyncCallback callback, object state)
-        {
-            SimpleServiceManagementAsyncResult result = new SimpleServiceManagementAsyncResult();
-            result.Values["subscriptionId"] = subscriptionId;
-            result.Values["serviceName"] = serviceName;
-            result.Values["deploymentSlot"] = deploymentSlot;
-            result.Values["input"] = input;
-            result.Values["callback"] = callback;
-            result.Values["state"] = state;
-            return result;
-        }
-
-        public void EndWalkUpgradeDomainBySlot(IAsyncResult asyncResult)
-        {
-            if (WalkUpgradeDomainBySlotThunk != null)
-            {
-                SimpleServiceManagementAsyncResult result = asyncResult as SimpleServiceManagementAsyncResult;
-                Assert.IsNotNull(result, "asyncResult was not SimpleServiceManagementAsyncResult!");
-
-                WalkUpgradeDomainBySlotThunk(result);
-            }
-            else if (ThrowsIfNotImplemented)
-            {
-                throw new NotImplementedException("WalkUpgradeDomainBySlotThunk is not implemented!");
-            }
-        }
-        #endregion WalkUpgradeDomainBySlot
-
-        #region RebootDeploymentRoleInstance
-        public Action<SimpleServiceManagementAsyncResult> RebootDeploymentRoleInstanceThunk { get; set; }
-
-        public IAsyncResult BeginRebootDeploymentRoleInstance(string subscriptionId, string serviceName, string deploymentName, string roleInstanceName, AsyncCallback callback, object state)
-        {
-            SimpleServiceManagementAsyncResult result = new SimpleServiceManagementAsyncResult();
-            result.Values["subscriptionId"] = subscriptionId;
-            result.Values["serviceName"] = serviceName;
-            result.Values["deploymentName"] = deploymentName;
-            result.Values["roleInstanceName"] = roleInstanceName;
-            result.Values["callback"] = callback;
-            result.Values["state"] = state;
-            return result;
-        }
-
-        public void EndRebootDeploymentRoleInstance(IAsyncResult asyncResult)
-        {
-            if (RebootDeploymentRoleInstanceThunk != null)
-            {
-                SimpleServiceManagementAsyncResult result = asyncResult as SimpleServiceManagementAsyncResult;
-                Assert.IsNotNull(result, "asyncResult was not SimpleServiceManagementAsyncResult!");
-
-                RebootDeploymentRoleInstanceThunk(result);
-            }
-            else if (ThrowsIfNotImplemented)
-            {
-                throw new NotImplementedException("RebootDeploymentRoleInstanceThunk is not implemented!");
-            }
-        }
-        #endregion RebootDeploymentRoleInstance
-
-        #region ReimageDeploymentRoleInstance
-        public Action<SimpleServiceManagementAsyncResult> ReimageDeploymentRoleInstanceThunk { get; set; }
-
-        public IAsyncResult BeginReimageDeploymentRoleInstance(string subscriptionId, string serviceName, string deploymentName, string roleInstanceName, AsyncCallback callback, object state)
-        {
-            SimpleServiceManagementAsyncResult result = new SimpleServiceManagementAsyncResult();
-            result.Values["subscriptionId"] = subscriptionId;
-            result.Values["serviceName"] = serviceName;
-            result.Values["deploymentName"] = deploymentName;
-            result.Values["roleInstanceName"] = roleInstanceName;
-            result.Values["callback"] = callback;
-            result.Values["state"] = state;
-            return result;
-        }
-
-        public void EndReimageDeploymentRoleInstance(IAsyncResult asyncResult)
-        {
-            if (ReimageDeploymentRoleInstanceThunk != null)
-            {
-                SimpleServiceManagementAsyncResult result = asyncResult as SimpleServiceManagementAsyncResult;
-                Assert.IsNotNull(result, "asyncResult was not SimpleServiceManagementAsyncResult!");
-
-                ReimageDeploymentRoleInstanceThunk(result);
-            }
-            else if (ThrowsIfNotImplemented)
-            {
-                throw new NotImplementedException("ReimageDeploymentRoleInstanceThunk is not implemented!");
-            }
-        }
-        #endregion ReimageDeploymentRoleInstance
-
-        #region RebootDeploymentRoleInstanceBySlot
-        public Action<SimpleServiceManagementAsyncResult> RebootDeploymentRoleInstanceBySlotThunk { get; set; }
-
-        public IAsyncResult BeginRebootDeploymentRoleInstanceBySlot(string subscriptionId, string serviceName, string deploymentSlot, string roleInstanceName, AsyncCallback callback, object state)
-        {
-            SimpleServiceManagementAsyncResult result = new SimpleServiceManagementAsyncResult();
-            result.Values["subscriptionId"] = subscriptionId;
-            result.Values["serviceName"] = serviceName;
-            result.Values["deploymentSlot"] = deploymentSlot;
-            result.Values["roleInstanceName"] = roleInstanceName;
-            result.Values["callback"] = callback;
-            result.Values["state"] = state;
-            return result;
-        }
-
-        public void EndRebootDeploymentRoleInstanceBySlot(IAsyncResult asyncResult)
-        {
-            if (RebootDeploymentRoleInstanceBySlotThunk != null)
-            {
-                SimpleServiceManagementAsyncResult result = asyncResult as SimpleServiceManagementAsyncResult;
-                Assert.IsNotNull(result, "asyncResult was not SimpleServiceManagementAsyncResult!");
-
-                RebootDeploymentRoleInstanceBySlotThunk(result);
-            }
-            else if (ThrowsIfNotImplemented)
-            {
-                throw new NotImplementedException("RebootDeploymentRoleInstanceBySlotThunk is not implemented!");
-            }
-        }
-        #endregion RebootDeploymentRoleInstanceBySlot
-
-        #region ReimageDeploymentRoleInstanceBySlot
-        public Action<SimpleServiceManagementAsyncResult> ReimageDeploymentRoleInstanceBySlotThunk { get; set; }
-
-        public IAsyncResult BeginReimageDeploymentRoleInstanceBySlot(string subscriptionId, string serviceName, string deploymentSlot, string roleInstanceName, AsyncCallback callback, object state)
-        {
-            SimpleServiceManagementAsyncResult result = new SimpleServiceManagementAsyncResult();
-            result.Values["subscriptionId"] = subscriptionId;
-            result.Values["serviceName"] = serviceName;
-            result.Values["deploymentSlot"] = deploymentSlot;
-            result.Values["roleInstanceName"] = roleInstanceName;
-            result.Values["callback"] = callback;
-            result.Values["state"] = state;
-            return result;
-        }
-
-        public void EndReimageDeploymentRoleInstanceBySlot(IAsyncResult asyncResult)
-        {
-            if (ReimageDeploymentRoleInstanceBySlotThunk != null)
-            {
-                SimpleServiceManagementAsyncResult result = asyncResult as SimpleServiceManagementAsyncResult;
-                Assert.IsNotNull(result, "asyncResult was not SimpleServiceManagementAsyncResult!");
-
-                ReimageDeploymentRoleInstanceBySlotThunk(result);
-            }
-            else if (ThrowsIfNotImplemented)
-            {
-                throw new NotImplementedException("ReimageDeploymentRoleInstanceBySlotThunk is not implemented!");
-            }
-        }
-        #endregion ReimageDeploymentRoleInstanceBySlot
-
-        #region UpdateHostedService
-        public Action<SimpleServiceManagementAsyncResult> UpdateHostedServiceThunk { get; set; }
-
-        public IAsyncResult BeginUpdateHostedService(string subscriptionId, string serviceName, UpdateHostedServiceInput input, AsyncCallback callback, object state)
-        {
-            SimpleServiceManagementAsyncResult result = new SimpleServiceManagementAsyncResult();
-            result.Values["subscriptionId"] = subscriptionId;
-            result.Values["serviceName"] = serviceName;
-            result.Values["input"] = input;
-            result.Values["callback"] = callback;
-            result.Values["state"] = state;
-            return result;
-        }
-
-        public void EndUpdateHostedService(IAsyncResult asyncResult)
-        {
-            if (UpdateHostedServiceThunk != null)
-            {
-                SimpleServiceManagementAsyncResult result = asyncResult as SimpleServiceManagementAsyncResult;
-                Assert.IsNotNull(result, "asyncResult was not SimpleServiceManagementAsyncResult!");
-
-                UpdateHostedServiceThunk(result);
-            }
-            else if (ThrowsIfNotImplemented)
-            {
-                throw new NotImplementedException("UpdateHostedServiceThunk is not implemented!");
-            }
-        }
-        #endregion UpdateHostedService
-
-        #region DeleteHostedService
-        public Action<SimpleServiceManagementAsyncResult> DeleteHostedServiceThunk { get; set; }
-
-        public IAsyncResult BeginDeleteHostedService(string subscriptionId, string serviceName, AsyncCallback callback, object state)
-        {
-            SimpleServiceManagementAsyncResult result = new SimpleServiceManagementAsyncResult();
-            result.Values["subscriptionId"] = subscriptionId;
-            result.Values["serviceName"] = serviceName;
-            result.Values["callback"] = callback;
-            result.Values["state"] = state;
-            return result;
-        }
-
-        public void EndDeleteHostedService(IAsyncResult asyncResult)
-        {
-            if (DeleteHostedServiceThunk != null)
-            {
-                SimpleServiceManagementAsyncResult result = asyncResult as SimpleServiceManagementAsyncResult;
-                Assert.IsNotNull(result, "asyncResult was not SimpleServiceManagementAsyncResult!");
-
-                DeleteHostedServiceThunk(result);
-            }
-            else if (ThrowsIfNotImplemented)
-            {
-                throw new NotImplementedException("DeleteHostedServiceThunk is not implemented!");
-            }
-        }
-        #endregion DeleteHostedService
-
-        #region ListHostedServices
-        public Func<SimpleServiceManagementAsyncResult, HostedServiceList> ListHostedServicesThunk { get; set; }
-
-        public IAsyncResult BeginListHostedServices(string subscriptionId, AsyncCallback callback, object state)
-        {
-            SimpleServiceManagementAsyncResult result = new SimpleServiceManagementAsyncResult();
-            result.Values["subscriptionId"] = subscriptionId;
-            result.Values["callback"] = callback;
-            result.Values["state"] = state;
-            return result;
-        }
-
-        public HostedServiceList EndListHostedServices(IAsyncResult asyncResult)
-        {
-            HostedServiceList value = default(HostedServiceList);
-            if (ListHostedServicesThunk != null)
-            {
-                SimpleServiceManagementAsyncResult result = asyncResult as SimpleServiceManagementAsyncResult;
-                Assert.IsNotNull(result, "asyncResult was not SimpleServiceManagementAsyncResult!");
-
-                value = ListHostedServicesThunk(result);
-            }
-            else if (ThrowsIfNotImplemented)
-            {
-                throw new NotImplementedException("ListHostedServicesThunk is not implemented!");
-            }
-
-            return value;
-        }
-        #endregion ListHostedServices
-
-        #region GetHostedService
-        public Func<SimpleServiceManagementAsyncResult, HostedService> GetHostedServiceThunk { get; set; }
-
-        public IAsyncResult BeginGetHostedService(string subscriptionId, string serviceName, AsyncCallback callback, object state)
-        {
-            SimpleServiceManagementAsyncResult result = new SimpleServiceManagementAsyncResult();
-            result.Values["subscriptionId"] = subscriptionId;
-            result.Values["serviceName"] = serviceName;
-            result.Values["callback"] = callback;
-            result.Values["state"] = state;
-            return result;
-        }
-
-        public HostedService EndGetHostedService(IAsyncResult asyncResult)
-        {
-            HostedService value = default(HostedService);
-            if (GetHostedServiceThunk != null)
-            {
-                SimpleServiceManagementAsyncResult result = asyncResult as SimpleServiceManagementAsyncResult;
-                Assert.IsNotNull(result, "asyncResult was not SimpleServiceManagementAsyncResult!");
-
-                value = GetHostedServiceThunk(result);
-            }
-            else if (ThrowsIfNotImplemented)
-            {
-                throw new NotImplementedException("GetHostedServiceThunk is not implemented!");
-            }
-
-            return value;
-        }
-        #endregion GetHostedService
-
-        #region GetHostedServiceWithDetails
-        public Func<SimpleServiceManagementAsyncResult, HostedService> GetHostedServiceWithDetailsThunk { get; set; }
-
-        public IAsyncResult BeginGetHostedServiceWithDetails(string subscriptionId, string serviceName, Boolean embedDetail, AsyncCallback callback, object state)
-        {
-            SimpleServiceManagementAsyncResult result = new SimpleServiceManagementAsyncResult();
-            result.Values["subscriptionId"] = subscriptionId;
-            result.Values["serviceName"] = serviceName;
-            result.Values["embedDetail"] = embedDetail;
-            result.Values["callback"] = callback;
-            result.Values["state"] = state;
-            return result;
-        }
-
-        public HostedService EndGetHostedServiceWithDetails(IAsyncResult asyncResult)
-        {
-            HostedService value = default(HostedService);
-            if (GetHostedServiceWithDetailsThunk != null)
-            {
-                SimpleServiceManagementAsyncResult result = asyncResult as SimpleServiceManagementAsyncResult;
-                Assert.IsNotNull(result, "asyncResult was not SimpleServiceManagementAsyncResult!");
-
-                value = GetHostedServiceWithDetailsThunk(result);
-            }
-            else if (ThrowsIfNotImplemented)
-            {
-                throw new NotImplementedException("GetHostedServiceWithDetailsThunk is not implemented!");
-            }
-
-            return value;
-        }
-        #endregion GetHostedServiceWithDetails
-
-        #region ListLocations
-        public Func<SimpleServiceManagementAsyncResult, LocationList> ListLocationsThunk { get; set; }
-
-        public IAsyncResult BeginListLocations(string subscriptionId, AsyncCallback callback, object state)
-        {
-            SimpleServiceManagementAsyncResult result = new SimpleServiceManagementAsyncResult();
-            result.Values["subscriptionId"] = subscriptionId;
-            result.Values["callback"] = callback;
-            result.Values["state"] = state;
-            return result;
-        }
-
-        public LocationList EndListLocations(IAsyncResult asyncResult)
-        {
-            LocationList value = default(LocationList);
-            if (ListLocationsThunk != null)
-            {
-                SimpleServiceManagementAsyncResult result = asyncResult as SimpleServiceManagementAsyncResult;
-                Assert.IsNotNull(result, "asyncResult was not SimpleServiceManagementAsyncResult!");
-
-                value = ListLocationsThunk(result);
-            }
-            else if (ThrowsIfNotImplemented)
-            {
-                throw new NotImplementedException("ListLocationsThunk is not implemented!");
-            }
-
-            return value;
-        }
-        #endregion ListLocations
-
-        #region SwapDeployment
-        public Action<SimpleServiceManagementAsyncResult> SwapDeploymentThunk { get; set; }
-
-        public IAsyncResult BeginSwapDeployment(string subscriptionId, string serviceName, SwapDeploymentInput input, AsyncCallback callback, object state)
-        {
-            SimpleServiceManagementAsyncResult result = new SimpleServiceManagementAsyncResult();
-            result.Values["subscriptionId"] = subscriptionId;
-            result.Values["serviceName"] = serviceName;
-            result.Values["input"] = input;
-            result.Values["callback"] = callback;
-            result.Values["state"] = state;
-            return result;
-        }
-
-        public void EndSwapDeployment(IAsyncResult asyncResult)
-        {
-            if (SwapDeploymentThunk != null)
-            {
-                SimpleServiceManagementAsyncResult result = asyncResult as SimpleServiceManagementAsyncResult;
-                Assert.IsNotNull(result, "asyncResult was not SimpleServiceManagementAsyncResult!");
-
-                SwapDeploymentThunk(result);
-            }
-            else if (ThrowsIfNotImplemented)
-            {
-                throw new NotImplementedException("SwapDeploymentThunk is not implemented!");
-            }
-        }
-        #endregion SwapDeployment
-
-        #region CreateOrUpdateDeployment
-        public Action<SimpleServiceManagementAsyncResult> CreateOrUpdateDeploymentThunk { get; set; }
-
-        public IAsyncResult BeginCreateOrUpdateDeployment(string subscriptionId, string serviceName, string deploymentSlot, CreateDeploymentInput input, AsyncCallback callback, object state)
-        {
-            SimpleServiceManagementAsyncResult result = new SimpleServiceManagementAsyncResult();
-            result.Values["subscriptionId"] = subscriptionId;
-            result.Values["serviceName"] = serviceName;
-            result.Values["deploymentSlot"] = deploymentSlot;
-            result.Values["input"] = input;
-            result.Values["callback"] = callback;
-            result.Values["state"] = state;
-            return result;
-        }
-
-        public void EndCreateOrUpdateDeployment(IAsyncResult asyncResult)
-        {
-            if (CreateOrUpdateDeploymentThunk != null)
-            {
-                SimpleServiceManagementAsyncResult result = asyncResult as SimpleServiceManagementAsyncResult;
-                Assert.IsNotNull(result, "asyncResult was not SimpleServiceManagementAsyncResult!");
-
-                CreateOrUpdateDeploymentThunk(result);
-            }
-            else if (ThrowsIfNotImplemented)
-            {
-                throw new NotImplementedException("CreateOrUpdateDeploymentThunk is not implemented!");
-            }
-        }
-        #endregion CreateOrUpdateDeployment
-
-        #region DeleteDeployment
-        public Action<SimpleServiceManagementAsyncResult> DeleteDeploymentThunk { get; set; }
-
-        public IAsyncResult BeginDeleteDeployment(string subscriptionId, string serviceName, string deploymentName, AsyncCallback callback, object state)
-        {
-            SimpleServiceManagementAsyncResult result = new SimpleServiceManagementAsyncResult();
-            result.Values["subscriptionId"] = subscriptionId;
-            result.Values["serviceName"] = serviceName;
-            result.Values["deploymentName"] = deploymentName;
-            result.Values["callback"] = callback;
-            result.Values["state"] = state;
-            return result;
-        }
-
-        public void EndDeleteDeployment(IAsyncResult asyncResult)
-        {
-            if (DeleteDeploymentThunk != null)
-            {
-                SimpleServiceManagementAsyncResult result = asyncResult as SimpleServiceManagementAsyncResult;
-                Assert.IsNotNull(result, "asyncResult was not SimpleServiceManagementAsyncResult!");
-
-                DeleteDeploymentThunk(result);
-            }
-            else if (ThrowsIfNotImplemented)
-            {
-                throw new NotImplementedException("DeleteDeploymentThunk is not implemented!");
-            }
-        }
-        #endregion DeleteDeployment
-
-        #region DeleteDeploymentBySlot
-        public Action<SimpleServiceManagementAsyncResult> DeleteDeploymentBySlotThunk { get; set; }
-
-        public IAsyncResult BeginDeleteDeploymentBySlot(string subscriptionId, string serviceName, string deploymentSlot, AsyncCallback callback, object state)
-        {
-            SimpleServiceManagementAsyncResult result = new SimpleServiceManagementAsyncResult();
-            result.Values["subscriptionId"] = subscriptionId;
-            result.Values["serviceName"] = serviceName;
-            result.Values["deploymentSlot"] = deploymentSlot;
-            result.Values["callback"] = callback;
-            result.Values["state"] = state;
-            return result;
-        }
-
-        public void EndDeleteDeploymentBySlot(IAsyncResult asyncResult)
-        {
-            if (DeleteDeploymentBySlotThunk != null)
-            {
-                SimpleServiceManagementAsyncResult result = asyncResult as SimpleServiceManagementAsyncResult;
-                Assert.IsNotNull(result, "asyncResult was not SimpleServiceManagementAsyncResult!");
-
-                DeleteDeploymentBySlotThunk(result);
-            }
-            else if (ThrowsIfNotImplemented)
-            {
-                throw new NotImplementedException("DeleteDeploymentBySlotThunk is not implemented!");
-            }
-        }
-        #endregion DeleteDeploymentBySlot
-
-        #region GetDeployment
-        public Func<SimpleServiceManagementAsyncResult, Deployment> GetDeploymentThunk { get; set; }
-
-        public IAsyncResult BeginGetDeployment(string subscriptionId, string serviceName, string deploymentName, AsyncCallback callback, object state)
-        {
-            SimpleServiceManagementAsyncResult result = new SimpleServiceManagementAsyncResult();
-            result.Values["subscriptionId"] = subscriptionId;
-            result.Values["serviceName"] = serviceName;
-            result.Values["deploymentName"] = deploymentName;
-            result.Values["callback"] = callback;
-            result.Values["state"] = state;
-            return result;
-        }
-
-        public Deployment EndGetDeployment(IAsyncResult asyncResult)
-        {
-            Deployment value = default(Deployment);
-            if (GetDeploymentThunk != null)
-            {
-                SimpleServiceManagementAsyncResult result = asyncResult as SimpleServiceManagementAsyncResult;
-                Assert.IsNotNull(result, "asyncResult was not SimpleServiceManagementAsyncResult!");
-
-                value = GetDeploymentThunk(result);
-            }
-            else if (ThrowsIfNotImplemented)
-            {
-                throw new NotImplementedException("GetDeploymentThunk is not implemented!");
-            }
-
-            return value;
-        }
-        #endregion GetDeployment
-
-        #region GetDeploymentBySlot
-        public Func<SimpleServiceManagementAsyncResult, Deployment> GetDeploymentBySlotThunk { get; set; }
-
-        public IAsyncResult BeginGetDeploymentBySlot(string subscriptionId, string serviceName, string deploymentSlot, AsyncCallback callback, object state)
-        {
-            SimpleServiceManagementAsyncResult result = new SimpleServiceManagementAsyncResult();
-            result.Values["subscriptionId"] = subscriptionId;
-            result.Values["serviceName"] = serviceName;
-            result.Values["deploymentSlot"] = deploymentSlot;
-            result.Values["callback"] = callback;
-            result.Values["state"] = state;
-            return result;
-        }
-
-        public Deployment EndGetDeploymentBySlot(IAsyncResult asyncResult)
-        {
-            Deployment value = default(Deployment);
-            if (GetDeploymentBySlotThunk != null)
-            {
-                SimpleServiceManagementAsyncResult result = asyncResult as SimpleServiceManagementAsyncResult;
-                Assert.IsNotNull(result, "asyncResult was not SimpleServiceManagementAsyncResult!");
-
-                value = GetDeploymentBySlotThunk(result);
-            }
-            else if (ThrowsIfNotImplemented)
-            {
-                throw new NotImplementedException("GetDeploymentBySlotThunk is not implemented!");
-            }
-
-            return value;
-        }
-        #endregion GetDeploymentBySlot
-
-        #region ListOperatingSystems
-        public Func<SimpleServiceManagementAsyncResult, OperatingSystemList> ListOperatingSystemsThunk { get; set; }
-
-        public IAsyncResult BeginListOperatingSystems(string subscriptionId, AsyncCallback callback, object state)
-        {
-            SimpleServiceManagementAsyncResult result = new SimpleServiceManagementAsyncResult();
-            result.Values["subscriptionId"] = subscriptionId;
-            result.Values["callback"] = callback;
-            result.Values["state"] = state;
-            return result;
-        }
-
-        public OperatingSystemList EndListOperatingSystems(IAsyncResult asyncResult)
-        {
-            OperatingSystemList value = default(OperatingSystemList);
-            if (ListOperatingSystemsThunk != null)
-            {
-                SimpleServiceManagementAsyncResult result = asyncResult as SimpleServiceManagementAsyncResult;
-                Assert.IsNotNull(result, "asyncResult was not SimpleServiceManagementAsyncResult!");
-
-                value = ListOperatingSystemsThunk(result);
-            }
-            else if (ThrowsIfNotImplemented)
-            {
-                throw new NotImplementedException("ListOperatingSystemsThunk is not implemented!");
-            }
-
-            return value;
-        }
-        #endregion ListOperatingSystems
-
-        #region ListOperatingSystemFamilies
-        public Func<SimpleServiceManagementAsyncResult, OperatingSystemFamilyList> ListOperatingSystemFamiliesThunk { get; set; }
-
-        public IAsyncResult BeginListOperatingSystemFamilies(string subscriptionId, AsyncCallback callback, object state)
-        {
-            SimpleServiceManagementAsyncResult result = new SimpleServiceManagementAsyncResult();
-            result.Values["subscriptionId"] = subscriptionId;
-            result.Values["callback"] = callback;
-            result.Values["state"] = state;
-            return result;
-        }
-
-        public OperatingSystemFamilyList EndListOperatingSystemFamilies(IAsyncResult asyncResult)
-        {
-            OperatingSystemFamilyList value = default(OperatingSystemFamilyList);
-            if (ListOperatingSystemFamiliesThunk != null)
-            {
-                SimpleServiceManagementAsyncResult result = asyncResult as SimpleServiceManagementAsyncResult;
-                Assert.IsNotNull(result, "asyncResult was not SimpleServiceManagementAsyncResult!");
-
-                value = ListOperatingSystemFamiliesThunk(result);
-            }
-            else if (ThrowsIfNotImplemented)
-            {
-                throw new NotImplementedException("ListOperatingSystemFamiliesThunk is not implemented!");
-            }
-
-            return value;
-        }
-        #endregion ListOperatingSystemFamilies
-
-        #region GetOperationStatus
-        public Func<SimpleServiceManagementAsyncResult, Operation> GetOperationStatusThunk { get; set; }
-
-        public IAsyncResult BeginGetOperationStatus(string subscriptionId, string operationTrackingId, AsyncCallback callback, object state)
-        {
-            SimpleServiceManagementAsyncResult result = new SimpleServiceManagementAsyncResult();
-            result.Values["subscriptionId"] = subscriptionId;
-            result.Values["operationTrackingId"] = operationTrackingId;
-            result.Values["callback"] = callback;
-            result.Values["state"] = state;
-            return result;
-        }
-
-        public Operation EndGetOperationStatus(IAsyncResult asyncResult)
-        {
-            Operation value = default(Operation);
-            if (GetOperationStatusThunk != null)
-            {
-                SimpleServiceManagementAsyncResult result = asyncResult as SimpleServiceManagementAsyncResult;
-                Assert.IsNotNull(result, "asyncResult was not SimpleServiceManagementAsyncResult!");
-
-                value = GetOperationStatusThunk(result);
-            }
-            else if (ThrowsIfNotImplemented)
-            {
-                throw new NotImplementedException("GetOperationStatusThunk is not implemented!");
-            }
-
-            return value;
-        }
-        #endregion GetOperationStatus
-
-        #region ListStorageServices
-        public Func<SimpleServiceManagementAsyncResult, StorageServiceList> ListStorageServicesThunk { get; set; }
-
-        public IAsyncResult BeginListStorageServices(string subscriptionId, AsyncCallback callback, object state)
-        {
-            SimpleServiceManagementAsyncResult result = new SimpleServiceManagementAsyncResult();
-            result.Values["subscriptionId"] = subscriptionId;
-            result.Values["callback"] = callback;
-            result.Values["state"] = state;
-            return result;
-        }
-
-        public StorageServiceList EndListStorageServices(IAsyncResult asyncResult)
-        {
-            StorageServiceList value = default(StorageServiceList);
-            if (ListStorageServicesThunk != null)
-            {
-                SimpleServiceManagementAsyncResult result = asyncResult as SimpleServiceManagementAsyncResult;
-                Assert.IsNotNull(result, "asyncResult was not SimpleServiceManagementAsyncResult!");
-
-                value = ListStorageServicesThunk(result);
-            }
-            else if (ThrowsIfNotImplemented)
-            {
-                throw new NotImplementedException("ListStorageServicesThunk is not implemented!");
-            }
-
-            return value;
-        }
-        #endregion ListStorageServices
-
-        #region GetStorageService
-        public Func<SimpleServiceManagementAsyncResult, StorageService> GetStorageServiceThunk { get; set; }
-
-        public IAsyncResult BeginGetStorageService(string subscriptionId, string serviceName, AsyncCallback callback, object state)
-        {
-            SimpleServiceManagementAsyncResult result = new SimpleServiceManagementAsyncResult();
-            result.Values["subscriptionId"] = subscriptionId;
-            result.Values["serviceName"] = serviceName;
-            result.Values["callback"] = callback;
-            result.Values["state"] = state;
-            return result;
-        }
-
-        public StorageService EndGetStorageService(IAsyncResult asyncResult)
-        {
-            StorageService value = default(StorageService);
-            if (GetStorageServiceThunk != null)
-            {
-                SimpleServiceManagementAsyncResult result = asyncResult as SimpleServiceManagementAsyncResult;
-                Assert.IsNotNull(result, "asyncResult was not SimpleServiceManagementAsyncResult!");
-
-                value = GetStorageServiceThunk(result);
-            }
-            else if (ThrowsIfNotImplemented)
-            {
-                throw new NotImplementedException("GetStorageServiceThunk is not implemented!");
-            }
-
-            return value;
-        }
-        #endregion GetStorageService
-
-        #region GetStorageKeys
-        public Func<SimpleServiceManagementAsyncResult, StorageService> GetStorageKeysThunk { get; set; }
-
-        public IAsyncResult BeginGetStorageKeys(string subscriptionId, string serviceName, AsyncCallback callback, object state)
-        {
-            SimpleServiceManagementAsyncResult result = new SimpleServiceManagementAsyncResult();
-            result.Values["subscriptionId"] = subscriptionId;
-            result.Values["serviceName"] = serviceName;
-            result.Values["callback"] = callback;
-            result.Values["state"] = state;
-            return result;
-        }
-
-        public StorageService EndGetStorageKeys(IAsyncResult asyncResult)
-        {
-            StorageService value = default(StorageService);
-            if (GetStorageKeysThunk != null)
-            {
-                SimpleServiceManagementAsyncResult result = asyncResult as SimpleServiceManagementAsyncResult;
-                Assert.IsNotNull(result, "asyncResult was not SimpleServiceManagementAsyncResult!");
-
-                value = GetStorageKeysThunk(result);
-            }
-            else if (ThrowsIfNotImplemented)
-            {
-                throw new NotImplementedException("GetStorageKeysThunk is not implemented!");
-            }
-
-            return value;
-        }
-        #endregion GetStorageKeys
-
-        #region RegenerateStorageServiceKeys
-        public Func<SimpleServiceManagementAsyncResult, StorageService> RegenerateStorageServiceKeysThunk { get; set; }
-
-        public IAsyncResult BeginRegenerateStorageServiceKeys(string subscriptionId, string serviceName, RegenerateKeys regenerateKeys, AsyncCallback callback, object state)
-        {
-            SimpleServiceManagementAsyncResult result = new SimpleServiceManagementAsyncResult();
-            result.Values["subscriptionId"] = subscriptionId;
-            result.Values["serviceName"] = serviceName;
-            result.Values["regenerateKeys"] = regenerateKeys;
-            result.Values["callback"] = callback;
-            result.Values["state"] = state;
-            return result;
-        }
-
-        public StorageService EndRegenerateStorageServiceKeys(IAsyncResult asyncResult)
-        {
-            StorageService value = default(StorageService);
-            if (RegenerateStorageServiceKeysThunk != null)
-            {
-                SimpleServiceManagementAsyncResult result = asyncResult as SimpleServiceManagementAsyncResult;
-                Assert.IsNotNull(result, "asyncResult was not SimpleServiceManagementAsyncResult!");
-
-                value = RegenerateStorageServiceKeysThunk(result);
-            }
-            else if (ThrowsIfNotImplemented)
-            {
-                throw new NotImplementedException("RegenerateStorageServiceKeysThunk is not implemented!");
-            }
-
-            return value;
-        }
-        #endregion RegenerateStorageServiceKeys
-
-        #region CreateStorageAccount
-        public Action<SimpleServiceManagementAsyncResult> CreateStorageAccountThunk { get; set; }
-
-        public IAsyncResult BeginCreateStorageAccount(string subscriptionId, CreateStorageServiceInput createStorageServiceInput, AsyncCallback callback, object state)
-        {
-            SimpleServiceManagementAsyncResult result = new SimpleServiceManagementAsyncResult();
-            result.Values["subscriptionId"] = subscriptionId;
-            result.Values["createStorageServiceInput"] = createStorageServiceInput;
-            result.Values["callback"] = callback;
-            result.Values["state"] = state;
-            return result;
-        }
-
-        public void EndCreateStorageAccount(IAsyncResult asyncResult)
-        {
-            if (CreateStorageAccountThunk != null)
-            {
-                SimpleServiceManagementAsyncResult result = asyncResult as SimpleServiceManagementAsyncResult;
-                Assert.IsNotNull(result, "asyncResult was not SimpleServiceManagementAsyncResult!");
-
-                CreateStorageAccountThunk(result);
-            }
-            else if (ThrowsIfNotImplemented)
-            {
-                throw new NotImplementedException("CreateStorageAccountThunk is not implemented!");
-            }
-        }
-        #endregion CreateStorageAccount
-
-        #region DeleteStorageAccount
-        public Action<SimpleServiceManagementAsyncResult> DeleteStorageAccountThunk { get; set; }
-
-        public IAsyncResult BeginDeleteStorageAccount(string subscriptionId, string storageAccountName, AsyncCallback callback, object state)
-        {
-            SimpleServiceManagementAsyncResult result = new SimpleServiceManagementAsyncResult();
-            result.Values["subscriptionId"] = subscriptionId;
-            result.Values["storageAccountName"] = storageAccountName;
-            result.Values["callback"] = callback;
-            result.Values["state"] = state;
-            return result;
-        }
-
-        public void EndDeleteStorageAccount(IAsyncResult asyncResult)
-        {
-            if (DeleteStorageAccountThunk != null)
-            {
-                SimpleServiceManagementAsyncResult result = asyncResult as SimpleServiceManagementAsyncResult;
-                Assert.IsNotNull(result, "asyncResult was not SimpleServiceManagementAsyncResult!");
-
-                DeleteStorageAccountThunk(result);
-            }
-            else if (ThrowsIfNotImplemented)
-            {
-                throw new NotImplementedException("DeleteStorageAccountThunk is not implemented!");
-            }
-        }
-        #endregion DeleteStorageAccount
-
-        #region UpdateStorageAccount
-        public Action<SimpleServiceManagementAsyncResult> UpdateStorageAccountThunk { get; set; }
-
-        public IAsyncResult BeginUpdateStorageAccount(string subscriptionId, string storageAccountName, UpdateStorageServiceInput updateStorageServiceInput, AsyncCallback callback, object state)
-        {
-            SimpleServiceManagementAsyncResult result = new SimpleServiceManagementAsyncResult();
-            result.Values["subscriptionId"] = subscriptionId;
-            result.Values["storageAccountName"] = storageAccountName;
-            result.Values["updateStorageServiceInput"] = updateStorageServiceInput;
-            result.Values["callback"] = callback;
-            result.Values["state"] = state;
-            return result;
-        }
-
-        public void EndUpdateStorageAccount(IAsyncResult asyncResult)
-        {
-            if (UpdateStorageAccountThunk != null)
-            {
-                SimpleServiceManagementAsyncResult result = asyncResult as SimpleServiceManagementAsyncResult;
-                Assert.IsNotNull(result, "asyncResult was not SimpleServiceManagementAsyncResult!");
-
-                UpdateStorageAccountThunk(result);
-            }
-            else if (ThrowsIfNotImplemented)
-            {
-                throw new NotImplementedException("UpdateStorageAccountThunk is not implemented!");
-            }
-        }
-        #endregion UpdateStorageAccount
-
-        #region ListAffinityGroups
-        public Func<SimpleServiceManagementAsyncResult, AffinityGroupList> ListAffinityGroupsThunk { get; set; }
-
-        public IAsyncResult BeginListAffinityGroups(string subscriptionId, AsyncCallback callback, object state)
-        {
-            SimpleServiceManagementAsyncResult result = new SimpleServiceManagementAsyncResult();
-            result.Values["subscriptionId"] = subscriptionId;
-            result.Values["callback"] = callback;
-            result.Values["state"] = state;
-            return result;
-        }
-
-        public AffinityGroupList EndListAffinityGroups(IAsyncResult asyncResult)
-        {
-            AffinityGroupList value = default(AffinityGroupList);
-            if (ListAffinityGroupsThunk != null)
-            {
-                SimpleServiceManagementAsyncResult result = asyncResult as SimpleServiceManagementAsyncResult;
-                Assert.IsNotNull(result, "asyncResult was not SimpleServiceManagementAsyncResult!");
-
-                value = ListAffinityGroupsThunk(result);
-            }
-            else if (ThrowsIfNotImplemented)
-            {
-                throw new NotImplementedException("ListAffinityGroupsThunk is not implemented!");
-            }
-
-            return value;
-        }
-        #endregion ListAffinityGroups
-
-        #region GetAffinityGroup
-        public Func<SimpleServiceManagementAsyncResult, AffinityGroup> GetAffinityGroupThunk { get; set; }
-
-        public IAsyncResult BeginGetAffinityGroup(string subscriptionId, string affinityGroupName, AsyncCallback callback, object state)
-        {
-            SimpleServiceManagementAsyncResult result = new SimpleServiceManagementAsyncResult();
-            result.Values["subscriptionId"] = subscriptionId;
-            result.Values["affinityGroupName"] = affinityGroupName;
-            result.Values["callback"] = callback;
-            result.Values["state"] = state;
-            return result;
-        }
-
-        public AffinityGroup EndGetAffinityGroup(IAsyncResult asyncResult)
-        {
-            AffinityGroup value = default(AffinityGroup);
-            if (GetAffinityGroupThunk != null)
-            {
-                SimpleServiceManagementAsyncResult result = asyncResult as SimpleServiceManagementAsyncResult;
-                Assert.IsNotNull(result, "asyncResult was not SimpleServiceManagementAsyncResult!");
-
-                value = GetAffinityGroupThunk(result);
-            }
-            else if (ThrowsIfNotImplemented)
-            {
-                throw new NotImplementedException("GetAffinityGroupThunk is not implemented!");
-            }
-
-            return value;
-        }
-        #endregion GetAffinityGroup
-
-        #region CreateHostedService
-        public Action<SimpleServiceManagementAsyncResult> CreateHostedServiceThunk { get; set; }
-
-        public IAsyncResult BeginCreateHostedService(string subscriptionId, CreateHostedServiceInput input, AsyncCallback callback, object state)
-        {
-            SimpleServiceManagementAsyncResult result = new SimpleServiceManagementAsyncResult();
-            result.Values["subscriptionId"] = subscriptionId;
-            result.Values["input"] = input;
-            result.Values["callback"] = callback;
-            result.Values["state"] = state;
-            return result;
-        }
-
-        public void EndCreateHostedService(IAsyncResult asyncResult)
-        {
-            if (CreateHostedServiceThunk != null)
-            {
-                SimpleServiceManagementAsyncResult result = asyncResult as SimpleServiceManagementAsyncResult;
-                Assert.IsNotNull(result, "asyncResult was not SimpleServiceManagementAsyncResult!");
-
-                CreateHostedServiceThunk(result);
-            }
-            else if (ThrowsIfNotImplemented)
-            {
-                throw new NotImplementedException("CreateHostedServiceThunk is not implemented!");
-            }
-        }
-        #endregion CreateHostedService
-
-        #endregion Autogenerated Thunks
-    }
-}
->>>>>>> ec0e3601
+﻿// ----------------------------------------------------------------------------------
+//
+// Copyright 2011 Microsoft Corporation
+// Licensed under the Apache License, Version 2.0 (the "License");
+// you may not use this file except in compliance with the License.
+// You may obtain a copy of the License at
+// http://www.apache.org/licenses/LICENSE-2.0
+// Unless required by applicable law or agreed to in writing, software
+// distributed under the License is distributed on an "AS IS" BASIS,
+// WITHOUT WARRANTIES OR CONDITIONS OF ANY KIND, either express or implied.
+// See the License for the specific language governing permissions and
+// limitations under the License.
+// ----------------------------------------------------------------------------------
+
+using System;
+using System.ServiceModel;
+using AzureDeploymentCmdlets.WAPPSCmdlet;
+using System.Collections.Generic;
+using System.Threading;
+using Microsoft.VisualStudio.TestTools.UnitTesting;
+using System.ServiceModel.Channels;
+
+namespace AzureDeploymentCmdlets.Test
+{
+    /// <summary>
+    /// Simple IAsyncResult implementation that can be used to cache all the
+    /// parameters to the BeginFoo call and then passed to the FooThunk
+    /// property that's invoked by EndFoo (thereby providing the test's
+    /// implementation of FooThunk with as much of the state as it wants).
+    /// </summary>
+    public class SimpleServiceManagementAsyncResult : IAsyncResult
+    {
+        /// <summary>
+        /// Gets a dictionary of state specific to a given call.
+        /// </summary>
+        public Dictionary<string, object> Values { get; private set; }
+        
+        /// <summary>
+        /// Initializes a new instance of the
+        /// SimpleServiceManagementAsyncResult class.
+        /// </summary>
+        public SimpleServiceManagementAsyncResult()
+        {
+            Values = new Dictionary<string, object>();
+        }
+        
+        /// <summary>
+        /// Gets the state specific to a given call.
+        /// </summary>
+        public object AsyncState
+        {
+            get { return Values; }
+        }
+        
+        /// <summary>
+        /// Gets an AsyncWaitHandle.  This is not implemented and will always
+        /// throw.
+        /// </summary>
+        public WaitHandle AsyncWaitHandle
+        {
+            get { throw new NotImplementedException(); }
+        }
+
+        /// <summary>
+        /// Gets a value indicating whether the async call completed
+        /// synchronousy.  It always returns true.
+        /// </summary>
+        public bool CompletedSynchronously
+        {
+            get { return true; }
+        }
+        
+        /// <summary>
+        /// Gets a value indicating whether the async call has completed.  It
+        /// always returns true.
+        /// </summary>
+        public bool IsCompleted
+        {
+            get { return true; }
+        }
+    }
+
+    /// <summary>
+    /// Simple implementation of teh IServiceManagement interface that can be
+    /// used for mocking basic interactions without involving Azure directly.
+    /// </summary>
+    public class SimpleServiceManagement : IServiceManagement
+    {
+        /// <summary>
+        /// Gets or sets a value indicating whether the thunk wrappers will
+        /// throw an exception if the thunk is not implemented.  This is useful
+        /// when debugging a test.
+        /// </summary>
+        public bool ThrowsIfNotImplemented { get; set; }
+
+        /// <summary>
+        /// Initializes a new instance of the SimpleServiceManagement class.
+        /// </summary>
+        public SimpleServiceManagement()
+        {
+            ThrowsIfNotImplemented = true;
+        }
+
+        public Action<SimpleServiceManagementAsyncResult> AddCertificatesThunk { get; set; }
+        public IAsyncResult BeginAddCertificates(string subscriptionId, string serviceName, CertificateFile input, AsyncCallback callback, object state)
+        {
+            SimpleServiceManagementAsyncResult result = new SimpleServiceManagementAsyncResult();
+            result.Values["subscriptionId"] = subscriptionId;
+            result.Values["serviceName"] = serviceName;
+            result.Values["input"] = input;
+            result.Values["callback"] = callback;
+            result.Values["state"] = state;
+            return result;
+        }
+        public void EndAddCertificates(IAsyncResult asyncResult)
+        {
+            if (AddCertificatesThunk != null)
+            {
+                SimpleServiceManagementAsyncResult result = asyncResult as SimpleServiceManagementAsyncResult;
+                Assert.IsNotNull(result, "asyncResult was not SimpleServiceManagementAsyncResult!");
+
+                AddCertificatesThunk(result);
+            }
+            else if (ThrowsIfNotImplemented)
+            {
+                throw new NotImplementedException("AddCertificatesThunk is not implemented!");
+            }
+        }
+
+        #region Autogenerated Thunks
+
+        #region ChangeConfiguration
+        public Action<SimpleServiceManagementAsyncResult> ChangeConfigurationThunk { get; set; }
+
+        public IAsyncResult BeginChangeConfiguration(string subscriptionId, string serviceName, string deploymentName, ChangeConfigurationInput input, AsyncCallback callback, object state)
+        {
+            SimpleServiceManagementAsyncResult result = new SimpleServiceManagementAsyncResult();
+            result.Values["subscriptionId"] = subscriptionId;
+            result.Values["serviceName"] = serviceName;
+            result.Values["deploymentName"] = deploymentName;
+            result.Values["input"] = input;
+            result.Values["callback"] = callback;
+            result.Values["state"] = state;
+            return result;
+        }
+
+        public void EndChangeConfiguration(IAsyncResult asyncResult)
+        {
+            if (ChangeConfigurationThunk != null)
+            {
+                SimpleServiceManagementAsyncResult result = asyncResult as SimpleServiceManagementAsyncResult;
+                Assert.IsNotNull(result, "asyncResult was not SimpleServiceManagementAsyncResult!");
+
+                ChangeConfigurationThunk(result);
+            }
+            else if (ThrowsIfNotImplemented)
+            {
+                throw new NotImplementedException("ChangeConfigurationThunk is not implemented!");
+            }
+        }
+        #endregion ChangeConfiguration
+
+        #region ChangeConfigurationBySlot
+        public Action<SimpleServiceManagementAsyncResult> ChangeConfigurationBySlotThunk { get; set; }
+
+        public IAsyncResult BeginChangeConfigurationBySlot(string subscriptionId, string serviceName, string deploymentSlot, ChangeConfigurationInput input, AsyncCallback callback, object state)
+        {
+            SimpleServiceManagementAsyncResult result = new SimpleServiceManagementAsyncResult();
+            result.Values["subscriptionId"] = subscriptionId;
+            result.Values["serviceName"] = serviceName;
+            result.Values["deploymentSlot"] = deploymentSlot;
+            result.Values["input"] = input;
+            result.Values["callback"] = callback;
+            result.Values["state"] = state;
+            return result;
+        }
+
+        public void EndChangeConfigurationBySlot(IAsyncResult asyncResult)
+        {
+            if (ChangeConfigurationBySlotThunk != null)
+            {
+                SimpleServiceManagementAsyncResult result = asyncResult as SimpleServiceManagementAsyncResult;
+                Assert.IsNotNull(result, "asyncResult was not SimpleServiceManagementAsyncResult!");
+
+                ChangeConfigurationBySlotThunk(result);
+            }
+            else if (ThrowsIfNotImplemented)
+            {
+                throw new NotImplementedException("ChangeConfigurationBySlotThunk is not implemented!");
+            }
+        }
+        #endregion ChangeConfigurationBySlot
+
+        #region UpdateDeploymentStatus
+        public Action<SimpleServiceManagementAsyncResult> UpdateDeploymentStatusThunk { get; set; }
+
+        public IAsyncResult BeginUpdateDeploymentStatus(string subscriptionId, string serviceName, string deploymentName, UpdateDeploymentStatusInput input, AsyncCallback callback, object state)
+        {
+            SimpleServiceManagementAsyncResult result = new SimpleServiceManagementAsyncResult();
+            result.Values["subscriptionId"] = subscriptionId;
+            result.Values["serviceName"] = serviceName;
+            result.Values["deploymentName"] = deploymentName;
+            result.Values["input"] = input;
+            result.Values["callback"] = callback;
+            result.Values["state"] = state;
+            return result;
+        }
+
+        public void EndUpdateDeploymentStatus(IAsyncResult asyncResult)
+        {
+            if (UpdateDeploymentStatusThunk != null)
+            {
+                SimpleServiceManagementAsyncResult result = asyncResult as SimpleServiceManagementAsyncResult;
+                Assert.IsNotNull(result, "asyncResult was not SimpleServiceManagementAsyncResult!");
+
+                UpdateDeploymentStatusThunk(result);
+            }
+            else if (ThrowsIfNotImplemented)
+            {
+                throw new NotImplementedException("UpdateDeploymentStatusThunk is not implemented!");
+            }
+        }
+        #endregion UpdateDeploymentStatus
+
+        #region UpdateDeploymentStatusBySlot
+        public Action<SimpleServiceManagementAsyncResult> UpdateDeploymentStatusBySlotThunk { get; set; }
+
+        public IAsyncResult BeginUpdateDeploymentStatusBySlot(string subscriptionId, string serviceName, string deploymentSlot, UpdateDeploymentStatusInput input, AsyncCallback callback, object state)
+        {
+            SimpleServiceManagementAsyncResult result = new SimpleServiceManagementAsyncResult();
+            result.Values["subscriptionId"] = subscriptionId;
+            result.Values["serviceName"] = serviceName;
+            result.Values["deploymentSlot"] = deploymentSlot;
+            result.Values["input"] = input;
+            result.Values["callback"] = callback;
+            result.Values["state"] = state;
+            return result;
+        }
+
+        public void EndUpdateDeploymentStatusBySlot(IAsyncResult asyncResult)
+        {
+            if (UpdateDeploymentStatusBySlotThunk != null)
+            {
+                SimpleServiceManagementAsyncResult result = asyncResult as SimpleServiceManagementAsyncResult;
+                Assert.IsNotNull(result, "asyncResult was not SimpleServiceManagementAsyncResult!");
+
+                UpdateDeploymentStatusBySlotThunk(result);
+            }
+            else if (ThrowsIfNotImplemented)
+            {
+                throw new NotImplementedException("UpdateDeploymentStatusBySlotThunk is not implemented!");
+            }
+        }
+        #endregion UpdateDeploymentStatusBySlot
+
+        #region UpgradeDeployment
+        public Action<SimpleServiceManagementAsyncResult> UpgradeDeploymentThunk { get; set; }
+
+        public IAsyncResult BeginUpgradeDeployment(string subscriptionId, string serviceName, string deploymentName, UpgradeDeploymentInput input, AsyncCallback callback, object state)
+        {
+            SimpleServiceManagementAsyncResult result = new SimpleServiceManagementAsyncResult();
+            result.Values["subscriptionId"] = subscriptionId;
+            result.Values["serviceName"] = serviceName;
+            result.Values["deploymentName"] = deploymentName;
+            result.Values["input"] = input;
+            result.Values["callback"] = callback;
+            result.Values["state"] = state;
+            return result;
+        }
+
+        public void EndUpgradeDeployment(IAsyncResult asyncResult)
+        {
+            if (UpgradeDeploymentThunk != null)
+            {
+                SimpleServiceManagementAsyncResult result = asyncResult as SimpleServiceManagementAsyncResult;
+                Assert.IsNotNull(result, "asyncResult was not SimpleServiceManagementAsyncResult!");
+
+                UpgradeDeploymentThunk(result);
+            }
+            else if (ThrowsIfNotImplemented)
+            {
+                throw new NotImplementedException("UpgradeDeploymentThunk is not implemented!");
+            }
+        }
+        #endregion UpgradeDeployment
+
+        #region UpgradeDeploymentBySlot
+        public Action<SimpleServiceManagementAsyncResult> UpgradeDeploymentBySlotThunk { get; set; }
+
+        public IAsyncResult BeginUpgradeDeploymentBySlot(string subscriptionId, string serviceName, string deploymentSlot, UpgradeDeploymentInput input, AsyncCallback callback, object state)
+        {
+            SimpleServiceManagementAsyncResult result = new SimpleServiceManagementAsyncResult();
+            result.Values["subscriptionId"] = subscriptionId;
+            result.Values["serviceName"] = serviceName;
+            result.Values["deploymentSlot"] = deploymentSlot;
+            result.Values["input"] = input;
+            result.Values["callback"] = callback;
+            result.Values["state"] = state;
+            return result;
+        }
+
+        public void EndUpgradeDeploymentBySlot(IAsyncResult asyncResult)
+        {
+            if (UpgradeDeploymentBySlotThunk != null)
+            {
+                SimpleServiceManagementAsyncResult result = asyncResult as SimpleServiceManagementAsyncResult;
+                Assert.IsNotNull(result, "asyncResult was not SimpleServiceManagementAsyncResult!");
+
+                UpgradeDeploymentBySlotThunk(result);
+            }
+            else if (ThrowsIfNotImplemented)
+            {
+                throw new NotImplementedException("UpgradeDeploymentBySlotThunk is not implemented!");
+            }
+        }
+        #endregion UpgradeDeploymentBySlot
+
+        #region WalkUpgradeDomain
+        public Action<SimpleServiceManagementAsyncResult> WalkUpgradeDomainThunk { get; set; }
+
+        public IAsyncResult BeginWalkUpgradeDomain(string subscriptionId, string serviceName, string deploymentName, WalkUpgradeDomainInput input, AsyncCallback callback, object state)
+        {
+            SimpleServiceManagementAsyncResult result = new SimpleServiceManagementAsyncResult();
+            result.Values["subscriptionId"] = subscriptionId;
+            result.Values["serviceName"] = serviceName;
+            result.Values["deploymentName"] = deploymentName;
+            result.Values["input"] = input;
+            result.Values["callback"] = callback;
+            result.Values["state"] = state;
+            return result;
+        }
+
+        public void EndWalkUpgradeDomain(IAsyncResult asyncResult)
+        {
+            if (WalkUpgradeDomainThunk != null)
+            {
+                SimpleServiceManagementAsyncResult result = asyncResult as SimpleServiceManagementAsyncResult;
+                Assert.IsNotNull(result, "asyncResult was not SimpleServiceManagementAsyncResult!");
+
+                WalkUpgradeDomainThunk(result);
+            }
+            else if (ThrowsIfNotImplemented)
+            {
+                throw new NotImplementedException("WalkUpgradeDomainThunk is not implemented!");
+            }
+        }
+        #endregion WalkUpgradeDomain
+
+        #region WalkUpgradeDomainBySlot
+        public Action<SimpleServiceManagementAsyncResult> WalkUpgradeDomainBySlotThunk { get; set; }
+
+        public IAsyncResult BeginWalkUpgradeDomainBySlot(string subscriptionId, string serviceName, string deploymentSlot, WalkUpgradeDomainInput input, AsyncCallback callback, object state)
+        {
+            SimpleServiceManagementAsyncResult result = new SimpleServiceManagementAsyncResult();
+            result.Values["subscriptionId"] = subscriptionId;
+            result.Values["serviceName"] = serviceName;
+            result.Values["deploymentSlot"] = deploymentSlot;
+            result.Values["input"] = input;
+            result.Values["callback"] = callback;
+            result.Values["state"] = state;
+            return result;
+        }
+
+        public void EndWalkUpgradeDomainBySlot(IAsyncResult asyncResult)
+        {
+            if (WalkUpgradeDomainBySlotThunk != null)
+            {
+                SimpleServiceManagementAsyncResult result = asyncResult as SimpleServiceManagementAsyncResult;
+                Assert.IsNotNull(result, "asyncResult was not SimpleServiceManagementAsyncResult!");
+
+                WalkUpgradeDomainBySlotThunk(result);
+            }
+            else if (ThrowsIfNotImplemented)
+            {
+                throw new NotImplementedException("WalkUpgradeDomainBySlotThunk is not implemented!");
+            }
+        }
+        #endregion WalkUpgradeDomainBySlot
+
+        #region RebootDeploymentRoleInstance
+        public Action<SimpleServiceManagementAsyncResult> RebootDeploymentRoleInstanceThunk { get; set; }
+
+        public IAsyncResult BeginRebootDeploymentRoleInstance(string subscriptionId, string serviceName, string deploymentName, string roleInstanceName, AsyncCallback callback, object state)
+        {
+            SimpleServiceManagementAsyncResult result = new SimpleServiceManagementAsyncResult();
+            result.Values["subscriptionId"] = subscriptionId;
+            result.Values["serviceName"] = serviceName;
+            result.Values["deploymentName"] = deploymentName;
+            result.Values["roleInstanceName"] = roleInstanceName;
+            result.Values["callback"] = callback;
+            result.Values["state"] = state;
+            return result;
+        }
+
+        public void EndRebootDeploymentRoleInstance(IAsyncResult asyncResult)
+        {
+            if (RebootDeploymentRoleInstanceThunk != null)
+            {
+                SimpleServiceManagementAsyncResult result = asyncResult as SimpleServiceManagementAsyncResult;
+                Assert.IsNotNull(result, "asyncResult was not SimpleServiceManagementAsyncResult!");
+
+                RebootDeploymentRoleInstanceThunk(result);
+            }
+            else if (ThrowsIfNotImplemented)
+            {
+                throw new NotImplementedException("RebootDeploymentRoleInstanceThunk is not implemented!");
+            }
+        }
+        #endregion RebootDeploymentRoleInstance
+
+        #region ReimageDeploymentRoleInstance
+        public Action<SimpleServiceManagementAsyncResult> ReimageDeploymentRoleInstanceThunk { get; set; }
+
+        public IAsyncResult BeginReimageDeploymentRoleInstance(string subscriptionId, string serviceName, string deploymentName, string roleInstanceName, AsyncCallback callback, object state)
+        {
+            SimpleServiceManagementAsyncResult result = new SimpleServiceManagementAsyncResult();
+            result.Values["subscriptionId"] = subscriptionId;
+            result.Values["serviceName"] = serviceName;
+            result.Values["deploymentName"] = deploymentName;
+            result.Values["roleInstanceName"] = roleInstanceName;
+            result.Values["callback"] = callback;
+            result.Values["state"] = state;
+            return result;
+        }
+
+        public void EndReimageDeploymentRoleInstance(IAsyncResult asyncResult)
+        {
+            if (ReimageDeploymentRoleInstanceThunk != null)
+            {
+                SimpleServiceManagementAsyncResult result = asyncResult as SimpleServiceManagementAsyncResult;
+                Assert.IsNotNull(result, "asyncResult was not SimpleServiceManagementAsyncResult!");
+
+                ReimageDeploymentRoleInstanceThunk(result);
+            }
+            else if (ThrowsIfNotImplemented)
+            {
+                throw new NotImplementedException("ReimageDeploymentRoleInstanceThunk is not implemented!");
+            }
+        }
+        #endregion ReimageDeploymentRoleInstance
+
+        #region RebootDeploymentRoleInstanceBySlot
+        public Action<SimpleServiceManagementAsyncResult> RebootDeploymentRoleInstanceBySlotThunk { get; set; }
+
+        public IAsyncResult BeginRebootDeploymentRoleInstanceBySlot(string subscriptionId, string serviceName, string deploymentSlot, string roleInstanceName, AsyncCallback callback, object state)
+        {
+            SimpleServiceManagementAsyncResult result = new SimpleServiceManagementAsyncResult();
+            result.Values["subscriptionId"] = subscriptionId;
+            result.Values["serviceName"] = serviceName;
+            result.Values["deploymentSlot"] = deploymentSlot;
+            result.Values["roleInstanceName"] = roleInstanceName;
+            result.Values["callback"] = callback;
+            result.Values["state"] = state;
+            return result;
+        }
+
+        public void EndRebootDeploymentRoleInstanceBySlot(IAsyncResult asyncResult)
+        {
+            if (RebootDeploymentRoleInstanceBySlotThunk != null)
+            {
+                SimpleServiceManagementAsyncResult result = asyncResult as SimpleServiceManagementAsyncResult;
+                Assert.IsNotNull(result, "asyncResult was not SimpleServiceManagementAsyncResult!");
+
+                RebootDeploymentRoleInstanceBySlotThunk(result);
+            }
+            else if (ThrowsIfNotImplemented)
+            {
+                throw new NotImplementedException("RebootDeploymentRoleInstanceBySlotThunk is not implemented!");
+            }
+        }
+        #endregion RebootDeploymentRoleInstanceBySlot
+
+        #region ReimageDeploymentRoleInstanceBySlot
+        public Action<SimpleServiceManagementAsyncResult> ReimageDeploymentRoleInstanceBySlotThunk { get; set; }
+
+        public IAsyncResult BeginReimageDeploymentRoleInstanceBySlot(string subscriptionId, string serviceName, string deploymentSlot, string roleInstanceName, AsyncCallback callback, object state)
+        {
+            SimpleServiceManagementAsyncResult result = new SimpleServiceManagementAsyncResult();
+            result.Values["subscriptionId"] = subscriptionId;
+            result.Values["serviceName"] = serviceName;
+            result.Values["deploymentSlot"] = deploymentSlot;
+            result.Values["roleInstanceName"] = roleInstanceName;
+            result.Values["callback"] = callback;
+            result.Values["state"] = state;
+            return result;
+        }
+
+        public void EndReimageDeploymentRoleInstanceBySlot(IAsyncResult asyncResult)
+        {
+            if (ReimageDeploymentRoleInstanceBySlotThunk != null)
+            {
+                SimpleServiceManagementAsyncResult result = asyncResult as SimpleServiceManagementAsyncResult;
+                Assert.IsNotNull(result, "asyncResult was not SimpleServiceManagementAsyncResult!");
+
+                ReimageDeploymentRoleInstanceBySlotThunk(result);
+            }
+            else if (ThrowsIfNotImplemented)
+            {
+                throw new NotImplementedException("ReimageDeploymentRoleInstanceBySlotThunk is not implemented!");
+            }
+        }
+        #endregion ReimageDeploymentRoleInstanceBySlot
+
+        #region UpdateHostedService
+        public Action<SimpleServiceManagementAsyncResult> UpdateHostedServiceThunk { get; set; }
+
+        public IAsyncResult BeginUpdateHostedService(string subscriptionId, string serviceName, UpdateHostedServiceInput input, AsyncCallback callback, object state)
+        {
+            SimpleServiceManagementAsyncResult result = new SimpleServiceManagementAsyncResult();
+            result.Values["subscriptionId"] = subscriptionId;
+            result.Values["serviceName"] = serviceName;
+            result.Values["input"] = input;
+            result.Values["callback"] = callback;
+            result.Values["state"] = state;
+            return result;
+        }
+
+        public void EndUpdateHostedService(IAsyncResult asyncResult)
+        {
+            if (UpdateHostedServiceThunk != null)
+            {
+                SimpleServiceManagementAsyncResult result = asyncResult as SimpleServiceManagementAsyncResult;
+                Assert.IsNotNull(result, "asyncResult was not SimpleServiceManagementAsyncResult!");
+
+                UpdateHostedServiceThunk(result);
+            }
+            else if (ThrowsIfNotImplemented)
+            {
+                throw new NotImplementedException("UpdateHostedServiceThunk is not implemented!");
+            }
+        }
+        #endregion UpdateHostedService
+
+        #region DeleteHostedService
+        public Action<SimpleServiceManagementAsyncResult> DeleteHostedServiceThunk { get; set; }
+
+        public IAsyncResult BeginDeleteHostedService(string subscriptionId, string serviceName, AsyncCallback callback, object state)
+        {
+            SimpleServiceManagementAsyncResult result = new SimpleServiceManagementAsyncResult();
+            result.Values["subscriptionId"] = subscriptionId;
+            result.Values["serviceName"] = serviceName;
+            result.Values["callback"] = callback;
+            result.Values["state"] = state;
+            return result;
+        }
+
+        public void EndDeleteHostedService(IAsyncResult asyncResult)
+        {
+            if (DeleteHostedServiceThunk != null)
+            {
+                SimpleServiceManagementAsyncResult result = asyncResult as SimpleServiceManagementAsyncResult;
+                Assert.IsNotNull(result, "asyncResult was not SimpleServiceManagementAsyncResult!");
+
+                DeleteHostedServiceThunk(result);
+            }
+            else if (ThrowsIfNotImplemented)
+            {
+                throw new NotImplementedException("DeleteHostedServiceThunk is not implemented!");
+            }
+        }
+        #endregion DeleteHostedService
+
+        #region ListHostedServices
+        public Func<SimpleServiceManagementAsyncResult, HostedServiceList> ListHostedServicesThunk { get; set; }
+
+        public IAsyncResult BeginListHostedServices(string subscriptionId, AsyncCallback callback, object state)
+        {
+            SimpleServiceManagementAsyncResult result = new SimpleServiceManagementAsyncResult();
+            result.Values["subscriptionId"] = subscriptionId;
+            result.Values["callback"] = callback;
+            result.Values["state"] = state;
+            return result;
+        }
+
+        public HostedServiceList EndListHostedServices(IAsyncResult asyncResult)
+        {
+            HostedServiceList value = default(HostedServiceList);
+            if (ListHostedServicesThunk != null)
+            {
+                SimpleServiceManagementAsyncResult result = asyncResult as SimpleServiceManagementAsyncResult;
+                Assert.IsNotNull(result, "asyncResult was not SimpleServiceManagementAsyncResult!");
+
+                value = ListHostedServicesThunk(result);
+            }
+            else if (ThrowsIfNotImplemented)
+            {
+                throw new NotImplementedException("ListHostedServicesThunk is not implemented!");
+            }
+
+            return value;
+        }
+        #endregion ListHostedServices
+
+        #region GetHostedService
+        public Func<SimpleServiceManagementAsyncResult, HostedService> GetHostedServiceThunk { get; set; }
+
+        public IAsyncResult BeginGetHostedService(string subscriptionId, string serviceName, AsyncCallback callback, object state)
+        {
+            SimpleServiceManagementAsyncResult result = new SimpleServiceManagementAsyncResult();
+            result.Values["subscriptionId"] = subscriptionId;
+            result.Values["serviceName"] = serviceName;
+            result.Values["callback"] = callback;
+            result.Values["state"] = state;
+            return result;
+        }
+
+        public HostedService EndGetHostedService(IAsyncResult asyncResult)
+        {
+            HostedService value = default(HostedService);
+            if (GetHostedServiceThunk != null)
+            {
+                SimpleServiceManagementAsyncResult result = asyncResult as SimpleServiceManagementAsyncResult;
+                Assert.IsNotNull(result, "asyncResult was not SimpleServiceManagementAsyncResult!");
+
+                value = GetHostedServiceThunk(result);
+            }
+            else if (ThrowsIfNotImplemented)
+            {
+                throw new NotImplementedException("GetHostedServiceThunk is not implemented!");
+            }
+
+            return value;
+        }
+        #endregion GetHostedService
+
+        #region GetHostedServiceWithDetails
+        public Func<SimpleServiceManagementAsyncResult, HostedService> GetHostedServiceWithDetailsThunk { get; set; }
+
+        public IAsyncResult BeginGetHostedServiceWithDetails(string subscriptionId, string serviceName, Boolean embedDetail, AsyncCallback callback, object state)
+        {
+            SimpleServiceManagementAsyncResult result = new SimpleServiceManagementAsyncResult();
+            result.Values["subscriptionId"] = subscriptionId;
+            result.Values["serviceName"] = serviceName;
+            result.Values["embedDetail"] = embedDetail;
+            result.Values["callback"] = callback;
+            result.Values["state"] = state;
+            return result;
+        }
+
+        public HostedService EndGetHostedServiceWithDetails(IAsyncResult asyncResult)
+        {
+            HostedService value = default(HostedService);
+            if (GetHostedServiceWithDetailsThunk != null)
+            {
+                SimpleServiceManagementAsyncResult result = asyncResult as SimpleServiceManagementAsyncResult;
+                Assert.IsNotNull(result, "asyncResult was not SimpleServiceManagementAsyncResult!");
+
+                value = GetHostedServiceWithDetailsThunk(result);
+            }
+            else if (ThrowsIfNotImplemented)
+            {
+                throw new NotImplementedException("GetHostedServiceWithDetailsThunk is not implemented!");
+            }
+
+            return value;
+        }
+        #endregion GetHostedServiceWithDetails
+
+        #region ListLocations
+        public Func<SimpleServiceManagementAsyncResult, LocationList> ListLocationsThunk { get; set; }
+
+        public IAsyncResult BeginListLocations(string subscriptionId, AsyncCallback callback, object state)
+        {
+            SimpleServiceManagementAsyncResult result = new SimpleServiceManagementAsyncResult();
+            result.Values["subscriptionId"] = subscriptionId;
+            result.Values["callback"] = callback;
+            result.Values["state"] = state;
+            return result;
+        }
+
+        public LocationList EndListLocations(IAsyncResult asyncResult)
+        {
+            LocationList value = default(LocationList);
+            if (ListLocationsThunk != null)
+            {
+                SimpleServiceManagementAsyncResult result = asyncResult as SimpleServiceManagementAsyncResult;
+                Assert.IsNotNull(result, "asyncResult was not SimpleServiceManagementAsyncResult!");
+
+                value = ListLocationsThunk(result);
+            }
+            else if (ThrowsIfNotImplemented)
+            {
+                throw new NotImplementedException("ListLocationsThunk is not implemented!");
+            }
+
+            return value;
+        }
+        #endregion ListLocations
+
+        #region SwapDeployment
+        public Action<SimpleServiceManagementAsyncResult> SwapDeploymentThunk { get; set; }
+
+        public IAsyncResult BeginSwapDeployment(string subscriptionId, string serviceName, SwapDeploymentInput input, AsyncCallback callback, object state)
+        {
+            SimpleServiceManagementAsyncResult result = new SimpleServiceManagementAsyncResult();
+            result.Values["subscriptionId"] = subscriptionId;
+            result.Values["serviceName"] = serviceName;
+            result.Values["input"] = input;
+            result.Values["callback"] = callback;
+            result.Values["state"] = state;
+            return result;
+        }
+
+        public void EndSwapDeployment(IAsyncResult asyncResult)
+        {
+            if (SwapDeploymentThunk != null)
+            {
+                SimpleServiceManagementAsyncResult result = asyncResult as SimpleServiceManagementAsyncResult;
+                Assert.IsNotNull(result, "asyncResult was not SimpleServiceManagementAsyncResult!");
+
+                SwapDeploymentThunk(result);
+            }
+            else if (ThrowsIfNotImplemented)
+            {
+                throw new NotImplementedException("SwapDeploymentThunk is not implemented!");
+            }
+        }
+        #endregion SwapDeployment
+
+        #region CreateOrUpdateDeployment
+        public Action<SimpleServiceManagementAsyncResult> CreateOrUpdateDeploymentThunk { get; set; }
+
+        public IAsyncResult BeginCreateOrUpdateDeployment(string subscriptionId, string serviceName, string deploymentSlot, CreateDeploymentInput input, AsyncCallback callback, object state)
+        {
+            SimpleServiceManagementAsyncResult result = new SimpleServiceManagementAsyncResult();
+            result.Values["subscriptionId"] = subscriptionId;
+            result.Values["serviceName"] = serviceName;
+            result.Values["deploymentSlot"] = deploymentSlot;
+            result.Values["input"] = input;
+            result.Values["callback"] = callback;
+            result.Values["state"] = state;
+            return result;
+        }
+
+        public void EndCreateOrUpdateDeployment(IAsyncResult asyncResult)
+        {
+            if (CreateOrUpdateDeploymentThunk != null)
+            {
+                SimpleServiceManagementAsyncResult result = asyncResult as SimpleServiceManagementAsyncResult;
+                Assert.IsNotNull(result, "asyncResult was not SimpleServiceManagementAsyncResult!");
+
+                CreateOrUpdateDeploymentThunk(result);
+            }
+            else if (ThrowsIfNotImplemented)
+            {
+                throw new NotImplementedException("CreateOrUpdateDeploymentThunk is not implemented!");
+            }
+        }
+        #endregion CreateOrUpdateDeployment
+
+        #region DeleteDeployment
+        public Action<SimpleServiceManagementAsyncResult> DeleteDeploymentThunk { get; set; }
+
+        public IAsyncResult BeginDeleteDeployment(string subscriptionId, string serviceName, string deploymentName, AsyncCallback callback, object state)
+        {
+            SimpleServiceManagementAsyncResult result = new SimpleServiceManagementAsyncResult();
+            result.Values["subscriptionId"] = subscriptionId;
+            result.Values["serviceName"] = serviceName;
+            result.Values["deploymentName"] = deploymentName;
+            result.Values["callback"] = callback;
+            result.Values["state"] = state;
+            return result;
+        }
+
+        public void EndDeleteDeployment(IAsyncResult asyncResult)
+        {
+            if (DeleteDeploymentThunk != null)
+            {
+                SimpleServiceManagementAsyncResult result = asyncResult as SimpleServiceManagementAsyncResult;
+                Assert.IsNotNull(result, "asyncResult was not SimpleServiceManagementAsyncResult!");
+
+                DeleteDeploymentThunk(result);
+            }
+            else if (ThrowsIfNotImplemented)
+            {
+                throw new NotImplementedException("DeleteDeploymentThunk is not implemented!");
+            }
+        }
+        #endregion DeleteDeployment
+
+        #region DeleteDeploymentBySlot
+        public Action<SimpleServiceManagementAsyncResult> DeleteDeploymentBySlotThunk { get; set; }
+
+        public IAsyncResult BeginDeleteDeploymentBySlot(string subscriptionId, string serviceName, string deploymentSlot, AsyncCallback callback, object state)
+        {
+            SimpleServiceManagementAsyncResult result = new SimpleServiceManagementAsyncResult();
+            result.Values["subscriptionId"] = subscriptionId;
+            result.Values["serviceName"] = serviceName;
+            result.Values["deploymentSlot"] = deploymentSlot;
+            result.Values["callback"] = callback;
+            result.Values["state"] = state;
+            return result;
+        }
+
+        public void EndDeleteDeploymentBySlot(IAsyncResult asyncResult)
+        {
+            if (DeleteDeploymentBySlotThunk != null)
+            {
+                SimpleServiceManagementAsyncResult result = asyncResult as SimpleServiceManagementAsyncResult;
+                Assert.IsNotNull(result, "asyncResult was not SimpleServiceManagementAsyncResult!");
+
+                DeleteDeploymentBySlotThunk(result);
+            }
+            else if (ThrowsIfNotImplemented)
+            {
+                throw new NotImplementedException("DeleteDeploymentBySlotThunk is not implemented!");
+            }
+        }
+        #endregion DeleteDeploymentBySlot
+
+        #region GetDeployment
+        public Func<SimpleServiceManagementAsyncResult, Deployment> GetDeploymentThunk { get; set; }
+
+        public IAsyncResult BeginGetDeployment(string subscriptionId, string serviceName, string deploymentName, AsyncCallback callback, object state)
+        {
+            SimpleServiceManagementAsyncResult result = new SimpleServiceManagementAsyncResult();
+            result.Values["subscriptionId"] = subscriptionId;
+            result.Values["serviceName"] = serviceName;
+            result.Values["deploymentName"] = deploymentName;
+            result.Values["callback"] = callback;
+            result.Values["state"] = state;
+            return result;
+        }
+
+        public Deployment EndGetDeployment(IAsyncResult asyncResult)
+        {
+            Deployment value = default(Deployment);
+            if (GetDeploymentThunk != null)
+            {
+                SimpleServiceManagementAsyncResult result = asyncResult as SimpleServiceManagementAsyncResult;
+                Assert.IsNotNull(result, "asyncResult was not SimpleServiceManagementAsyncResult!");
+
+                value = GetDeploymentThunk(result);
+            }
+            else if (ThrowsIfNotImplemented)
+            {
+                throw new NotImplementedException("GetDeploymentThunk is not implemented!");
+            }
+
+            return value;
+        }
+        #endregion GetDeployment
+
+        #region GetDeploymentBySlot
+        public Func<SimpleServiceManagementAsyncResult, Deployment> GetDeploymentBySlotThunk { get; set; }
+
+        public IAsyncResult BeginGetDeploymentBySlot(string subscriptionId, string serviceName, string deploymentSlot, AsyncCallback callback, object state)
+        {
+            SimpleServiceManagementAsyncResult result = new SimpleServiceManagementAsyncResult();
+            result.Values["subscriptionId"] = subscriptionId;
+            result.Values["serviceName"] = serviceName;
+            result.Values["deploymentSlot"] = deploymentSlot;
+            result.Values["callback"] = callback;
+            result.Values["state"] = state;
+            return result;
+        }
+
+        public Deployment EndGetDeploymentBySlot(IAsyncResult asyncResult)
+        {
+            Deployment value = default(Deployment);
+            if (GetDeploymentBySlotThunk != null)
+            {
+                SimpleServiceManagementAsyncResult result = asyncResult as SimpleServiceManagementAsyncResult;
+                Assert.IsNotNull(result, "asyncResult was not SimpleServiceManagementAsyncResult!");
+
+                value = GetDeploymentBySlotThunk(result);
+            }
+            else if (ThrowsIfNotImplemented)
+            {
+                throw new NotImplementedException("GetDeploymentBySlotThunk is not implemented!");
+            }
+
+            return value;
+        }
+        #endregion GetDeploymentBySlot
+
+        #region ListOperatingSystems
+        public Func<SimpleServiceManagementAsyncResult, OperatingSystemList> ListOperatingSystemsThunk { get; set; }
+
+        public IAsyncResult BeginListOperatingSystems(string subscriptionId, AsyncCallback callback, object state)
+        {
+            SimpleServiceManagementAsyncResult result = new SimpleServiceManagementAsyncResult();
+            result.Values["subscriptionId"] = subscriptionId;
+            result.Values["callback"] = callback;
+            result.Values["state"] = state;
+            return result;
+        }
+
+        public OperatingSystemList EndListOperatingSystems(IAsyncResult asyncResult)
+        {
+            OperatingSystemList value = default(OperatingSystemList);
+            if (ListOperatingSystemsThunk != null)
+            {
+                SimpleServiceManagementAsyncResult result = asyncResult as SimpleServiceManagementAsyncResult;
+                Assert.IsNotNull(result, "asyncResult was not SimpleServiceManagementAsyncResult!");
+
+                value = ListOperatingSystemsThunk(result);
+            }
+            else if (ThrowsIfNotImplemented)
+            {
+                throw new NotImplementedException("ListOperatingSystemsThunk is not implemented!");
+            }
+
+            return value;
+        }
+        #endregion ListOperatingSystems
+
+        #region ListOperatingSystemFamilies
+        public Func<SimpleServiceManagementAsyncResult, OperatingSystemFamilyList> ListOperatingSystemFamiliesThunk { get; set; }
+
+        public IAsyncResult BeginListOperatingSystemFamilies(string subscriptionId, AsyncCallback callback, object state)
+        {
+            SimpleServiceManagementAsyncResult result = new SimpleServiceManagementAsyncResult();
+            result.Values["subscriptionId"] = subscriptionId;
+            result.Values["callback"] = callback;
+            result.Values["state"] = state;
+            return result;
+        }
+
+        public OperatingSystemFamilyList EndListOperatingSystemFamilies(IAsyncResult asyncResult)
+        {
+            OperatingSystemFamilyList value = default(OperatingSystemFamilyList);
+            if (ListOperatingSystemFamiliesThunk != null)
+            {
+                SimpleServiceManagementAsyncResult result = asyncResult as SimpleServiceManagementAsyncResult;
+                Assert.IsNotNull(result, "asyncResult was not SimpleServiceManagementAsyncResult!");
+
+                value = ListOperatingSystemFamiliesThunk(result);
+            }
+            else if (ThrowsIfNotImplemented)
+            {
+                throw new NotImplementedException("ListOperatingSystemFamiliesThunk is not implemented!");
+            }
+
+            return value;
+        }
+        #endregion ListOperatingSystemFamilies
+
+        #region GetOperationStatus
+        public Func<SimpleServiceManagementAsyncResult, Operation> GetOperationStatusThunk { get; set; }
+
+        public IAsyncResult BeginGetOperationStatus(string subscriptionId, string operationTrackingId, AsyncCallback callback, object state)
+        {
+            SimpleServiceManagementAsyncResult result = new SimpleServiceManagementAsyncResult();
+            result.Values["subscriptionId"] = subscriptionId;
+            result.Values["operationTrackingId"] = operationTrackingId;
+            result.Values["callback"] = callback;
+            result.Values["state"] = state;
+            return result;
+        }
+
+        public Operation EndGetOperationStatus(IAsyncResult asyncResult)
+        {
+            Operation value = default(Operation);
+            if (GetOperationStatusThunk != null)
+            {
+                SimpleServiceManagementAsyncResult result = asyncResult as SimpleServiceManagementAsyncResult;
+                Assert.IsNotNull(result, "asyncResult was not SimpleServiceManagementAsyncResult!");
+
+                value = GetOperationStatusThunk(result);
+            }
+            else if (ThrowsIfNotImplemented)
+            {
+                throw new NotImplementedException("GetOperationStatusThunk is not implemented!");
+            }
+
+            return value;
+        }
+        #endregion GetOperationStatus
+
+        #region ListStorageServices
+        public Func<SimpleServiceManagementAsyncResult, StorageServiceList> ListStorageServicesThunk { get; set; }
+
+        public IAsyncResult BeginListStorageServices(string subscriptionId, AsyncCallback callback, object state)
+        {
+            SimpleServiceManagementAsyncResult result = new SimpleServiceManagementAsyncResult();
+            result.Values["subscriptionId"] = subscriptionId;
+            result.Values["callback"] = callback;
+            result.Values["state"] = state;
+            return result;
+        }
+
+        public StorageServiceList EndListStorageServices(IAsyncResult asyncResult)
+        {
+            StorageServiceList value = default(StorageServiceList);
+            if (ListStorageServicesThunk != null)
+            {
+                SimpleServiceManagementAsyncResult result = asyncResult as SimpleServiceManagementAsyncResult;
+                Assert.IsNotNull(result, "asyncResult was not SimpleServiceManagementAsyncResult!");
+
+                value = ListStorageServicesThunk(result);
+            }
+            else if (ThrowsIfNotImplemented)
+            {
+                throw new NotImplementedException("ListStorageServicesThunk is not implemented!");
+            }
+
+            return value;
+        }
+        #endregion ListStorageServices
+
+        #region GetStorageService
+        public Func<SimpleServiceManagementAsyncResult, StorageService> GetStorageServiceThunk { get; set; }
+
+        public IAsyncResult BeginGetStorageService(string subscriptionId, string serviceName, AsyncCallback callback, object state)
+        {
+            SimpleServiceManagementAsyncResult result = new SimpleServiceManagementAsyncResult();
+            result.Values["subscriptionId"] = subscriptionId;
+            result.Values["serviceName"] = serviceName;
+            result.Values["callback"] = callback;
+            result.Values["state"] = state;
+            return result;
+        }
+
+        public StorageService EndGetStorageService(IAsyncResult asyncResult)
+        {
+            StorageService value = default(StorageService);
+            if (GetStorageServiceThunk != null)
+            {
+                SimpleServiceManagementAsyncResult result = asyncResult as SimpleServiceManagementAsyncResult;
+                Assert.IsNotNull(result, "asyncResult was not SimpleServiceManagementAsyncResult!");
+
+                value = GetStorageServiceThunk(result);
+            }
+            else if (ThrowsIfNotImplemented)
+            {
+                throw new NotImplementedException("GetStorageServiceThunk is not implemented!");
+            }
+
+            return value;
+        }
+        #endregion GetStorageService
+
+        #region GetStorageKeys
+        public Func<SimpleServiceManagementAsyncResult, StorageService> GetStorageKeysThunk { get; set; }
+
+        public IAsyncResult BeginGetStorageKeys(string subscriptionId, string serviceName, AsyncCallback callback, object state)
+        {
+            SimpleServiceManagementAsyncResult result = new SimpleServiceManagementAsyncResult();
+            result.Values["subscriptionId"] = subscriptionId;
+            result.Values["serviceName"] = serviceName;
+            result.Values["callback"] = callback;
+            result.Values["state"] = state;
+            return result;
+        }
+
+        public StorageService EndGetStorageKeys(IAsyncResult asyncResult)
+        {
+            StorageService value = default(StorageService);
+            if (GetStorageKeysThunk != null)
+            {
+                SimpleServiceManagementAsyncResult result = asyncResult as SimpleServiceManagementAsyncResult;
+                Assert.IsNotNull(result, "asyncResult was not SimpleServiceManagementAsyncResult!");
+
+                value = GetStorageKeysThunk(result);
+            }
+            else if (ThrowsIfNotImplemented)
+            {
+                throw new NotImplementedException("GetStorageKeysThunk is not implemented!");
+            }
+
+            return value;
+        }
+        #endregion GetStorageKeys
+
+        #region RegenerateStorageServiceKeys
+        public Func<SimpleServiceManagementAsyncResult, StorageService> RegenerateStorageServiceKeysThunk { get; set; }
+
+        public IAsyncResult BeginRegenerateStorageServiceKeys(string subscriptionId, string serviceName, RegenerateKeys regenerateKeys, AsyncCallback callback, object state)
+        {
+            SimpleServiceManagementAsyncResult result = new SimpleServiceManagementAsyncResult();
+            result.Values["subscriptionId"] = subscriptionId;
+            result.Values["serviceName"] = serviceName;
+            result.Values["regenerateKeys"] = regenerateKeys;
+            result.Values["callback"] = callback;
+            result.Values["state"] = state;
+            return result;
+        }
+
+        public StorageService EndRegenerateStorageServiceKeys(IAsyncResult asyncResult)
+        {
+            StorageService value = default(StorageService);
+            if (RegenerateStorageServiceKeysThunk != null)
+            {
+                SimpleServiceManagementAsyncResult result = asyncResult as SimpleServiceManagementAsyncResult;
+                Assert.IsNotNull(result, "asyncResult was not SimpleServiceManagementAsyncResult!");
+
+                value = RegenerateStorageServiceKeysThunk(result);
+            }
+            else if (ThrowsIfNotImplemented)
+            {
+                throw new NotImplementedException("RegenerateStorageServiceKeysThunk is not implemented!");
+            }
+
+            return value;
+        }
+        #endregion RegenerateStorageServiceKeys
+
+        #region CreateStorageAccount
+        public Action<SimpleServiceManagementAsyncResult> CreateStorageAccountThunk { get; set; }
+
+        public IAsyncResult BeginCreateStorageAccount(string subscriptionId, CreateStorageServiceInput createStorageServiceInput, AsyncCallback callback, object state)
+        {
+            SimpleServiceManagementAsyncResult result = new SimpleServiceManagementAsyncResult();
+            result.Values["subscriptionId"] = subscriptionId;
+            result.Values["createStorageServiceInput"] = createStorageServiceInput;
+            result.Values["callback"] = callback;
+            result.Values["state"] = state;
+            return result;
+        }
+
+        public void EndCreateStorageAccount(IAsyncResult asyncResult)
+        {
+            if (CreateStorageAccountThunk != null)
+            {
+                SimpleServiceManagementAsyncResult result = asyncResult as SimpleServiceManagementAsyncResult;
+                Assert.IsNotNull(result, "asyncResult was not SimpleServiceManagementAsyncResult!");
+
+                CreateStorageAccountThunk(result);
+            }
+            else if (ThrowsIfNotImplemented)
+            {
+                throw new NotImplementedException("CreateStorageAccountThunk is not implemented!");
+            }
+        }
+        #endregion CreateStorageAccount
+
+        #region DeleteStorageAccount
+        public Action<SimpleServiceManagementAsyncResult> DeleteStorageAccountThunk { get; set; }
+
+        public IAsyncResult BeginDeleteStorageAccount(string subscriptionId, string storageAccountName, AsyncCallback callback, object state)
+        {
+            SimpleServiceManagementAsyncResult result = new SimpleServiceManagementAsyncResult();
+            result.Values["subscriptionId"] = subscriptionId;
+            result.Values["storageAccountName"] = storageAccountName;
+            result.Values["callback"] = callback;
+            result.Values["state"] = state;
+            return result;
+        }
+
+        public void EndDeleteStorageAccount(IAsyncResult asyncResult)
+        {
+            if (DeleteStorageAccountThunk != null)
+            {
+                SimpleServiceManagementAsyncResult result = asyncResult as SimpleServiceManagementAsyncResult;
+                Assert.IsNotNull(result, "asyncResult was not SimpleServiceManagementAsyncResult!");
+
+                DeleteStorageAccountThunk(result);
+            }
+            else if (ThrowsIfNotImplemented)
+            {
+                throw new NotImplementedException("DeleteStorageAccountThunk is not implemented!");
+            }
+        }
+        #endregion DeleteStorageAccount
+
+        #region UpdateStorageAccount
+        public Action<SimpleServiceManagementAsyncResult> UpdateStorageAccountThunk { get; set; }
+
+        public IAsyncResult BeginUpdateStorageAccount(string subscriptionId, string storageAccountName, UpdateStorageServiceInput updateStorageServiceInput, AsyncCallback callback, object state)
+        {
+            SimpleServiceManagementAsyncResult result = new SimpleServiceManagementAsyncResult();
+            result.Values["subscriptionId"] = subscriptionId;
+            result.Values["storageAccountName"] = storageAccountName;
+            result.Values["updateStorageServiceInput"] = updateStorageServiceInput;
+            result.Values["callback"] = callback;
+            result.Values["state"] = state;
+            return result;
+        }
+
+        public void EndUpdateStorageAccount(IAsyncResult asyncResult)
+        {
+            if (UpdateStorageAccountThunk != null)
+            {
+                SimpleServiceManagementAsyncResult result = asyncResult as SimpleServiceManagementAsyncResult;
+                Assert.IsNotNull(result, "asyncResult was not SimpleServiceManagementAsyncResult!");
+
+                UpdateStorageAccountThunk(result);
+            }
+            else if (ThrowsIfNotImplemented)
+            {
+                throw new NotImplementedException("UpdateStorageAccountThunk is not implemented!");
+            }
+        }
+        #endregion UpdateStorageAccount
+
+        #region ListAffinityGroups
+        public Func<SimpleServiceManagementAsyncResult, AffinityGroupList> ListAffinityGroupsThunk { get; set; }
+
+        public IAsyncResult BeginListAffinityGroups(string subscriptionId, AsyncCallback callback, object state)
+        {
+            SimpleServiceManagementAsyncResult result = new SimpleServiceManagementAsyncResult();
+            result.Values["subscriptionId"] = subscriptionId;
+            result.Values["callback"] = callback;
+            result.Values["state"] = state;
+            return result;
+        }
+
+        public AffinityGroupList EndListAffinityGroups(IAsyncResult asyncResult)
+        {
+            AffinityGroupList value = default(AffinityGroupList);
+            if (ListAffinityGroupsThunk != null)
+            {
+                SimpleServiceManagementAsyncResult result = asyncResult as SimpleServiceManagementAsyncResult;
+                Assert.IsNotNull(result, "asyncResult was not SimpleServiceManagementAsyncResult!");
+
+                value = ListAffinityGroupsThunk(result);
+            }
+            else if (ThrowsIfNotImplemented)
+            {
+                throw new NotImplementedException("ListAffinityGroupsThunk is not implemented!");
+            }
+
+            return value;
+        }
+        #endregion ListAffinityGroups
+
+        #region GetAffinityGroup
+        public Func<SimpleServiceManagementAsyncResult, AffinityGroup> GetAffinityGroupThunk { get; set; }
+
+        public IAsyncResult BeginGetAffinityGroup(string subscriptionId, string affinityGroupName, AsyncCallback callback, object state)
+        {
+            SimpleServiceManagementAsyncResult result = new SimpleServiceManagementAsyncResult();
+            result.Values["subscriptionId"] = subscriptionId;
+            result.Values["affinityGroupName"] = affinityGroupName;
+            result.Values["callback"] = callback;
+            result.Values["state"] = state;
+            return result;
+        }
+
+        public AffinityGroup EndGetAffinityGroup(IAsyncResult asyncResult)
+        {
+            AffinityGroup value = default(AffinityGroup);
+            if (GetAffinityGroupThunk != null)
+            {
+                SimpleServiceManagementAsyncResult result = asyncResult as SimpleServiceManagementAsyncResult;
+                Assert.IsNotNull(result, "asyncResult was not SimpleServiceManagementAsyncResult!");
+
+                value = GetAffinityGroupThunk(result);
+            }
+            else if (ThrowsIfNotImplemented)
+            {
+                throw new NotImplementedException("GetAffinityGroupThunk is not implemented!");
+            }
+
+            return value;
+        }
+        #endregion GetAffinityGroup
+
+        #region CreateHostedService
+        public Action<SimpleServiceManagementAsyncResult> CreateHostedServiceThunk { get; set; }
+
+        public IAsyncResult BeginCreateHostedService(string subscriptionId, CreateHostedServiceInput input, AsyncCallback callback, object state)
+        {
+            SimpleServiceManagementAsyncResult result = new SimpleServiceManagementAsyncResult();
+            result.Values["subscriptionId"] = subscriptionId;
+            result.Values["input"] = input;
+            result.Values["callback"] = callback;
+            result.Values["state"] = state;
+            return result;
+        }
+
+        public void EndCreateHostedService(IAsyncResult asyncResult)
+        {
+            if (CreateHostedServiceThunk != null)
+            {
+                SimpleServiceManagementAsyncResult result = asyncResult as SimpleServiceManagementAsyncResult;
+                Assert.IsNotNull(result, "asyncResult was not SimpleServiceManagementAsyncResult!");
+
+                CreateHostedServiceThunk(result);
+            }
+            else if (ThrowsIfNotImplemented)
+            {
+                throw new NotImplementedException("CreateHostedServiceThunk is not implemented!");
+            }
+        }
+        #endregion CreateHostedService
+
+        #endregion Autogenerated Thunks
+    }
+}
+