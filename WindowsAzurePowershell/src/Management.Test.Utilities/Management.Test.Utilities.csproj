--- conflicted
+++ resolved
@@ -154,18 +154,11 @@
   </ItemGroup>
   <ItemGroup>
     <None Include="MSSharedLibKey.snk" />
-<<<<<<< HEAD
-    <None Include="Resources\Azure.publishsettings" />
-    <None Include="Resources\GB18030ServiceDefinition.csdef" />
-    <None Include="Resources\InvalidProfile.PublishSettings" />
-    <None Include="Resources\ValidProfile.PublishSettings" />
-    <None Include="Resources\ValidProfile2.PublishSettings" />
-=======
     <EmbeddedResource Include="Resources\Azure.publishsettings" />
     <EmbeddedResource Include="Resources\InvalidProfile.PublishSettings" />
     <EmbeddedResource Include="Resources\ValidProfile.PublishSettings" />
     <EmbeddedResource Include="Resources\ValidProfile2.PublishSettings" />
->>>>>>> fd096573
+    <EmbeddedResource Include="Resources\GB18030ServiceDefinition.csdef" />
   </ItemGroup>
   <ItemGroup>
     <ProjectReference Include="..\Management.Utilities\Management.Utilities.csproj">
