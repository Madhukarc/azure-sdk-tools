--- conflicted
+++ resolved
@@ -52,12 +52,8 @@
     $rule1StartIP="1.0.0.0"
     $rule1EndIP="2.0.0.0"
     Write-Output "Creating Firewall rule $rule1Name ..."
-<<<<<<< HEAD
-    $rule = New-AzureSqlDatabaseFirewallRule -ServerName $server.ServerName -RuleName $rule1Name -StartIpAddress $rule1StartIP -EndIpAddress $rule1EndIP
-    Validate-SqlDatabaseFirewallRuleContext -Actual $rule -ExpectedRuleName $rule1Name -ExpectedStartIpAddress $rule1StartIP -ExpectedEndIpAddress $rule1EndIP -ExpectedServerName $server.ServerName -ExpectedOperationDescription "New-AzureSqlDatabaseFirewallRule"
-=======
     $rule = New-AzureSqlDatabaseServerFirewallRule -ServerName $server.ServerName -RuleName $rule1Name -StartIpAddress $rule1StartIP -EndIpAddress $rule1EndIP
->>>>>>> b3ecb45a
+    Validate-SqlDatabaseServerFirewallRuleContext -Actual $rule -ExpectedRuleName $rule1Name -ExpectedStartIpAddress $rule1StartIP -ExpectedEndIpAddress $rule1EndIP -ExpectedServerName $server.ServerName -ExpectedOperationDescription "New-AzureSqlDatabaseServerFirewallRule"
     Write-Output "created"
     
     $rule2Name="rule2"
@@ -66,7 +62,7 @@
     Write-Output "Creating Firewall rule $rule2Name ..."
     $rule = New-AzureSqlDatabaseServerFirewallRule -ServerName $server.ServerName -RuleName $rule2Name -StartIpAddress $rule2StartIP -EndIpAddress $rule2EndIP
     Write-Output "created"
-    Validate-SqlDatabaseFirewallRuleContext -Actual $rule -ExpectedRuleName $rule2Name -ExpectedStartIpAddress $rule2StartIP -ExpectedEndIpAddress $rule2EndIP -ExpectedServerName $server.ServerName -ExpectedOperationDescription "New-AzureSqlDatabaseFirewallRule"
+    Validate-SqlDatabaseServerFirewallRuleContext -Actual $rule -ExpectedRuleName $rule2Name -ExpectedStartIpAddress $rule2StartIP -ExpectedEndIpAddress $rule2EndIP -ExpectedServerName $server.ServerName -ExpectedOperationDescription "New-AzureSqlDatabaseServerFirewallRule"
     
     # Get Firewall rules and validate
     Write-Output "Getting firewall rules..."
@@ -77,24 +73,18 @@
     
     Write-Output "validating Firewall rule $rule1Name ..."
     $rule = $rules | Where-Object {$_.RuleName -eq $rule1Name}
-    Validate-SqlDatabaseFirewallRuleContext -Actual $rule -ExpectedRuleName $rule1Name -ExpectedStartIpAddress $rule1StartIP -ExpectedEndIpAddress $rule1EndIP -ExpectedServerName $server.ServerName -ExpectedOperationDescription "Get-AzureSqlDatabaseFirewallRule"
+    Validate-SqlDatabaseServerFirewallRuleContext -Actual $rule -ExpectedRuleName $rule1Name -ExpectedStartIpAddress $rule1StartIP -ExpectedEndIpAddress $rule1EndIP -ExpectedServerName $server.ServerName -ExpectedOperationDescription "Get-AzureSqlDatabaseServerFirewallRule"
 
     Write-Output "validating Firewall rule $rule2Name ..."
     $rule = $rules | Where-Object {$_.RuleName -eq $rule2Name}
-    Validate-SqlDatabaseFirewallRuleContext -Actual $rule -ExpectedRuleName $rule2Name -ExpectedStartIpAddress $rule2StartIP -ExpectedEndIpAddress $rule2EndIP -ExpectedServerName $server.ServerName -ExpectedOperationDescription "Get-AzureSqlDatabaseFirewallRule"
+    Validate-SqlDatabaseServerFirewallRuleContext -Actual $rule -ExpectedRuleName $rule2Name -ExpectedStartIpAddress $rule2StartIP -ExpectedEndIpAddress $rule2EndIP -ExpectedServerName $server.ServerName -ExpectedOperationDescription "Get-AzureSqlDatabaseServerFirewallRule"
     
     # Delete a Firewall rules
     Write-Output "Deleting firewall rule $rule1Name ..."
-<<<<<<< HEAD
-    $removedFw = Remove-AzureSqlDatabaseFirewallRule -ServerName $server.ServerName -RuleName $rule1Name
+    $removedFw = Remove-AzureSqlDatabaseServerFirewallRule -ServerName $server.ServerName -RuleName $rule1Name
     Write-Output "Deleted"
-    Validate-SqlDatabaseOperationContext -Actual $removedFw -ExpectedServerName $server.ServerName -ExpectedOperationDescription "Remove-AzureSqlDatabaseFirewallRule"
-    $rules = Get-AzureSqlDatabaseFirewallRule -ServerName $server.ServerName | Where-Object {$_.RuleName -eq $rule1Name}
-=======
-    Remove-AzureSqlDatabaseServerFirewallRule -ServerName $server.ServerName -RuleName $rule1Name
-    Write-Output "Deleted firewall rule $rule1Name"
+    Validate-SqlDatabaseServerOperationContext -Actual $removedFw -ExpectedServerName $server.ServerName -ExpectedOperationDescription "Remove-AzureSqlDatabaseServerFirewallRule"
     $rules = Get-AzureSqlDatabaseServerFirewallRule -ServerName $server.ServerName | Where-Object {$_.RuleName -eq $rule1Name}
->>>>>>> b3ecb45a
     Assert {$rules -eq $null} "Firewall rule $rule1Name is not dropped"
     
     $isTestPass = $True
