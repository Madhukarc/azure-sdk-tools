--- conflicted
+++ resolved
@@ -59,13 +59,9 @@
     # Reset Password
     $newPassword="Sql@zureNew"
     Write-Output "Resetting password ..."
-<<<<<<< HEAD
-    $resetResponse = Set-AzureSqlDatabasePassword -ServerName $server.ServerName -NewPassword $newPassword
-=======
-    Set-AzureSqlDatabaseServerAdminPassword -ServerName $server.ServerName -NewPassword $newPassword
->>>>>>> b3ecb45a
+    $resetResponse = Set-AzureSqlDatabaseServerAdminPassword -ServerName $server.ServerName -NewPassword $newPassword
     Write-Output "Rest done"
-    Validate-SqlDatabaseOperationContext -Actual $resetResponse -ExpectedServerName $server.ServerName -ExpectedOperationDescription "Set-AzureSqlDatabasePassword"
+    Validate-SqlDatabaseServerOperationContext -Actual $resetResponse -ExpectedServerName $server.ServerName -ExpectedOperationDescription "Set-AzureSqlDatabaseServerAdminPassword"
     
     # Connect to server using new password
     Write-Output "Connecting to server using new password ..."
