# ----------------------------------------------------------------------------------
#
# Copyright 2011 Microsoft Corporation
# Licensed under the Apache License, Version 2.0 (the "License");
# you may not use this file except in compliance with the License.
# You may obtain a copy of the License at
# http://www.apache.org/licenses/LICENSE-2.0
# Unless required by applicable law or agreed to in writing, software
# distributed under the License is distributed on an "AS IS" BASIS,
# WITHOUT WARRANTIES OR CONDITIONS OF ANY KIND, either express or implied.
# See the License for the specific language governing permissions and
# limitations under the License.
# ----------------------------------------------------------------------------------

# Loads Microsoft.WindowsAzure.Management module
# Selects a subscription id to be used by the test

function Init-TestEnvironment
{
    [CmdletBinding()]
    Param
    (
        [Parameter(Mandatory=$true, Position=0)]
        [ValidateNotNullOrEmpty()]
        [String]
        $SubscriptionID,
        [Parameter(Mandatory=$true, Position=1)]
        [ValidateNotNullOrEmpty()]
        $CertThumbPrint
    )
    
    $moduleLoaded = Get-Module -Name "Microsoft.WindowsAzure.Management.SqlDatabase"
    if(!$moduleLoaded)
    {
        Import-Module .\Microsoft.WindowsAzure.Management.dll
        Import-Module .\Microsoft.WindowsAzure.Management.SqlDatabase.dll
    }

    $myCert = Get-Item cert:\\CurrentUser\My\$CertThumbPrint
    $subName = "MySub" + $SubscriptionID
    Set-AzureSubscription -SubscriptionName $subName -SubscriptionId $SubscriptionID -Certificate $myCert
    Select-AzureSubscription -SubscriptionName $subName
}

function Assert 
{
    #.Example
    # set-content C:\test2\Documents\test2 "hi"
    # C:\PS>assert { get-item C:\test2\Documents\test2 } "File wasn't created by Set-Content!"
    #
    [CmdletBinding()]
    param( 
       [Parameter(Position=0,ParameterSetName="Script",Mandatory=$true)]
       [ScriptBlock]$Condition
    ,
       [Parameter(Position=0,ParameterSetName="Bool",Mandatory=$true)]
       [bool]$Success
    ,
       [Parameter(Position=1,Mandatory=$true)]
       [string]$Message
    )

    $message = "ASSERT FAILED: $message"
  
    if($PSCmdlet.ParameterSetName -eq "Script") 
    {
        try 
        {
            $ErrorActionPreference = "STOP"
            $success = &$condition
        } 
        catch 
        {
            $success = $false
            $message = "$message`nEXCEPTION THROWN: $($_.Exception.GetType().FullName)"         
        }
    }
    if(!$success) 
    {
        throw $message
    }
}

function Validate-SqlDatabaseOperationContext 
{
    [CmdletBinding()]
    Param
    (
        [Parameter(Mandatory=$true, Position=0)]
<<<<<<< HEAD
        [Microsoft.WindowsAzure.Management.SqlDatabase.Model.SqlDatabaseOperationContext]
        $Actual, 
        [Parameter(Mandatory=$true, Position=1)]
        [ValidateNotNullOrEmpty()]
        [String]
        $ExpectedServerName,
        [Parameter(Mandatory=$true, Position=2)]
        [ValidateNotNullOrEmpty()]
        [String]
        $ExpectedOperationDescription
    )
    
    $expectedOperationStatus = "Success"
    Assert {$actual} "SqlDatabaseOperationContext is null"
    Assert {$actual.ServerName -eq $expectedServerName} "ServerName didn't match. Actual:[$($actual.ServerName)] expected:[$expectedServerName]"
    Assert {$actual.OperationDescription -eq $expectedOperationDescription} "OperationDescription didn't match. Actual:[$($actual.OperationDescription)] expected:[$expectedOperationDescription]"
    Assert {$actual.OperationStatus -eq $expectedOperationStatus} "OperationStatus didn't match. Actual:[$($actual.OperationStatus)] expected:[$expectedOperationStatus]"
}

function Validate-SqlDatabaseServerContext
{
    [CmdletBinding()]
    Param
    (
        [Parameter(Mandatory=$true, Position=0)]
        [Microsoft.WindowsAzure.Management.SqlDatabase.Model.SqlDatabaseServerContext]
        $Actual,
=======
        [Microsoft.WindowsAzure.Management.SqlDatabase.Model.SqlDatabaseServerFirewallRuleContext]
        $rule, 
>>>>>>> b3ecb45a
        [Parameter(Mandatory=$true, Position=1)]
        [ValidateNotNullOrEmpty()]
        [String]
        $ExpectedAdministratorLogin,
        [Parameter(Mandatory=$true, Position=2)]
        [ValidateNotNullOrEmpty()]
        [String]
        $ExpectedLocation,
        [Parameter(Mandatory=$true, Position=3)]
        [ValidateNotNullOrEmpty()]
        [String]
        $ExpectedServerName,
        [Parameter(Mandatory=$true, Position=4)]
        [ValidateNotNullOrEmpty()]
        [String]
        $ExpectedOperationDescription
    )

    Assert {$actual} "SqlDatabaseServerContext is null"
    Assert {$actual.AdministratorLogin -eq $ExpectedAdministratorLogin} "AdministratorLogin didn't match. Actual:[$($actual.AdministratorLogin)] expected:[$ExpectedAdministratorLogin]"
    Assert {$actual.Location -eq $ExpectedLocation} "Location didn't match. Actual:[$($actual.Location)] expected:[$ExpectedLocation]"
    Validate-SqlDatabaseOperationContext -Actual $actual -ExpectedServerName $ExpectedServerName -ExpectedOperationDescription $ExpectedOperationDescription
}

function Validate-SqlDatabaseFirewallRuleContext
{
    [CmdletBinding()]
    Param
    (
        [Parameter(Mandatory=$true, Position=0)]
        [Microsoft.WindowsAzure.Management.SqlDatabase.Model.SqlDatabaseFirewallRuleContext]
        $Actual,
        [Parameter(Mandatory=$true, Position=1)]
        [ValidateNotNullOrEmpty()]
        [String]
        $ExpectedRuleName,
        [Parameter(Mandatory=$true, Position=2)]
        [ValidateNotNullOrEmpty()]
        [String]
        $ExpectedStartIpAddress,
        [Parameter(Mandatory=$true, Position=3)]
        [ValidateNotNullOrEmpty()]
        [String]
        $ExpectedEndIpAddress,
        [Parameter(Mandatory=$true, Position=4)]
        [ValidateNotNullOrEmpty()]
        [String]
        $ExpectedServerName,
        [Parameter(Mandatory=$true, Position=5)]
        [ValidateNotNullOrEmpty()]
        [String]
        $ExpectedOperationDescription
    )

    Assert {$actual} "SqlDatabaseServerContext is null"
    Assert {$actual.RuleName -eq $ExpectedRuleName} "RuleName didn't match. Actual:[$($actual.RuleName)] expected:[$ExpectedRuleName]"
    Assert {$actual.StartIpAddress -eq $ExpectedStartIpAddress} "StartIpAddress didn't match. Actual:[$($actual.StartIpAddress)] expected:[$ExpectedStartIpAddress]"
    Assert {$actual.EndIpAddress -eq $ExpectedEndIpAddress} "EndIpAddress didn't match. Actual:[$($actual.EndIpAddress)] expected:[$ExpectedEndIpAddress]"
    Validate-SqlDatabaseOperationContext -Actual $actual -ExpectedServerName $ExpectedServerName -ExpectedOperationDescription $ExpectedOperationDescription
}<|MERGE_RESOLUTION|>--- conflicted
+++ resolved
@@ -1,181 +1,176 @@
-# ----------------------------------------------------------------------------------
-#
-# Copyright 2011 Microsoft Corporation
-# Licensed under the Apache License, Version 2.0 (the "License");
-# you may not use this file except in compliance with the License.
-# You may obtain a copy of the License at
-# http://www.apache.org/licenses/LICENSE-2.0
-# Unless required by applicable law or agreed to in writing, software
-# distributed under the License is distributed on an "AS IS" BASIS,
-# WITHOUT WARRANTIES OR CONDITIONS OF ANY KIND, either express or implied.
-# See the License for the specific language governing permissions and
-# limitations under the License.
-# ----------------------------------------------------------------------------------
-
-# Loads Microsoft.WindowsAzure.Management module
-# Selects a subscription id to be used by the test
-
-function Init-TestEnvironment
-{
-    [CmdletBinding()]
-    Param
-    (
-        [Parameter(Mandatory=$true, Position=0)]
-        [ValidateNotNullOrEmpty()]
-        [String]
-        $SubscriptionID,
-        [Parameter(Mandatory=$true, Position=1)]
-        [ValidateNotNullOrEmpty()]
-        $CertThumbPrint
-    )
-    
-    $moduleLoaded = Get-Module -Name "Microsoft.WindowsAzure.Management.SqlDatabase"
-    if(!$moduleLoaded)
-    {
-        Import-Module .\Microsoft.WindowsAzure.Management.dll
-        Import-Module .\Microsoft.WindowsAzure.Management.SqlDatabase.dll
-    }
-
-    $myCert = Get-Item cert:\\CurrentUser\My\$CertThumbPrint
-    $subName = "MySub" + $SubscriptionID
-    Set-AzureSubscription -SubscriptionName $subName -SubscriptionId $SubscriptionID -Certificate $myCert
-    Select-AzureSubscription -SubscriptionName $subName
-}
-
-function Assert 
-{
-    #.Example
-    # set-content C:\test2\Documents\test2 "hi"
-    # C:\PS>assert { get-item C:\test2\Documents\test2 } "File wasn't created by Set-Content!"
-    #
-    [CmdletBinding()]
-    param( 
-       [Parameter(Position=0,ParameterSetName="Script",Mandatory=$true)]
-       [ScriptBlock]$Condition
-    ,
-       [Parameter(Position=0,ParameterSetName="Bool",Mandatory=$true)]
-       [bool]$Success
-    ,
-       [Parameter(Position=1,Mandatory=$true)]
-       [string]$Message
-    )
-
-    $message = "ASSERT FAILED: $message"
-  
-    if($PSCmdlet.ParameterSetName -eq "Script") 
-    {
-        try 
-        {
-            $ErrorActionPreference = "STOP"
-            $success = &$condition
-        } 
-        catch 
-        {
-            $success = $false
-            $message = "$message`nEXCEPTION THROWN: $($_.Exception.GetType().FullName)"         
-        }
-    }
-    if(!$success) 
-    {
-        throw $message
-    }
-}
-
-function Validate-SqlDatabaseOperationContext 
-{
-    [CmdletBinding()]
-    Param
-    (
-        [Parameter(Mandatory=$true, Position=0)]
-<<<<<<< HEAD
-        [Microsoft.WindowsAzure.Management.SqlDatabase.Model.SqlDatabaseOperationContext]
-        $Actual, 
-        [Parameter(Mandatory=$true, Position=1)]
-        [ValidateNotNullOrEmpty()]
-        [String]
-        $ExpectedServerName,
-        [Parameter(Mandatory=$true, Position=2)]
-        [ValidateNotNullOrEmpty()]
-        [String]
-        $ExpectedOperationDescription
-    )
-    
-    $expectedOperationStatus = "Success"
-    Assert {$actual} "SqlDatabaseOperationContext is null"
-    Assert {$actual.ServerName -eq $expectedServerName} "ServerName didn't match. Actual:[$($actual.ServerName)] expected:[$expectedServerName]"
-    Assert {$actual.OperationDescription -eq $expectedOperationDescription} "OperationDescription didn't match. Actual:[$($actual.OperationDescription)] expected:[$expectedOperationDescription]"
-    Assert {$actual.OperationStatus -eq $expectedOperationStatus} "OperationStatus didn't match. Actual:[$($actual.OperationStatus)] expected:[$expectedOperationStatus]"
-}
-
-function Validate-SqlDatabaseServerContext
-{
-    [CmdletBinding()]
-    Param
-    (
-        [Parameter(Mandatory=$true, Position=0)]
-        [Microsoft.WindowsAzure.Management.SqlDatabase.Model.SqlDatabaseServerContext]
-        $Actual,
-=======
-        [Microsoft.WindowsAzure.Management.SqlDatabase.Model.SqlDatabaseServerFirewallRuleContext]
-        $rule, 
->>>>>>> b3ecb45a
-        [Parameter(Mandatory=$true, Position=1)]
-        [ValidateNotNullOrEmpty()]
-        [String]
-        $ExpectedAdministratorLogin,
-        [Parameter(Mandatory=$true, Position=2)]
-        [ValidateNotNullOrEmpty()]
-        [String]
-        $ExpectedLocation,
-        [Parameter(Mandatory=$true, Position=3)]
-        [ValidateNotNullOrEmpty()]
-        [String]
-        $ExpectedServerName,
-        [Parameter(Mandatory=$true, Position=4)]
-        [ValidateNotNullOrEmpty()]
-        [String]
-        $ExpectedOperationDescription
-    )
-
-    Assert {$actual} "SqlDatabaseServerContext is null"
-    Assert {$actual.AdministratorLogin -eq $ExpectedAdministratorLogin} "AdministratorLogin didn't match. Actual:[$($actual.AdministratorLogin)] expected:[$ExpectedAdministratorLogin]"
-    Assert {$actual.Location -eq $ExpectedLocation} "Location didn't match. Actual:[$($actual.Location)] expected:[$ExpectedLocation]"
-    Validate-SqlDatabaseOperationContext -Actual $actual -ExpectedServerName $ExpectedServerName -ExpectedOperationDescription $ExpectedOperationDescription
-}
-
-function Validate-SqlDatabaseFirewallRuleContext
-{
-    [CmdletBinding()]
-    Param
-    (
-        [Parameter(Mandatory=$true, Position=0)]
-        [Microsoft.WindowsAzure.Management.SqlDatabase.Model.SqlDatabaseFirewallRuleContext]
-        $Actual,
-        [Parameter(Mandatory=$true, Position=1)]
-        [ValidateNotNullOrEmpty()]
-        [String]
-        $ExpectedRuleName,
-        [Parameter(Mandatory=$true, Position=2)]
-        [ValidateNotNullOrEmpty()]
-        [String]
-        $ExpectedStartIpAddress,
-        [Parameter(Mandatory=$true, Position=3)]
-        [ValidateNotNullOrEmpty()]
-        [String]
-        $ExpectedEndIpAddress,
-        [Parameter(Mandatory=$true, Position=4)]
-        [ValidateNotNullOrEmpty()]
-        [String]
-        $ExpectedServerName,
-        [Parameter(Mandatory=$true, Position=5)]
-        [ValidateNotNullOrEmpty()]
-        [String]
-        $ExpectedOperationDescription
-    )
-
-    Assert {$actual} "SqlDatabaseServerContext is null"
-    Assert {$actual.RuleName -eq $ExpectedRuleName} "RuleName didn't match. Actual:[$($actual.RuleName)] expected:[$ExpectedRuleName]"
-    Assert {$actual.StartIpAddress -eq $ExpectedStartIpAddress} "StartIpAddress didn't match. Actual:[$($actual.StartIpAddress)] expected:[$ExpectedStartIpAddress]"
-    Assert {$actual.EndIpAddress -eq $ExpectedEndIpAddress} "EndIpAddress didn't match. Actual:[$($actual.EndIpAddress)] expected:[$ExpectedEndIpAddress]"
-    Validate-SqlDatabaseOperationContext -Actual $actual -ExpectedServerName $ExpectedServerName -ExpectedOperationDescription $ExpectedOperationDescription
+# ----------------------------------------------------------------------------------
+#
+# Copyright 2011 Microsoft Corporation
+# Licensed under the Apache License, Version 2.0 (the "License");
+# you may not use this file except in compliance with the License.
+# You may obtain a copy of the License at
+# http://www.apache.org/licenses/LICENSE-2.0
+# Unless required by applicable law or agreed to in writing, software
+# distributed under the License is distributed on an "AS IS" BASIS,
+# WITHOUT WARRANTIES OR CONDITIONS OF ANY KIND, either express or implied.
+# See the License for the specific language governing permissions and
+# limitations under the License.
+# ----------------------------------------------------------------------------------
+
+# Loads Microsoft.WindowsAzure.Management module
+# Selects a subscription id to be used by the test
+
+function Init-TestEnvironment
+{
+    [CmdletBinding()]
+    Param
+    (
+        [Parameter(Mandatory=$true, Position=0)]
+        [ValidateNotNullOrEmpty()]
+        [String]
+        $SubscriptionID,
+        [Parameter(Mandatory=$true, Position=1)]
+        [ValidateNotNullOrEmpty()]
+        $CertThumbPrint
+    )
+    
+    $moduleLoaded = Get-Module -Name "Microsoft.WindowsAzure.Management.SqlDatabase"
+    if(!$moduleLoaded)
+    {
+        Import-Module .\Microsoft.WindowsAzure.Management.dll
+        Import-Module .\Microsoft.WindowsAzure.Management.SqlDatabase.dll
+    }
+
+    $myCert = Get-Item cert:\\CurrentUser\My\$CertThumbPrint
+    $subName = "MySub" + $SubscriptionID
+    Set-AzureSubscription -SubscriptionName $subName -SubscriptionId $SubscriptionID -Certificate $myCert
+    Select-AzureSubscription -SubscriptionName $subName
+}
+
+function Assert 
+{
+    #.Example
+    # set-content C:\test2\Documents\test2 "hi"
+    # C:\PS>assert { get-item C:\test2\Documents\test2 } "File wasn't created by Set-Content!"
+    #
+    [CmdletBinding()]
+    param( 
+       [Parameter(Position=0,ParameterSetName="Script",Mandatory=$true)]
+       [ScriptBlock]$Condition
+    ,
+       [Parameter(Position=0,ParameterSetName="Bool",Mandatory=$true)]
+       [bool]$Success
+    ,
+       [Parameter(Position=1,Mandatory=$true)]
+       [string]$Message
+    )
+
+    $message = "ASSERT FAILED: $message"
+  
+    if($PSCmdlet.ParameterSetName -eq "Script") 
+    {
+        try 
+        {
+            $ErrorActionPreference = "STOP"
+            $success = &$condition
+        } 
+        catch 
+        {
+            $success = $false
+            $message = "$message`nEXCEPTION THROWN: $($_.Exception.GetType().FullName)"         
+        }
+    }
+    if(!$success) 
+    {
+        throw $message
+    }
+}
+
+function Validate-SqlDatabaseServerOperationContext 
+{
+    [CmdletBinding()]
+    Param
+    (
+        [Parameter(Mandatory=$true, Position=0)]
+        [Microsoft.WindowsAzure.Management.SqlDatabase.Model.SqlDatabaseServerOperationContext]
+        $Actual, 
+        [Parameter(Mandatory=$true, Position=1)]
+        [ValidateNotNullOrEmpty()]
+        [String]
+        $ExpectedServerName,
+        [Parameter(Mandatory=$true, Position=2)]
+        [ValidateNotNullOrEmpty()]
+        [String]
+        $ExpectedOperationDescription
+    )
+    
+    $expectedOperationStatus = "Success"
+    Assert {$actual} "SqlDatabaseServerOperationContext is null"
+    Assert {$actual.ServerName -eq $expectedServerName} "ServerName didn't match. Actual:[$($actual.ServerName)] expected:[$expectedServerName]"
+    Assert {$actual.OperationDescription -eq $expectedOperationDescription} "OperationDescription didn't match. Actual:[$($actual.OperationDescription)] expected:[$expectedOperationDescription]"
+    Assert {$actual.OperationStatus -eq $expectedOperationStatus} "OperationStatus didn't match. Actual:[$($actual.OperationStatus)] expected:[$expectedOperationStatus]"
+}
+
+function Validate-SqlDatabaseServerContext
+{
+    [CmdletBinding()]
+    Param
+    (
+        [Parameter(Mandatory=$true, Position=0)]
+        [Microsoft.WindowsAzure.Management.SqlDatabase.Model.SqlDatabaseServerContext]
+        $Actual,
+        [Parameter(Mandatory=$true, Position=1)]
+        [ValidateNotNullOrEmpty()]
+        [String]
+        $ExpectedAdministratorLogin,
+        [Parameter(Mandatory=$true, Position=2)]
+        [ValidateNotNullOrEmpty()]
+        [String]
+        $ExpectedLocation,
+        [Parameter(Mandatory=$true, Position=3)]
+        [ValidateNotNullOrEmpty()]
+        [String]
+        $ExpectedServerName,
+        [Parameter(Mandatory=$true, Position=4)]
+        [ValidateNotNullOrEmpty()]
+        [String]
+        $ExpectedOperationDescription
+    )
+
+    Assert {$actual} "SqlDatabaseServerContext is null"
+    Assert {$actual.AdministratorLogin -eq $ExpectedAdministratorLogin} "AdministratorLogin didn't match. Actual:[$($actual.AdministratorLogin)] expected:[$ExpectedAdministratorLogin]"
+    Assert {$actual.Location -eq $ExpectedLocation} "Location didn't match. Actual:[$($actual.Location)] expected:[$ExpectedLocation]"
+    Validate-SqlDatabaseServerOperationContext -Actual $actual -ExpectedServerName $ExpectedServerName -ExpectedOperationDescription $ExpectedOperationDescription
+}
+
+function Validate-SqlDatabaseServerFirewallRuleContext
+{
+    [CmdletBinding()]
+    Param
+    (
+        [Parameter(Mandatory=$true, Position=0)]
+        [Microsoft.WindowsAzure.Management.SqlDatabase.Model.SqlDatabaseServerFirewallRuleContext]
+        $Actual,
+        [Parameter(Mandatory=$true, Position=1)]
+        [ValidateNotNullOrEmpty()]
+        [String]
+        $ExpectedRuleName,
+        [Parameter(Mandatory=$true, Position=2)]
+        [ValidateNotNullOrEmpty()]
+        [String]
+        $ExpectedStartIpAddress,
+        [Parameter(Mandatory=$true, Position=3)]
+        [ValidateNotNullOrEmpty()]
+        [String]
+        $ExpectedEndIpAddress,
+        [Parameter(Mandatory=$true, Position=4)]
+        [ValidateNotNullOrEmpty()]
+        [String]
+        $ExpectedServerName,
+        [Parameter(Mandatory=$true, Position=5)]
+        [ValidateNotNullOrEmpty()]
+        [String]
+        $ExpectedOperationDescription
+    )
+
+    Assert {$actual} "SqlDatabaseServerContext is null"
+    Assert {$actual.RuleName -eq $ExpectedRuleName} "RuleName didn't match. Actual:[$($actual.RuleName)] expected:[$ExpectedRuleName]"
+    Assert {$actual.StartIpAddress -eq $ExpectedStartIpAddress} "StartIpAddress didn't match. Actual:[$($actual.StartIpAddress)] expected:[$ExpectedStartIpAddress]"
+    Assert {$actual.EndIpAddress -eq $ExpectedEndIpAddress} "EndIpAddress didn't match. Actual:[$($actual.EndIpAddress)] expected:[$ExpectedEndIpAddress]"
+    Validate-SqlDatabaseServerOperationContext -Actual $actual -ExpectedServerName $ExpectedServerName -ExpectedOperationDescription $ExpectedOperationDescription
 }