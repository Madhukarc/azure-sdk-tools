--- conflicted
+++ resolved
@@ -156,19 +156,15 @@
     <Resource Include="Resources\Websites\Common.ps1">
       <CopyToOutputDirectory>PreserveNewest</CopyToOutputDirectory>
     </Resource>
-<<<<<<< HEAD
     <None Include="Resources\CloudService\Cache\connman.tgz">
       <CopyToOutputDirectory>PreserveNewest</CopyToOutputDirectory>
     </None>
     <None Include="Resources\CloudService\Cache\mc.tgz">
       <CopyToOutputDirectory>PreserveNewest</CopyToOutputDirectory>
     </None>
-    <None Include="packages.config" />
-=======
     <None Include="packages.config">
       <SubType>Designer</SubType>
     </None>
->>>>>>> b65ffcfb
     <None Include="Resources\Credentials.ps1" />
     <None Include="Resources\Credstests.ps1" />
     <None Include="Resources\CredUtils.ps1" />
