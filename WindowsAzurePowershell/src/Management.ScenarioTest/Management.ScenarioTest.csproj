﻿<?xml version="1.0" encoding="utf-8"?>
<Project ToolsVersion="4.0" DefaultTargets="Build" xmlns="http://schemas.microsoft.com/developer/msbuild/2003">
  <Import Project="$(MSBuildExtensionsPath)\$(MSBuildToolsVersion)\Microsoft.Common.props" Condition="Exists('$(MSBuildExtensionsPath)\$(MSBuildToolsVersion)\Microsoft.Common.props')" />
  <PropertyGroup>
    <Configuration Condition=" '$(Configuration)' == '' ">Debug</Configuration>
    <Platform Condition=" '$(Platform)' == '' ">AnyCPU</Platform>
    <ProjectGuid>{A3965B66-5A3E-4B8C-9574-28E5958D4828}</ProjectGuid>
    <OutputType>Library</OutputType>
    <AppDesignerFolder>Properties</AppDesignerFolder>
    <RootNamespace>Microsoft.WindowsAzure.Management.ScenarioTest</RootNamespace>
    <AssemblyName>Microsoft.WindowsAzure.Management.ScenarioTest</AssemblyName>
    <TargetFrameworkVersion>v4.0</TargetFrameworkVersion>
    <FileAlignment>512</FileAlignment>
    <TargetFrameworkProfile />
    <ProjectTypeGuids>{3AC096D0-A1C2-E12C-1390-A8335801FDAB};{FAE04EC0-301F-11D3-BF4B-00C04F79EFBC}</ProjectTypeGuids>
    <SolutionDir Condition="$(SolutionDir) == '' Or $(SolutionDir) == '*Undefined*'">..\</SolutionDir>
    <RestorePackages>true</RestorePackages>
  </PropertyGroup>
  <PropertyGroup Condition=" '$(Configuration)|$(Platform)' == 'Debug|AnyCPU' ">
    <DebugSymbols>true</DebugSymbols>
    <DebugType>full</DebugType>
    <Optimize>false</Optimize>
    <OutputPath>bin\Debug\</OutputPath>
    <DefineConstants>DEBUG;TRACE</DefineConstants>
    <ErrorReport>prompt</ErrorReport>
    <WarningLevel>4</WarningLevel>
  </PropertyGroup>
  <PropertyGroup Condition=" '$(Configuration)|$(Platform)' == 'Release|AnyCPU' ">
    <DebugType>pdbonly</DebugType>
    <Optimize>true</Optimize>
    <OutputPath>bin\Release\</OutputPath>
    <DefineConstants>TRACE</DefineConstants>
    <ErrorReport>prompt</ErrorReport>
    <WarningLevel>4</WarningLevel>
  </PropertyGroup>
  <PropertyGroup Condition="'$(Configuration)|$(Platform)' == 'Debug|x64'">
    <DebugSymbols>true</DebugSymbols>
    <OutputPath>bin\x64\Debug\</OutputPath>
    <DefineConstants>DEBUG;TRACE</DefineConstants>
    <DebugType>full</DebugType>
    <PlatformTarget>x64</PlatformTarget>
  </PropertyGroup>
  <PropertyGroup Condition="'$(Configuration)|$(Platform)' == 'Release|x64'">
    <OutputPath>bin\x64\Release\</OutputPath>
    <DefineConstants>TRACE</DefineConstants>
    <Optimize>true</Optimize>
    <DebugType>pdbonly</DebugType>
    <PlatformTarget>x64</PlatformTarget>
  </PropertyGroup>
  <PropertyGroup Condition="'$(Configuration)|$(Platform)' == 'ReleaseSigned|AnyCPU'">
    <OutputPath>bin\Release\</OutputPath>
    <DefineConstants>TRACE;SIGN</DefineConstants>
    <Optimize>true</Optimize>
    <DebugType>pdbonly</DebugType>
    <PlatformTarget>AnyCPU</PlatformTarget>
    <ErrorReport>prompt</ErrorReport>
    <RunCodeAnalysis>false</RunCodeAnalysis>
  </PropertyGroup>
  <PropertyGroup Condition="'$(Configuration)|$(Platform)' == 'ReleaseSigned|x64'">
    <OutputPath>bin\Release\</OutputPath>
    <DefineConstants>TRACE;SIGN</DefineConstants>
    <Optimize>true</Optimize>
    <DebugType>pdbonly</DebugType>
    <PlatformTarget>AnyCPU</PlatformTarget>
    <ErrorReport>prompt</ErrorReport>
    <RunCodeAnalysis>false</RunCodeAnalysis>
  </PropertyGroup>
  <PropertyGroup Condition="'$(Configuration)|$(Platform)' == 'ReleaseSigned|x64'">
    <SignAssembly>true</SignAssembly>
    <AssemblyOriginatorKeyFile>MSSharedLibKey.snk</AssemblyOriginatorKeyFile>
    <DelaySign>true</DelaySign>
  </PropertyGroup>
  <PropertyGroup Condition="'$(Configuration)|$(Platform)' == 'ReleaseSigned|AnyCPU'">
    <SignAssembly>true</SignAssembly>
    <AssemblyOriginatorKeyFile>MSSharedLibKey.snk</AssemblyOriginatorKeyFile>
    <DelaySign>true</DelaySign>
    <CodeAnalysisIgnoreBuiltInRules>true</CodeAnalysisIgnoreBuiltInRules>
  </PropertyGroup>
  <ItemGroup>
    <Reference Include="Microsoft.Data.Edm">
      <HintPath>..\packages\Microsoft.Data.Edm.5.0.2\lib\net40\Microsoft.Data.Edm.dll</HintPath>
    </Reference>
    <Reference Include="Microsoft.Data.OData">
      <HintPath>..\packages\Microsoft.Data.OData.5.0.2\lib\net40\Microsoft.Data.OData.dll</HintPath>
    </Reference>
    <Reference Include="Microsoft.VisualStudio.QualityTools.UnitTestFramework, Version=10.0.0.0, Culture=neutral, PublicKeyToken=b03f5f7f11d50a3a, processorArchitecture=MSIL" />
    <Reference Include="Microsoft.WindowsAzure.Configuration, Version=1.8.0.0, Culture=neutral, PublicKeyToken=31bf3856ad364e35, processorArchitecture=MSIL">
      <SpecificVersion>False</SpecificVersion>
      <HintPath>..\packages\Microsoft.WindowsAzure.ConfigurationManager.1.8.0.0\lib\net35-full\Microsoft.WindowsAzure.Configuration.dll</HintPath>
    </Reference>
    <Reference Include="Microsoft.WindowsAzure.Storage">
      <HintPath>..\packages\WindowsAzure.Storage.2.0.4.0\lib\net40\Microsoft.WindowsAzure.Storage.dll</HintPath>
    </Reference>
    <Reference Include="System" />
    <Reference Include="System.Core" />
    <Reference Include="System.Data.Services.Client" />
    <Reference Include="System.Management.Automation, Version=3.0.0.0, Culture=neutral, PublicKeyToken=31bf3856ad364e35, processorArchitecture=MSIL">
      <SpecificVersion>False</SpecificVersion>
    </Reference>
    <Reference Include="System.Spatial">
      <HintPath>..\packages\System.Spatial.5.0.2\lib\net40\System.Spatial.dll</HintPath>
    </Reference>
    <Reference Include="System.Xml.Linq" />
    <Reference Include="System.Data.DataSetExtensions" />
    <Reference Include="Microsoft.CSharp" />
    <Reference Include="System.Data" />
    <Reference Include="System.Xml" />
  </ItemGroup>
  <ItemGroup>
    <Compile Include="CloudServiceTests\PublishAzureServiceScenarioTests.cs" />
    <Compile Include="CloudServiceTests\StartAzureServiceScenarioTests.cs" />
    <Compile Include="CloudServiceTests\StopAzureServiceScenarioTests.cs" />
    <Compile Include="CloudServiceTests\TestAzureNameScenarioTests.cs" />
    <Compile Include="CloudServiceTests\EmulatorTests.cs" />
    <Compile Include="CloudServiceTests\RemoveAzureServiceScenarioTests.cs" />
    <Compile Include="Common\Constants.cs" />
    <Compile Include="Common\CustomPowerShell\CustomerPSHostUserInterface.cs" />
    <Compile Include="Common\CustomPowerShell\CustomHost.cs" />
    <Compile Include="Common\PowerShellExtensions.cs" />
    <Compile Include="Common\PowerShellTest.cs" />
    <Compile Include="Common\TestCredentialHelper.cs" />
    <Compile Include="Common\WindowsAzurePowerShellTest.cs" />
    <None Include="Resources\Storage\StorageContext.ps1" />
    <Compile Include="StorageTests\StorageContainerTest.cs" />
    <Compile Include="StorageTests\StorageContextTest.cs" />
    <Compile Include="StoreTests\StoreTests.cs" />
    <Compile Include="WebsitesTests\WebsitesTests.cs" />
    <Compile Include="CredentialTests\CredentialTests.cs" />
    <Compile Include="ManagementTests\ManagementTests.cs" />
    <Compile Include="Properties\AssemblyInfo.cs" />
    <Compile Include="ServiceBusTests\ServiceBusNamespaceTests.cs" />
  </ItemGroup>
  <ItemGroup>
    <Resource Include="Resources\Common.ps1">
      <CopyToOutputDirectory>PreserveNewest</CopyToOutputDirectory>
    </Resource>
    <Resource Include="Resources\Assert.ps1">
      <CopyToOutputDirectory>PreserveNewest</CopyToOutputDirectory>
    </Resource>
    <Resource Include="Resources\TestAzure.psd1">
      <CopyToOutputDirectory>PreserveNewest</CopyToOutputDirectory>
    </Resource>
    <None Include="MSSharedLibKey.snk" />
    <Resource Include="Resources\CloudService\CloudServiceTests.ps1">
      <CopyToOutputDirectory>PreserveNewest</CopyToOutputDirectory>
    </Resource>
    <Resource Include="Resources\CloudService\Common.ps1">
      <CopyToOutputDirectory>PreserveNewest</CopyToOutputDirectory>
    </Resource>
    <Resource Include="Resources\Management\ManagementTests.ps1">
      <CopyToOutputDirectory>PreserveNewest</CopyToOutputDirectory>
    </Resource>
    <Resource Include="Resources\Websites\WebsitesTests.ps1">
      <CopyToOutputDirectory>PreserveNewest</CopyToOutputDirectory>
    </Resource>
    <Resource Include="Resources\Websites\Common.ps1">
      <CopyToOutputDirectory>PreserveNewest</CopyToOutputDirectory>
    </Resource>
<<<<<<< HEAD
    <None Include="Resources\CloudService\Cache\connman.tgz">
      <CopyToOutputDirectory>PreserveNewest</CopyToOutputDirectory>
    </None>
    <None Include="Resources\CloudService\Cache\mc.tgz">
      <CopyToOutputDirectory>PreserveNewest</CopyToOutputDirectory>
    </None>
    <None Include="packages.config" />
=======
    <None Include="packages.config">
      <SubType>Designer</SubType>
    </None>
>>>>>>> b65ffcfb
    <None Include="Resources\Credentials.ps1" />
    <None Include="Resources\Credstests.ps1" />
    <None Include="Resources\CredUtils.ps1" />
    <None Include="Resources\Emulator.ps1" />
    <None Include="Resources\Emulatortests.ps1" />
    <None Include="Resources\GenerateCredstests.ps1" />
    <None Include="Resources\GenerateEmulatortests.ps1" />
    <None Include="Resources\NodeEmulatorTests.ps1" />
    <None Include="Resources\PHPEmulatorTests.ps1" />
    <None Include="Resources\Scaffolding.ps1" />
    <Resource Include="Resources\ServiceBus\NamespaceScenarioTests.ps1">
      <CopyToOutputDirectory>PreserveNewest</CopyToOutputDirectory>
    </Resource>
    <Resource Include="Resources\ServiceBus\Common.ps1">
      <CopyToOutputDirectory>PreserveNewest</CopyToOutputDirectory>
    </Resource>
    <Resource Include="Resources\Store\StoreTests.ps1">
      <CopyToOutputDirectory>PreserveNewest</CopyToOutputDirectory>
    </Resource>
    <None Include="Resources\Storage\StorageContainer.ps1" />
    <Resource Include="Resources\Store\Common.ps1">
      <CopyToOutputDirectory>PreserveNewest</CopyToOutputDirectory>
    </Resource>
    <None Include="Resources\tipsf001.publishsettings" />
    <None Include="Resources\tipsf002.publishsettings" />
    <None Include="Resources\tipsf003.publishsettings" />
    <None Include="Resources\tipsf004.publishsettings" />
  </ItemGroup>
  <ItemGroup>
    <ProjectReference Include="..\Management.CloudService\Management.CloudService.csproj">
      <Project>{b6f73ab3-1207-4b52-b90a-065cd5e107eb}</Project>
      <Name>Management.CloudService</Name>
    </ProjectReference>
    <ProjectReference Include="..\Management.ServiceBus\Management.ServiceBus.csproj">
      <Project>{8bbe3c78-69c6-42fe-b1fe-b3aa24771ece}</Project>
      <Name>Management.ServiceBus</Name>
    </ProjectReference>
    <ProjectReference Include="..\Management.Storage\Management.Storage.csproj">
      <Project>{08cf7da7-0392-4a19-b79b-e1ff67cdb81a}</Project>
      <Name>Management.Storage</Name>
    </ProjectReference>
    <ProjectReference Include="..\Management.Store\Management.Store.csproj">
      <Project>{2ac37c6a-41de-4341-88a4-a79f209bba83}</Project>
      <Name>Management.Store</Name>
    </ProjectReference>
    <ProjectReference Include="..\Management.Test\Management.Test.csproj">
      <Project>{b7fd03f6-98bc-4f54-9a14-0455e579fcd4}</Project>
      <Name>Management.Test</Name>
    </ProjectReference>
    <ProjectReference Include="..\Management.WebSites\Management.Websites.csproj">
      <Project>{c8d37385-6d1b-493a-9eec-88a9ffeb47f6}</Project>
      <Name>Management.Websites</Name>
    </ProjectReference>
    <ProjectReference Include="..\Management\Management.csproj">
      <Project>{cd5aa507-f5ef-473d-855b-84b91a1abe54}</Project>
      <Name>Management</Name>
    </ProjectReference>
  </ItemGroup>
  <ItemGroup>
    <Content Include="Resources\CloudService\Cache\index.js">
      <CopyToOutputDirectory>PreserveNewest</CopyToOutputDirectory>
    </Content>
    <Content Include="Resources\CloudService\Cache\requestHandlers.js">
      <CopyToOutputDirectory>PreserveNewest</CopyToOutputDirectory>
    </Content>
    <Content Include="Resources\CloudService\Cache\router.js">
      <CopyToOutputDirectory>PreserveNewest</CopyToOutputDirectory>
    </Content>
    <Content Include="Resources\CloudService\Cache\server.js">
      <CopyToOutputDirectory>PreserveNewest</CopyToOutputDirectory>
    </Content>
  </ItemGroup>
  <Import Project="$(MSBuildToolsPath)\Microsoft.CSharp.targets" />
  <Import Project="$(SolutionDir)\.nuget\nuget.targets" />
  <!-- To modify your build process, add your task inside one of the targets below and uncomment it. 
       Other similar extension points exist, see Microsoft.Common.targets.
  <Target Name="BeforeBuild">
  </Target>
  <Target Name="AfterBuild">
  </Target>
  -->
</Project><|MERGE_RESOLUTION|>--- conflicted
+++ resolved
@@ -156,7 +156,6 @@
     <Resource Include="Resources\Websites\Common.ps1">
       <CopyToOutputDirectory>PreserveNewest</CopyToOutputDirectory>
     </Resource>
-<<<<<<< HEAD
     <None Include="Resources\CloudService\Cache\connman.tgz">
       <CopyToOutputDirectory>PreserveNewest</CopyToOutputDirectory>
     </None>
@@ -164,11 +163,6 @@
       <CopyToOutputDirectory>PreserveNewest</CopyToOutputDirectory>
     </None>
     <None Include="packages.config" />
-=======
-    <None Include="packages.config">
-      <SubType>Designer</SubType>
-    </None>
->>>>>>> b65ffcfb
     <None Include="Resources\Credentials.ps1" />
     <None Include="Resources\Credstests.ps1" />
     <None Include="Resources\CredUtils.ps1" />
