--- conflicted
+++ resolved
@@ -78,11 +78,8 @@
     <Reference Include="System.Xml" />
   </ItemGroup>
   <ItemGroup>
-<<<<<<< HEAD
     <Compile Include="CloudServiceTests\StartAzureServiceScenarioTests.cs" />
-=======
     <Compile Include="CloudServiceTests\TestAzureNameScenarioTests.cs" />
->>>>>>> cdb3744d
     <Compile Include="CloudServiceTests\EmulatorTests.cs" />
     <Compile Include="CloudServiceTests\RemoveAzureServiceScenarioTests.cs" />
     <Compile Include="Common\Constants.cs" />
