--- conflicted
+++ resolved
@@ -151,16 +151,13 @@
     <Resource Include="Resources\Websites\Common.ps1">
       <CopyToOutputDirectory>PreserveNewest</CopyToOutputDirectory>
     </Resource>
-<<<<<<< HEAD
+    <None Include="packages.config" />
     <Resource Include="Resources\ServiceManagemenet\VMProvisionTests.ps1">
       <CopyToOutputDirectory>PreserveNewest</CopyToOutputDirectory>
     </Resource>
     <Resource Include="Resources\ServiceManagemenet\Common.ps1">
       <CopyToOutputDirectory>PreserveNewest</CopyToOutputDirectory>
     </Resource>
-=======
-    <None Include="packages.config" />
->>>>>>> 607bf576
     <None Include="Resources\Credentials.ps1" />
     <None Include="Resources\Credstests.ps1" />
     <None Include="Resources\CredUtils.ps1" />
@@ -194,7 +191,10 @@
       <Project>{8bbe3c78-69c6-42fe-b1fe-b3aa24771ece}</Project>
       <Name>Management.ServiceBus</Name>
     </ProjectReference>
-<<<<<<< HEAD
+    <ProjectReference Include="..\Management.Store\Management.Store.csproj">
+      <Project>{2ac37c6a-41de-4341-88a4-a79f209bba83}</Project>
+      <Name>Management.Store</Name>
+    </ProjectReference>
     <ProjectReference Include="..\Management.ServiceManagement.Test\Management.ServiceManagement.Test.csproj">
       <Project>{58A78F29-8C0C-4A5E-893E-3953C0F29C8A}</Project>
       <Name>Management.ServiceManagement.Test</Name>
@@ -202,11 +202,6 @@
     <ProjectReference Include="..\Management.ServiceManagement\Management.ServiceManagement.csproj">
       <Project>{E1CA72BA-8374-45F6-904D-FD34ECDF5B6F}</Project>
       <Name>Management.ServiceManagement</Name>
-=======
-    <ProjectReference Include="..\Management.Store\Management.Store.csproj">
-      <Project>{2ac37c6a-41de-4341-88a4-a79f209bba83}</Project>
-      <Name>Management.Store</Name>
->>>>>>> 607bf576
     </ProjectReference>
     <ProjectReference Include="..\Management.Test\Management.Test.csproj">
       <Project>{b7fd03f6-98bc-4f54-9a14-0455e579fcd4}</Project>
