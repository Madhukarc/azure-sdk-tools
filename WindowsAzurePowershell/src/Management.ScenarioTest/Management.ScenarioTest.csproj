﻿<?xml version="1.0" encoding="utf-8"?>
<Project ToolsVersion="4.0" DefaultTargets="Build" xmlns="http://schemas.microsoft.com/developer/msbuild/2003">
  <Import Project="$(MSBuildExtensionsPath)\$(MSBuildToolsVersion)\Microsoft.Common.props" Condition="Exists('$(MSBuildExtensionsPath)\$(MSBuildToolsVersion)\Microsoft.Common.props')" />
  <PropertyGroup>
    <Configuration Condition=" '$(Configuration)' == '' ">Debug</Configuration>
    <Platform Condition=" '$(Platform)' == '' ">AnyCPU</Platform>
    <ProjectGuid>{A3965B66-5A3E-4B8C-9574-28E5958D4828}</ProjectGuid>
    <OutputType>Library</OutputType>
    <AppDesignerFolder>Properties</AppDesignerFolder>
    <RootNamespace>Microsoft.WindowsAzure.Management.ScenarioTest</RootNamespace>
    <AssemblyName>Microsoft.WindowsAzure.Management.ScenarioTest</AssemblyName>
    <TargetFrameworkVersion>v4.0</TargetFrameworkVersion>
    <FileAlignment>512</FileAlignment>
    <TargetFrameworkProfile />
    <ProjectTypeGuids>{3AC096D0-A1C2-E12C-1390-A8335801FDAB};{FAE04EC0-301F-11D3-BF4B-00C04F79EFBC}</ProjectTypeGuids>
  </PropertyGroup>
  <PropertyGroup Condition=" '$(Configuration)|$(Platform)' == 'Debug|AnyCPU' ">
    <DebugSymbols>true</DebugSymbols>
    <DebugType>full</DebugType>
    <Optimize>false</Optimize>
    <OutputPath>bin\Debug\</OutputPath>
    <DefineConstants>DEBUG;TRACE</DefineConstants>
    <ErrorReport>prompt</ErrorReport>
    <WarningLevel>4</WarningLevel>
  </PropertyGroup>
  <PropertyGroup Condition=" '$(Configuration)|$(Platform)' == 'Release|AnyCPU' ">
    <DebugType>pdbonly</DebugType>
    <Optimize>true</Optimize>
    <OutputPath>bin\Release\</OutputPath>
    <DefineConstants>TRACE</DefineConstants>
    <ErrorReport>prompt</ErrorReport>
    <WarningLevel>4</WarningLevel>
  </PropertyGroup>
  <PropertyGroup Condition="'$(Configuration)|$(Platform)' == 'Debug|x64'">
    <DebugSymbols>true</DebugSymbols>
    <OutputPath>bin\x64\Debug\</OutputPath>
    <DefineConstants>DEBUG;TRACE</DefineConstants>
    <DebugType>full</DebugType>
    <PlatformTarget>x64</PlatformTarget>
  </PropertyGroup>
  <PropertyGroup Condition="'$(Configuration)|$(Platform)' == 'Release|x64'">
    <OutputPath>bin\x64\Release\</OutputPath>
    <DefineConstants>TRACE</DefineConstants>
    <Optimize>true</Optimize>
    <DebugType>pdbonly</DebugType>
    <PlatformTarget>x64</PlatformTarget>
  </PropertyGroup>
  <PropertyGroup Condition="'$(Configuration)|$(Platform)' == 'ReleaseSigned|AnyCPU'">
    <OutputPath>bin\Release\</OutputPath>
    <DefineConstants>TRACE;SIGN</DefineConstants>
    <Optimize>true</Optimize>
    <DebugType>pdbonly</DebugType>
    <PlatformTarget>AnyCPU</PlatformTarget>
    <ErrorReport>prompt</ErrorReport>
    <RunCodeAnalysis>false</RunCodeAnalysis>
  </PropertyGroup>
  <PropertyGroup Condition="'$(Configuration)|$(Platform)' == 'ReleaseSigned|x64'">
    <OutputPath>bin\Release\</OutputPath>
    <DefineConstants>TRACE;SIGN</DefineConstants>
    <Optimize>true</Optimize>
    <DebugType>pdbonly</DebugType>
    <PlatformTarget>AnyCPU</PlatformTarget>
    <ErrorReport>prompt</ErrorReport>
    <RunCodeAnalysis>false</RunCodeAnalysis>
  </PropertyGroup>
  <PropertyGroup Condition="'$(Configuration)|$(Platform)' == 'ReleaseSigned|x64'">
    <SignAssembly>true</SignAssembly>
    <AssemblyOriginatorKeyFile>MSSharedLibKey.snk</AssemblyOriginatorKeyFile>
    <DelaySign>true</DelaySign>
  </PropertyGroup>
  <PropertyGroup Condition="'$(Configuration)|$(Platform)' == 'ReleaseSigned|AnyCPU'">
    <SignAssembly>true</SignAssembly>
    <AssemblyOriginatorKeyFile>MSSharedLibKey.snk</AssemblyOriginatorKeyFile>
    <DelaySign>true</DelaySign>
    <CodeAnalysisIgnoreBuiltInRules>true</CodeAnalysisIgnoreBuiltInRules>
  </PropertyGroup>
  <ItemGroup>
    <Reference Include="Microsoft.VisualStudio.QualityTools.UnitTestFramework, Version=10.0.0.0, Culture=neutral, PublicKeyToken=b03f5f7f11d50a3a, processorArchitecture=MSIL" />
    <Reference Include="Microsoft.WindowsAzure.Storage, Version=2.0.0.0, Culture=neutral, PublicKeyToken=31bf3856ad364e35, processorArchitecture=MSIL">
      <SpecificVersion>False</SpecificVersion>
      <HintPath>..\lib\Microsoft.WindowsAzure.Storage.dll</HintPath>
    </Reference>
    <Reference Include="System" />
    <Reference Include="System.Core" />
    <Reference Include="System.Management.Automation, Version=3.0.0.0, Culture=neutral, PublicKeyToken=31bf3856ad364e35, processorArchitecture=MSIL">
      <SpecificVersion>False</SpecificVersion>
    </Reference>
    <Reference Include="System.Xml.Linq" />
    <Reference Include="System.Data.DataSetExtensions" />
    <Reference Include="Microsoft.CSharp" />
    <Reference Include="System.Data" />
    <Reference Include="System.Xml" />
  </ItemGroup>
  <ItemGroup>
    <Compile Include="CloudServiceTests\StartAzureServiceScenarioTests.cs" />
    <Compile Include="CloudServiceTests\TestAzureNameScenarioTests.cs" />
    <Compile Include="CloudServiceTests\EmulatorTests.cs" />
    <Compile Include="CloudServiceTests\RemoveAzureServiceScenarioTests.cs" />
    <Compile Include="Common\Constants.cs" />
    <Compile Include="Common\PowerShellExtensions.cs" />
    <Compile Include="Common\PowerShellTest.cs" />
    <Compile Include="Common\TestCredentialHelper.cs" />
    <Compile Include="Common\WindowsAzurePowerShellTest.cs" />
<<<<<<< HEAD
    <Compile Include="ServiceManagemenet\VMProvisionScenarioTests.cs" />
    <Compile Include="Store\StoreTests.cs" />
=======
    <Compile Include="StoreTests\StoreTests.cs" />
>>>>>>> 384bbfa7
    <Compile Include="WebsitesTests\WebsitesTests.cs" />
    <Compile Include="CredentialTests\CredentialTests.cs" />
    <Compile Include="ManagementTests\ManagementTests.cs" />
    <Compile Include="Properties\AssemblyInfo.cs" />
    <Compile Include="ServiceBusTests\ServiceBusNamespaceTests.cs" />
  </ItemGroup>
  <ItemGroup>
    <Resource Include="Resources\Common.ps1">
      <CopyToOutputDirectory>PreserveNewest</CopyToOutputDirectory>
    </Resource>
    <Resource Include="Resources\Assert.ps1">
      <CopyToOutputDirectory>PreserveNewest</CopyToOutputDirectory>
    </Resource>
    <Resource Include="Resources\TestAzure.psd1">
      <CopyToOutputDirectory>PreserveNewest</CopyToOutputDirectory>
    </Resource>
    <None Include="MSSharedLibKey.snk" />
    <Resource Include="Resources\CloudService\CloudServiceTests.ps1">
      <CopyToOutputDirectory>PreserveNewest</CopyToOutputDirectory>
    </Resource>
    <Resource Include="Resources\CloudService\Common.ps1">
      <CopyToOutputDirectory>PreserveNewest</CopyToOutputDirectory>
    </Resource>
    <Resource Include="Resources\Management\ManagementTests.ps1">
      <CopyToOutputDirectory>PreserveNewest</CopyToOutputDirectory>
    </Resource>
    <Resource Include="Resources\Websites\WebsitesTests.ps1">
      <CopyToOutputDirectory>PreserveNewest</CopyToOutputDirectory>
    </Resource>
    <Resource Include="Resources\Websites\Common.ps1">
      <CopyToOutputDirectory>PreserveNewest</CopyToOutputDirectory>
    </Resource>
    <Resource Include="Resources\ServiceManagemenet\VMProvisionTests.ps1">
      <CopyToOutputDirectory>PreserveNewest</CopyToOutputDirectory>
    </Resource>
    <Resource Include="Resources\ServiceManagemenet\Common.ps1">
      <CopyToOutputDirectory>PreserveNewest</CopyToOutputDirectory>
    </Resource>
    <None Include="Resources\Credentials.ps1" />
    <None Include="Resources\Credstests.ps1" />
    <None Include="Resources\CredUtils.ps1" />
    <None Include="Resources\Emulator.ps1" />
    <None Include="Resources\Emulatortests.ps1" />
    <None Include="Resources\GenerateCredstests.ps1" />
    <None Include="Resources\GenerateEmulatortests.ps1" />
    <None Include="Resources\NodeEmulatorTests.ps1" />
    <None Include="Resources\PHPEmulatorTests.ps1" />
    <None Include="Resources\Scaffolding.ps1" />
    <Resource Include="Resources\ServiceBus\NamespaceScenarioTests.ps1">
      <CopyToOutputDirectory>PreserveNewest</CopyToOutputDirectory>
    </Resource>
    <Resource Include="Resources\ServiceBus\Common.ps1">
      <CopyToOutputDirectory>PreserveNewest</CopyToOutputDirectory>
    </Resource>
    <Resource Include="Resources\Store\StoreTests.ps1">
      <CopyToOutputDirectory>PreserveNewest</CopyToOutputDirectory>
    </Resource>
    <None Include="Resources\tipsf001.publishsettings" />
    <None Include="Resources\tipsf002.publishsettings" />
    <None Include="Resources\tipsf003.publishsettings" />
    <None Include="Resources\tipsf004.publishsettings" />
  </ItemGroup>
  <ItemGroup>
    <ProjectReference Include="..\Management.CloudService\Management.CloudService.csproj">
      <Project>{b6f73ab3-1207-4b52-b90a-065cd5e107eb}</Project>
      <Name>Management.CloudService</Name>
    </ProjectReference>
    <ProjectReference Include="..\Management.ServiceBus\Management.ServiceBus.csproj">
      <Project>{8bbe3c78-69c6-42fe-b1fe-b3aa24771ece}</Project>
      <Name>Management.ServiceBus</Name>
    </ProjectReference>
    <ProjectReference Include="..\Management.ServiceManagement.Test\Management.ServiceManagement.Test.csproj">
      <Project>{58A78F29-8C0C-4A5E-893E-3953C0F29C8A}</Project>
      <Name>Management.ServiceManagement.Test</Name>
    </ProjectReference>
    <ProjectReference Include="..\Management.ServiceManagement\Management.ServiceManagement.csproj">
      <Project>{E1CA72BA-8374-45F6-904D-FD34ECDF5B6F}</Project>
      <Name>Management.ServiceManagement</Name>
    </ProjectReference>
    <ProjectReference Include="..\Management.Test\Management.Test.csproj">
      <Project>{b7fd03f6-98bc-4f54-9a14-0455e579fcd4}</Project>
      <Name>Management.Test</Name>
    </ProjectReference>
    <ProjectReference Include="..\Management.WebSites\Management.Websites.csproj">
      <Project>{c8d37385-6d1b-493a-9eec-88a9ffeb47f6}</Project>
      <Name>Management.Websites</Name>
    </ProjectReference>
    <ProjectReference Include="..\Management\Management.csproj">
      <Project>{cd5aa507-f5ef-473d-855b-84b91a1abe54}</Project>
      <Name>Management</Name>
    </ProjectReference>
  </ItemGroup>
  <Import Project="$(MSBuildToolsPath)\Microsoft.CSharp.targets" />
  <!-- To modify your build process, add your task inside one of the targets below and uncomment it. 
       Other similar extension points exist, see Microsoft.Common.targets.
  <Target Name="BeforeBuild">
  </Target>
  <Target Name="AfterBuild">
  </Target>
  -->
</Project><|MERGE_RESOLUTION|>--- conflicted
+++ resolved
@@ -101,12 +101,7 @@
     <Compile Include="Common\PowerShellTest.cs" />
     <Compile Include="Common\TestCredentialHelper.cs" />
     <Compile Include="Common\WindowsAzurePowerShellTest.cs" />
-<<<<<<< HEAD
     <Compile Include="ServiceManagemenet\VMProvisionScenarioTests.cs" />
-    <Compile Include="Store\StoreTests.cs" />
-=======
-    <Compile Include="StoreTests\StoreTests.cs" />
->>>>>>> 384bbfa7
     <Compile Include="WebsitesTests\WebsitesTests.cs" />
     <Compile Include="CredentialTests\CredentialTests.cs" />
     <Compile Include="ManagementTests\ManagementTests.cs" />
