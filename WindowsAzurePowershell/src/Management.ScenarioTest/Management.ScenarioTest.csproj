﻿<?xml version="1.0" encoding="utf-8"?>
<Project ToolsVersion="4.0" DefaultTargets="Build" xmlns="http://schemas.microsoft.com/developer/msbuild/2003">
  <Import Project="$(MSBuildExtensionsPath)\$(MSBuildToolsVersion)\Microsoft.Common.props" Condition="Exists('$(MSBuildExtensionsPath)\$(MSBuildToolsVersion)\Microsoft.Common.props')" />
  <PropertyGroup>
    <Configuration Condition=" '$(Configuration)' == '' ">Debug</Configuration>
    <Platform Condition=" '$(Platform)' == '' ">AnyCPU</Platform>
    <ProjectGuid>{A3965B66-5A3E-4B8C-9574-28E5958D4828}</ProjectGuid>
    <OutputType>Library</OutputType>
    <AppDesignerFolder>Properties</AppDesignerFolder>
    <RootNamespace>Microsoft.WindowsAzure.Management.ScenarioTest</RootNamespace>
    <AssemblyName>Microsoft.WindowsAzure.Management.ScenarioTest</AssemblyName>
    <TargetFrameworkVersion>v4.0</TargetFrameworkVersion>
    <FileAlignment>512</FileAlignment>
    <TargetFrameworkProfile />
    <ProjectTypeGuids>{3AC096D0-A1C2-E12C-1390-A8335801FDAB};{FAE04EC0-301F-11D3-BF4B-00C04F79EFBC}</ProjectTypeGuids>
    <SolutionDir Condition="$(SolutionDir) == '' Or $(SolutionDir) == '*Undefined*'">..\</SolutionDir>
    <RestorePackages>true</RestorePackages>
  </PropertyGroup>
  <PropertyGroup Condition=" '$(Configuration)|$(Platform)' == 'Debug|AnyCPU' ">
    <DebugSymbols>true</DebugSymbols>
    <DebugType>full</DebugType>
    <Optimize>false</Optimize>
    <OutputPath>bin\Debug\</OutputPath>
    <DefineConstants>DEBUG;TRACE</DefineConstants>
    <ErrorReport>prompt</ErrorReport>
    <WarningLevel>4</WarningLevel>
  </PropertyGroup>
  <PropertyGroup Condition=" '$(Configuration)|$(Platform)' == 'Release|AnyCPU' ">
    <DebugType>pdbonly</DebugType>
    <Optimize>true</Optimize>
    <OutputPath>bin\Release\</OutputPath>
    <DefineConstants>TRACE</DefineConstants>
    <ErrorReport>prompt</ErrorReport>
    <WarningLevel>4</WarningLevel>
  </PropertyGroup>
  <PropertyGroup Condition="'$(Configuration)|$(Platform)' == 'Debug|x64'">
    <DebugSymbols>true</DebugSymbols>
    <OutputPath>bin\x64\Debug\</OutputPath>
    <DefineConstants>DEBUG;TRACE</DefineConstants>
    <DebugType>full</DebugType>
    <PlatformTarget>x64</PlatformTarget>
  </PropertyGroup>
  <PropertyGroup Condition="'$(Configuration)|$(Platform)' == 'Release|x64'">
    <OutputPath>bin\x64\Release\</OutputPath>
    <DefineConstants>TRACE</DefineConstants>
    <Optimize>true</Optimize>
    <DebugType>pdbonly</DebugType>
    <PlatformTarget>x64</PlatformTarget>
  </PropertyGroup>
  <PropertyGroup Condition="'$(Configuration)|$(Platform)' == 'ReleaseSigned|AnyCPU'">
    <OutputPath>bin\Release\</OutputPath>
    <DefineConstants>TRACE;SIGN</DefineConstants>
    <Optimize>true</Optimize>
    <DebugType>pdbonly</DebugType>
    <PlatformTarget>AnyCPU</PlatformTarget>
    <ErrorReport>prompt</ErrorReport>
    <RunCodeAnalysis>false</RunCodeAnalysis>
  </PropertyGroup>
  <PropertyGroup Condition="'$(Configuration)|$(Platform)' == 'ReleaseSigned|x64'">
    <OutputPath>bin\Release\</OutputPath>
    <DefineConstants>TRACE;SIGN</DefineConstants>
    <Optimize>true</Optimize>
    <DebugType>pdbonly</DebugType>
    <PlatformTarget>AnyCPU</PlatformTarget>
    <ErrorReport>prompt</ErrorReport>
    <RunCodeAnalysis>false</RunCodeAnalysis>
  </PropertyGroup>
  <PropertyGroup Condition="'$(Configuration)|$(Platform)' == 'ReleaseSigned|x64'">
    <SignAssembly>true</SignAssembly>
    <AssemblyOriginatorKeyFile>MSSharedLibKey.snk</AssemblyOriginatorKeyFile>
    <DelaySign>true</DelaySign>
  </PropertyGroup>
  <PropertyGroup Condition="'$(Configuration)|$(Platform)' == 'ReleaseSigned|AnyCPU'">
    <SignAssembly>true</SignAssembly>
    <AssemblyOriginatorKeyFile>MSSharedLibKey.snk</AssemblyOriginatorKeyFile>
    <DelaySign>true</DelaySign>
    <CodeAnalysisIgnoreBuiltInRules>true</CodeAnalysisIgnoreBuiltInRules>
  </PropertyGroup>
  <ItemGroup>
    <Reference Include="Microsoft.Data.Edm">
      <HintPath>..\packages\Microsoft.Data.Edm.5.0.2\lib\net40\Microsoft.Data.Edm.dll</HintPath>
    </Reference>
    <Reference Include="Microsoft.Data.OData">
      <HintPath>..\packages\Microsoft.Data.OData.5.0.2\lib\net40\Microsoft.Data.OData.dll</HintPath>
    </Reference>
    <Reference Include="Microsoft.VisualStudio.QualityTools.UnitTestFramework, Version=10.0.0.0, Culture=neutral, PublicKeyToken=b03f5f7f11d50a3a, processorArchitecture=MSIL" />
    <Reference Include="Microsoft.WindowsAzure.Configuration, Version=1.8.0.0, Culture=neutral, PublicKeyToken=31bf3856ad364e35, processorArchitecture=MSIL">
      <SpecificVersion>False</SpecificVersion>
      <HintPath>..\packages\Microsoft.WindowsAzure.ConfigurationManager.1.8.0.0\lib\net35-full\Microsoft.WindowsAzure.Configuration.dll</HintPath>
    </Reference>
    <Reference Include="Microsoft.WindowsAzure.Storage">
      <HintPath>..\packages\WindowsAzure.Storage.2.0.4.0\lib\net40\Microsoft.WindowsAzure.Storage.dll</HintPath>
    </Reference>
    <Reference Include="System" />
    <Reference Include="System.Core" />
    <Reference Include="System.Data.Services.Client" />
    <Reference Include="System.Management.Automation, Version=3.0.0.0, Culture=neutral, PublicKeyToken=31bf3856ad364e35, processorArchitecture=MSIL">
      <SpecificVersion>False</SpecificVersion>
    </Reference>
    <Reference Include="System.Spatial">
      <HintPath>..\packages\System.Spatial.5.0.2\lib\net40\System.Spatial.dll</HintPath>
    </Reference>
    <Reference Include="System.Xml.Linq" />
    <Reference Include="System.Data.DataSetExtensions" />
    <Reference Include="Microsoft.CSharp" />
    <Reference Include="System.Data" />
    <Reference Include="System.Xml" />
  </ItemGroup>
  <ItemGroup>
    <Compile Include="CloudServiceTests\StartAzureServiceScenarioTests.cs" />
    <Compile Include="CloudServiceTests\TestAzureNameScenarioTests.cs" />
    <Compile Include="CloudServiceTests\EmulatorTests.cs" />
    <Compile Include="CloudServiceTests\RemoveAzureServiceScenarioTests.cs" />
    <Compile Include="Common\Constants.cs" />
    <Compile Include="Common\CustomPowerShell\CustomerPSHostUserInterface.cs" />
    <Compile Include="Common\CustomPowerShell\CustomHost.cs" />
    <Compile Include="Common\PowerShellExtensions.cs" />
    <Compile Include="Common\PowerShellTest.cs" />
    <Compile Include="Common\TestCredentialHelper.cs" />
    <Compile Include="Common\WindowsAzurePowerShellTest.cs" />
    <None Include="Resources\Storage\StorageContext.ps1" />
    <Compile Include="StorageTests\StorageContainerTest.cs" />
    <Compile Include="StorageTests\StorageContextTest.cs" />
    <Compile Include="StoreTests\StoreTests.cs" />
    <Compile Include="WebsitesTests\WebsitesTests.cs" />
    <Compile Include="CredentialTests\CredentialTests.cs" />
    <Compile Include="ManagementTests\ManagementTests.cs" />
    <Compile Include="Properties\AssemblyInfo.cs" />
    <Compile Include="ServiceBusTests\ServiceBusNamespaceTests.cs" />
  </ItemGroup>
  <ItemGroup>
    <Resource Include="Resources\Common.ps1">
      <CopyToOutputDirectory>PreserveNewest</CopyToOutputDirectory>
    </Resource>
    <Resource Include="Resources\Assert.ps1">
      <CopyToOutputDirectory>PreserveNewest</CopyToOutputDirectory>
    </Resource>
    <Resource Include="Resources\TestAzure.psd1">
      <CopyToOutputDirectory>PreserveNewest</CopyToOutputDirectory>
    </Resource>
    <None Include="MSSharedLibKey.snk" />
    <Resource Include="Resources\CloudService\CloudServiceTests.ps1">
      <CopyToOutputDirectory>PreserveNewest</CopyToOutputDirectory>
    </Resource>
    <Resource Include="Resources\CloudService\Common.ps1">
      <CopyToOutputDirectory>PreserveNewest</CopyToOutputDirectory>
    </Resource>
    <Resource Include="Resources\Management\ManagementTests.ps1">
      <CopyToOutputDirectory>PreserveNewest</CopyToOutputDirectory>
    </Resource>
    <Resource Include="Resources\Websites\WebsitesTests.ps1">
      <CopyToOutputDirectory>PreserveNewest</CopyToOutputDirectory>
    </Resource>
    <Resource Include="Resources\Websites\Common.ps1">
      <CopyToOutputDirectory>PreserveNewest</CopyToOutputDirectory>
    </Resource>
<<<<<<< HEAD
    <None Include="Resources\CloudService\Cache\connman.tgz">
      <CopyToOutputDirectory>PreserveNewest</CopyToOutputDirectory>
    </None>
    <None Include="Resources\CloudService\Cache\mc.tgz">
      <CopyToOutputDirectory>PreserveNewest</CopyToOutputDirectory>
    </None>
=======
    <None Include="packages.config" />
>>>>>>> 70d5ec54
    <None Include="Resources\Credentials.ps1" />
    <None Include="Resources\Credstests.ps1" />
    <None Include="Resources\CredUtils.ps1" />
    <None Include="Resources\Emulator.ps1" />
    <None Include="Resources\Emulatortests.ps1" />
    <None Include="Resources\GenerateCredstests.ps1" />
    <None Include="Resources\GenerateEmulatortests.ps1" />
    <None Include="Resources\NodeEmulatorTests.ps1" />
    <None Include="Resources\PHPEmulatorTests.ps1" />
    <None Include="Resources\Scaffolding.ps1" />
    <Resource Include="Resources\ServiceBus\NamespaceScenarioTests.ps1">
      <CopyToOutputDirectory>PreserveNewest</CopyToOutputDirectory>
    </Resource>
    <Resource Include="Resources\ServiceBus\Common.ps1">
      <CopyToOutputDirectory>PreserveNewest</CopyToOutputDirectory>
    </Resource>
    <Resource Include="Resources\Store\StoreTests.ps1">
      <CopyToOutputDirectory>PreserveNewest</CopyToOutputDirectory>
    </Resource>
    <None Include="Resources\Storage\StorageContainer.ps1" />
    <Resource Include="Resources\Store\Common.ps1">
      <CopyToOutputDirectory>PreserveNewest</CopyToOutputDirectory>
    </Resource>
    <None Include="Resources\tipsf001.publishsettings" />
    <None Include="Resources\tipsf002.publishsettings" />
    <None Include="Resources\tipsf003.publishsettings" />
    <None Include="Resources\tipsf004.publishsettings" />
  </ItemGroup>
  <ItemGroup>
    <ProjectReference Include="..\Management.CloudService\Management.CloudService.csproj">
      <Project>{b6f73ab3-1207-4b52-b90a-065cd5e107eb}</Project>
      <Name>Management.CloudService</Name>
    </ProjectReference>
    <ProjectReference Include="..\Management.ServiceBus\Management.ServiceBus.csproj">
      <Project>{8bbe3c78-69c6-42fe-b1fe-b3aa24771ece}</Project>
      <Name>Management.ServiceBus</Name>
    </ProjectReference>
    <ProjectReference Include="..\Management.Storage\Management.Storage.csproj">
      <Project>{08cf7da7-0392-4a19-b79b-e1ff67cdb81a}</Project>
      <Name>Management.Storage</Name>
    </ProjectReference>
    <ProjectReference Include="..\Management.Store\Management.Store.csproj">
      <Project>{2ac37c6a-41de-4341-88a4-a79f209bba83}</Project>
      <Name>Management.Store</Name>
    </ProjectReference>
    <ProjectReference Include="..\Management.Test\Management.Test.csproj">
      <Project>{b7fd03f6-98bc-4f54-9a14-0455e579fcd4}</Project>
      <Name>Management.Test</Name>
    </ProjectReference>
    <ProjectReference Include="..\Management.WebSites\Management.Websites.csproj">
      <Project>{c8d37385-6d1b-493a-9eec-88a9ffeb47f6}</Project>
      <Name>Management.Websites</Name>
    </ProjectReference>
    <ProjectReference Include="..\Management\Management.csproj">
      <Project>{cd5aa507-f5ef-473d-855b-84b91a1abe54}</Project>
      <Name>Management</Name>
    </ProjectReference>
  </ItemGroup>
<<<<<<< HEAD
  <ItemGroup>
    <Content Include="Resources\CloudService\Cache\index.js">
      <CopyToOutputDirectory>PreserveNewest</CopyToOutputDirectory>
    </Content>
    <Content Include="Resources\CloudService\Cache\requestHandlers.js">
      <CopyToOutputDirectory>PreserveNewest</CopyToOutputDirectory>
    </Content>
    <Content Include="Resources\CloudService\Cache\router.js">
      <CopyToOutputDirectory>PreserveNewest</CopyToOutputDirectory>
    </Content>
    <Content Include="Resources\CloudService\Cache\server.js">
      <CopyToOutputDirectory>PreserveNewest</CopyToOutputDirectory>
    </Content>
  </ItemGroup>
=======
  <ItemGroup />
>>>>>>> 70d5ec54
  <Import Project="$(MSBuildToolsPath)\Microsoft.CSharp.targets" />
  <Import Project="$(SolutionDir)\.nuget\nuget.targets" />
  <!-- To modify your build process, add your task inside one of the targets below and uncomment it. 
       Other similar extension points exist, see Microsoft.Common.targets.
  <Target Name="BeforeBuild">
  </Target>
  <Target Name="AfterBuild">
  </Target>
  -->
</Project><|MERGE_RESOLUTION|>--- conflicted
+++ resolved
@@ -154,16 +154,13 @@
     <Resource Include="Resources\Websites\Common.ps1">
       <CopyToOutputDirectory>PreserveNewest</CopyToOutputDirectory>
     </Resource>
-<<<<<<< HEAD
     <None Include="Resources\CloudService\Cache\connman.tgz">
       <CopyToOutputDirectory>PreserveNewest</CopyToOutputDirectory>
     </None>
     <None Include="Resources\CloudService\Cache\mc.tgz">
       <CopyToOutputDirectory>PreserveNewest</CopyToOutputDirectory>
     </None>
-=======
     <None Include="packages.config" />
->>>>>>> 70d5ec54
     <None Include="Resources\Credentials.ps1" />
     <None Include="Resources\Credstests.ps1" />
     <None Include="Resources\CredUtils.ps1" />
@@ -222,7 +219,6 @@
       <Name>Management</Name>
     </ProjectReference>
   </ItemGroup>
-<<<<<<< HEAD
   <ItemGroup>
     <Content Include="Resources\CloudService\Cache\index.js">
       <CopyToOutputDirectory>PreserveNewest</CopyToOutputDirectory>
@@ -237,9 +233,6 @@
       <CopyToOutputDirectory>PreserveNewest</CopyToOutputDirectory>
     </Content>
   </ItemGroup>
-=======
-  <ItemGroup />
->>>>>>> 70d5ec54
   <Import Project="$(MSBuildToolsPath)\Microsoft.CSharp.targets" />
   <Import Project="$(SolutionDir)\.nuget\nuget.targets" />
   <!-- To modify your build process, add your task inside one of the targets below and uncomment it. 
