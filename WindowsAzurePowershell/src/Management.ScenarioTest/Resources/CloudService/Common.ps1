--- conflicted
+++ resolved
@@ -47,17 +47,17 @@
 #>
 function New-CloudService
 {
-<<<<<<< HEAD
-    param([int] $count, [ScriptBlock] $cloudServiceProject)
+    param([int] $count, [ScriptBlock] $cloudServiceProject, [string] $slot)
 	
-    if ($cloudServiceProject -eq $null) { $cloudServiceProject = { New-TinyCloudServiceProject $args[0] } }
+	if ($cloudServiceProject -eq $null) { $cloudServiceProject = { New-TinyCloudServiceProject $args[0] } }
+	if ($slot -eq $null) { $slot = "Production" }
 
-    1..$count | % { 
-        $name = Get-CloudServiceName;
-        Invoke-Command -ScriptBlock $cloudServiceProject -ArgumentList $name;
-        Publish-AzureServiceProject -Force;
-        $global:createdCloudServices += $name;
-    }
+	1..$count | % { 
+		$name = Get-CloudServiceName;
+		Invoke-Command -ScriptBlock $cloudServiceProject -ArgumentList $name;
+		Publish-AzureServiceProject -Force -Slot $slot
+		$global:createdCloudServices += $name;
+	}
 }
 
 <#
@@ -93,19 +93,6 @@
 		    Assert-True {$worked -eq $true} "Error verifying application update"
         }
     }
-=======
-	param([int] $count, [ScriptBlock] $cloudServiceProject, [string] $slot)
-	
-	if ($cloudServiceProject -eq $null) { $cloudServiceProject = { New-TinyCloudServiceProject $args[0] } }
-	if ($slot -eq $null) { $slot = "Production" }
-
-	1..$count | % { 
-		$name = Get-CloudServiceName;
-		Invoke-Command -ScriptBlock $cloudServiceProject -ArgumentList $name;
-		Publish-AzureServiceProject -Force -Slot $slot
-		$global:createdCloudServices += $name;
-	}
->>>>>>> 2577715d
 }
 
 <#
@@ -114,13 +101,12 @@
 #>
 function Initialize-CloudServiceTest
 {
-<<<<<<< HEAD
+
     <# To Do: implement when we have unsigned version from Management.ServiceManagement assembly #>
     $global:createdCloudServices = @()
-=======
 	Get-AzureStorageAccount | Remove-AzureStorageAccount
 	Get-AzureService | Remove-AzureService -Force
->>>>>>> 2577715d
+
 }
 
 <#
