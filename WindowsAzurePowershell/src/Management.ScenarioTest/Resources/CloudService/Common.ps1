--- conflicted
+++ resolved
@@ -23,13 +23,8 @@
 	do
 	{
 		$name = "onesdk" + (Get-Random).ToString()
-<<<<<<< HEAD
-		$available = Test-AzureName -Service $name
-	} while (!$available)
-=======
 		$used = Test-AzureName -Service $name
 	} while ($used)
->>>>>>> cdb3744d
 
 	return $name
 }
@@ -70,8 +65,7 @@
 #>
 function Initialize-CloudServiceTest
 {
-	try { Get-AzureService | Remove-AzureService -Force } catch { <# Succeed #> }
-	try { Get-AzureStorageAccount | Remove-AzureStorageAccount } catch { <# Succeed #> }
+	<# To Do: implement when we have unsigned version from Management.ServiceManagement assembly #>
 	$global:createdCloudServices = @()
 }
 
@@ -83,30 +77,6 @@
 {
 	param([string] $name)
 
-	$service = New-AzureServiceProject $name
+	New-AzureServiceProject $name
 	Add-AzureNodeWebRole
-
-	return $service.RootPath
-}
-
-<#
-.SYNOPSIS
-Creates new cloud service deployment with the specified slot.
-#>
-function New-Deployment
-{
-	param([string] $slot, [string] $name, [ScriptBlock] $cloudServiceProject)
-
-	if (!$name) { $name = Get-CloudServiceName }
-	if (!$cloudServiceProject) { $cloudServiceProject = { New-TinyCloudServiceProject $args[0] } }
-	if (!$slot) { $slot = "Staging" }
-
-	$rootPath = Invoke-Command -ScriptBlock $cloudServiceProject -ArgumentList $name
-	$config = "$rootPath\ServiceConfiguration.Cloud.cscfg"
-	$package = Save-AzureServiceProjectPackage
-	New-AzureService $name -Location $(Get-DefaultLocation)
-	Set-AzureSubscription (Get-AzureSubscription -Default).SubscriptionName -CurrentStorageAccount $name
-	New-AzureStorageAccount $name -Location $(Get-DefaultLocation)
-	New-AzureDeployment -ServiceName $name -Slot $slot -Package $package.PackagePath -Configuration $config
-	$global:createdCloudServices += $name;
 }