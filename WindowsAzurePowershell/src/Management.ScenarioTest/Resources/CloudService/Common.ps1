--- conflicted
+++ resolved
@@ -49,7 +49,7 @@
 {
     param([int] $count, [ScriptBlock] $cloudServiceProject, [string] $slot)
 	
-    if ($cloudServiceProject -eq $null) { $cloudServiceProject = { New-TinyCloudServiceProject $args[0] } }
+	if ($cloudServiceProject -eq $null) { $cloudServiceProject = { New-TinyCloudServiceProject $args[0] } }
 	if ($slot -eq $null) { $slot = "Production" }
 
 	1..$count | % { 
@@ -101,20 +101,11 @@
 #>
 function Initialize-CloudServiceTest
 {
-<<<<<<< HEAD
-
-    <# To Do: implement when we have unsigned version from Management.ServiceManagement assembly #>
-    $global:createdCloudServices = @()
-	Get-AzureStorageAccount | Remove-AzureStorageAccount
-	Get-AzureService | Remove-AzureService -Force
-
-=======
 	try { Get-AzureStorageAccount | Remove-AzureStorageAccount }
 	catch { <# Proceed #> }
 	
 	try { Get-AzureService | Remove-AzureService -Force }
 	catch { <# Proceed #> }
->>>>>>> 66b09f87
 }
 
 <#
@@ -128,7 +119,6 @@
     New-AzureServiceProject $name
     Add-AzureNodeWebRole
 }
-<<<<<<< HEAD
 
 <#
 .SYNOPSIS
@@ -150,29 +140,6 @@
 
 <#
 .SYNOPSIS
-=======
-
-<#
-.SYNOPSIS
-Creates new cloud service project with a web role connected to a cache.
-#>
-function New-CacheCloudServiceProject
-{
-    param([string] $name)
-
-    New-AzureServiceProject $name
-    Add-AzureNodeWebRole ClientRole
-    copy ..\CloudService\Cache\*.js .\ClientRole\
-    cd .\ClientRole
-    Start-Process npm "install ..\..\CloudService\Cache\mc.tgz ..\..\CloudService\Cache\connman.tgz" -WAIT
-    cd ..
-    Add-AzureCacheWorkerRole CacheRole
-    Enable-AzureMemcacheRole ClientRole CacheRole
-}
-
-<#
-.SYNOPSIS
->>>>>>> 66b09f87
 Places and retrieves a key value pair from a cache app
 #>
 function Verify-CacheApp
