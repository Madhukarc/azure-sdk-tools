--- conflicted
+++ resolved
@@ -133,7 +133,6 @@
 	Assert-True { $removed }
 }
 
-<<<<<<< HEAD
 ########################################################################### Start-AzureService Scenario Tests ###########################################################################
 
 <#
@@ -144,26 +143,10 @@
 {
 	# Test
 	Assert-Throws { Start-AzureService "DoesNotExist" } "The specified cloud service `"DoesNotExist`" does not exist."
-=======
-########################################################################### Test-AzureName Scenario Tests ###########################################################################
-
-<#
-.SYNOPSIS
-Tests Test-AzureName with not existing hosted service and expects $false.
-#>
-function Test-AzureNameWithNotExistingHostedService
-{
-	# Test
-	$actual = Test-AzureName -Service "onesdknotexisting"
-
-	# Assert
-	Assert-False { $actual }
->>>>>>> cdb3744d
-}
-
-<#
-.SYNOPSIS
-<<<<<<< HEAD
+}
+
+<#
+.SYNOPSIS
 Tests Start-AzureService with an existing service that does not have any deployments
 #>
 function Test-StartAzureServiceWithEmptyDeployment
@@ -178,52 +161,10 @@
 
 	# Assert
 	Assert-False { $started }
-=======
-Tests Test-AzureName with existing hosted service and expects $true.
-#>
-function Test-AzureNameWithExistingHostedService
-{
-	# Setup
-	$name = $(Get-CloudServiceName)
-	New-AzureService $name -Location $(Get-DefaultLocation)
-
-	# Test
-	$actual = Test-AzureName -Service $name
-
-	# Assert
-	Assert-True { $actual }
-}
-
-<#
-.SYNOPSIS
-Tests Test-AzureName with invalid hosted service name and expects $false
-#>
-function Test-AzureNameWithInvalidHostedService
-{
-	# Test
-	$actual = Test-AzureName -Service "Invalid Name"
-
-	# Assert
-	Assert-False { $actual }
-}
-
-<#
-.SYNOPSIS
-Tests Test-AzureName with not existing Storage service and expects $false.
-#>
-function Test-AzureNameWithNotExistingStorageService
-{
-	# Test
-	$actual = Test-AzureName -Storage "onesdknotexisting"
-
-	# Assert
-	Assert-False { $actual }
->>>>>>> cdb3744d
-}
-
-<#
-.SYNOPSIS
-<<<<<<< HEAD
+}
+
+<#
+.SYNOPSIS
 Tests Start-AzureService with an existing service that has production deployment only
 #>
 function Test-StartAzureServiceWithProductionDeployment
@@ -238,52 +179,10 @@
 
 	# Assert
 	Assert-True { $started }
-=======
-Tests Test-AzureName with existing Storage service and expects $true.
-#>
-function Test-AzureNameWithExistingStorageService
-{
-	# Setup
-	$name = $(Get-CloudServiceName)
-	New-AzureStorageAccount $name -Location $(Get-DefaultLocation)
-
-	# Test
-	$actual = Test-AzureName -Storage $name
-
-	# Assert
-	Assert-True { $actual }
-
-	# Cleanup
-	Initialize-CloudServiceTest
-}
-
-<#
-.SYNOPSIS
-Tests Test-AzureName with invalid Storage service name and expects $false
-#>
-function Test-AzureNameWithInvalidStorageService
-{
-	# Test
-	Assert-Throws { Test-AzureName -Storage "Invalid Name" }
-}
-
-<#
-.SYNOPSIS
-Tests Test-AzureName with not existing service bus namespace and expects $false.
-#>
-function Test-AzureNameWithNotExistingServiceBusNamespace
-{
-	# Test
-	$actual = Test-AzureName -ServiceBusNamespace "onesdknotexisting"
-
-	# Assert
-	Assert-False { $actual }
->>>>>>> cdb3744d
-}
-
-<#
-.SYNOPSIS
-<<<<<<< HEAD
+}
+
+<#
+.SYNOPSIS
 Tests Start-AzureService with an existing service that has staging deployment only
 #>
 function Test-StartAzureServiceWithStagingDeployment
@@ -299,7 +198,111 @@
 
 	# Assert
 	Assert-True { $started }
-=======
+}
+
+########################################################################### Test-AzureName Scenario Tests ###########################################################################
+
+<#
+.SYNOPSIS
+Tests Test-AzureName with not existing hosted service and expects $false.
+#>
+function Test-AzureNameWithNotExistingHostedService
+{
+	# Test
+	$actual = Test-AzureName -Service "onesdknotexisting"
+
+	# Assert
+	Assert-False { $actual }
+}
+
+<#
+.SYNOPSIS
+Tests Test-AzureName with existing hosted service and expects $true.
+#>
+function Test-AzureNameWithExistingHostedService
+{
+	# Setup
+	$name = $(Get-CloudServiceName)
+	New-AzureService $name -Location $(Get-DefaultLocation)
+
+	# Test
+	$actual = Test-AzureName -Service $name
+
+	# Assert
+	Assert-True { $actual }
+}
+
+<#
+.SYNOPSIS
+Tests Test-AzureName with invalid hosted service name and expects $false
+#>
+function Test-AzureNameWithInvalidHostedService
+{
+	# Test
+	$actual = Test-AzureName -Service "Invalid Name"
+
+	# Assert
+	Assert-False { $actual }
+}
+
+<#
+.SYNOPSIS
+Tests Test-AzureName with not existing Storage service and expects $false.
+#>
+function Test-AzureNameWithNotExistingStorageService
+{
+	# Test
+	$actual = Test-AzureName -Storage "onesdknotexisting"
+
+	# Assert
+	Assert-False { $actual }
+}
+
+<#
+.SYNOPSIS
+Tests Test-AzureName with existing Storage service and expects $true.
+#>
+function Test-AzureNameWithExistingStorageService
+{
+	# Setup
+	$name = $(Get-CloudServiceName)
+	New-AzureStorageAccount $name -Location $(Get-DefaultLocation)
+
+	# Test
+	$actual = Test-AzureName -Storage $name
+
+	# Assert
+	Assert-True { $actual }
+
+	# Cleanup
+	Initialize-CloudServiceTest
+}
+
+<#
+.SYNOPSIS
+Tests Test-AzureName with invalid Storage service name and expects $false
+#>
+function Test-AzureNameWithInvalidStorageService
+{
+	# Test
+	Assert-Throws { Test-AzureName -Storage "Invalid Name" }
+}
+
+<#
+.SYNOPSIS
+Tests Test-AzureName with not existing service bus namespace and expects $false.
+#>
+function Test-AzureNameWithNotExistingServiceBusNamespace
+{
+	# Test
+	$actual = Test-AzureName -ServiceBusNamespace "onesdknotexisting"
+
+	# Assert
+	Assert-False { $actual }
+}
+
+<#
+.SYNOPSIS
 Tests Test-AzureName with existing service bus namespace and expects $true.
 #>
 function Test-AzureNameWithExistingServiceBusNamespace
@@ -323,5 +326,4 @@
 {
 	# Test
 	Assert-Throws { Test-AzureName -ServiceBusNamespace "Invalid Name" }
->>>>>>> cdb3744d
 }