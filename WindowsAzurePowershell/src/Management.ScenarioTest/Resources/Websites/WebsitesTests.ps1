--- conflicted
+++ resolved
@@ -98,17 +98,7 @@
 	$count = 0
 
 	#Test
-<<<<<<< HEAD
-	Get-AzureWebsiteLog -Tail -Message "㯑䲘䄂㮉" | % { $logs += $_; $client.DownloadString($uri); $count++; if ($count -gt 50) { exit } }
-
-	# Assert
-	cd ..
-	$found = $false
-	$logs | % { if ($_ -like "*㯑䲘䄂㮉*") { $found = $true; exit } }
-	Assert-True { $found }
-=======
 	Get-AzureWebsiteLog -Tail -Message "㯑䲘䄂㮉" | % { if ($_ -like "*㯑䲘䄂㮉*") { cd ..; exit; }; $client.DownloadString($uri); $count++; if ($count -gt 50) { cd ..; throw "Logs were not found"; } }
->>>>>>> c953a9cb
 }
 
 <#
@@ -134,13 +124,5 @@
 
 	#Test
 	$reached = $false
-<<<<<<< HEAD
-	Get-AzureWebsiteLog -Tail -Path http | % { $reached = $true; exit }
-
-	# Assert
-	cd ..
-	Assert-True { $reached }
-=======
 	Get-AzureWebsiteLog -Tail -Path http | % { cd ..; exit }
->>>>>>> c953a9cb
 }