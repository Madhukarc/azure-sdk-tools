﻿// ----------------------------------------------------------------------------------
//
// Copyright Microsoft Corporation
// Licensed under the Apache License, Version 2.0 (the "License");
// you may not use this file except in compliance with the License.
// You may obtain a copy of the License at
// http://www.apache.org/licenses/LICENSE-2.0
// Unless required by applicable law or agreed to in writing, software
// distributed under the License is distributed on an "AS IS" BASIS,
// WITHOUT WARRANTIES OR CONDITIONS OF ANY KIND, either express or implied.
// See the License for the specific language governing permissions and
// limitations under the License.
// ----------------------------------------------------------------------------------

namespace Microsoft.WindowsAzure.Management.Cmdlets.Common
{
    using System;
    using System.Diagnostics;
    using System.IO;
    using System.Management.Automation;
    using Microsoft.WindowsAzure.Management.Properties;

    public abstract class CmdletBase : PSCmdlet, IDynamicParameters
    {
        public string GetServiceRootPath()
        {
            // Get the service path
            var servicePath = FindServiceRootDirectory(CurrentPath());

            // Was the service path found?
            if (servicePath == null)
            {
                throw new InvalidOperationException(Resources.CannotFindServiceRoot);
            }

            return servicePath;
        }

        public string FindServiceRootDirectory(string path)
        {
            // Is the csdef file present in the folder
            bool found = Directory.GetFiles(path, Resources.ServiceDefinitionFileName).Length == 1;

            if (found)
            {
                return path;
            }

            // Find the last slash
            int slash = path.LastIndexOf('\\');
            if (slash > 0)
            {
                // Slash found trim off the last path
                path = path.Substring(0, slash);

                // Recurse
                return FindServiceRootDirectory(path);
            }

            // Couldn't locate the service root, exit
            return null;
        }

        protected string CurrentPath()
        {
            // SessionState is only available within Powershell so default to
            // the CurrentDirectory when being run from tests.
            return (SessionState != null) ?
                SessionState.Path.CurrentLocation.Path :
                Environment.CurrentDirectory;
        }

        protected bool IsVerbose()
        {
            bool verbose = MyInvocation.BoundParameters.ContainsKey("Verbose") && ((SwitchParameter)MyInvocation.BoundParameters["Verbose"]).ToBool();
            return verbose;
        }

        public virtual object GetDynamicParameters()
        {
            return null;
        }

        protected void WriteVerboseWithTimestamp(string message, params object[] args)
        {
            WriteVerbose(string.Format("{0:T} - {1}", DateTime.Now, string.Format(message, args)));
        }

<<<<<<< HEAD
        protected void WriteDebugWithTimestamp(string message, params object[] args)
        {
            WriteDebug(string.Format("{0:T} - {1}", DateTime.Now, string.Format(message, args)));
=======
        protected void WriteVerboseWithTimestamp(string message)
        {
            WriteVerbose(string.Format("{0:T} - {1}", DateTime.Now, message));
>>>>>>> d47c6e9a
        }

        /// <summary>
        /// Write an error message for a given exception.
        /// </summary>
        /// <param name="ex">The exception resulting from the error.</param>
        protected virtual void WriteExceptionError(Exception ex)
        {
            Debug.Assert(ex != null, "ex cannot be null or empty.");
            WriteError(new ErrorRecord(ex, string.Empty, ErrorCategory.CloseError, null));
        }

        protected PSObject ConstructPSObject(string typeName, params object[] args)
        {
            Debug.Assert(args.Length % 2 == 0, "The parameter args length must be even number");

            PSObject outputObject = new PSObject();

            if (!string.IsNullOrEmpty(typeName))
            {
                outputObject.TypeNames.Add(typeName);
            }

            for (int i = 0; i <= args.Length / 2; i += 2)
            {
                outputObject.Properties.Add(new PSNoteProperty(args[i].ToString(), args[i + 1]));
            }

            return outputObject;
        }

        protected void SafeWriteOutputPSObject(string typeName, params object[] args)
        {
            PSObject customObject = this.ConstructPSObject(typeName, args);
            WriteObject(customObject);
        }

        public virtual void ExecuteCmdlet()
        {
            // Do nothing.
        }

        protected override void ProcessRecord()
        {
            try
            {
                base.ProcessRecord();
                ExecuteCmdlet();
            }
            catch (Exception ex)
            {
                WriteExceptionError(ex);
            }
        }

        /// <summary>
        /// cmdlet begin process
        /// </summary>
        protected override void BeginProcessing()
        {
            if (string.IsNullOrEmpty(ParameterSetName))
            {
                WriteDebugWithTimestamp(String.Format(Resources.BeginProcessingWithoutParameterSetLog, this.GetType().Name));
            }
            else
            {
                WriteDebugWithTimestamp(String.Format(Resources.BeginProcessingWithParameterSetLog, this.GetType().Name, ParameterSetName));
            }

            base.BeginProcessing();
        }

        /// <summary>
        /// end processing
        /// </summary>
        protected override void EndProcessing()
        {
            string message = string.Format(Resources.EndProcessingLog, this.GetType().Name);
            WriteDebugWithTimestamp(message);

            base.EndProcessing();
        }
    }
}<|MERGE_RESOLUTION|>--- conflicted
+++ resolved
@@ -86,16 +86,20 @@
             WriteVerbose(string.Format("{0:T} - {1}", DateTime.Now, string.Format(message, args)));
         }
 
-<<<<<<< HEAD
+	protected void WriteVerboseWithTimestamp(string message)
+        {
+            WriteVerbose(string.Format("{0:T} - {1}", DateTime.Now, message));
+        }
+
         protected void WriteDebugWithTimestamp(string message, params object[] args)
         {
             WriteDebug(string.Format("{0:T} - {1}", DateTime.Now, string.Format(message, args)));
-=======
-        protected void WriteVerboseWithTimestamp(string message)
+	}
+
+        protected void WriteDebugWithTimestamp(string message)
         {
-            WriteVerbose(string.Format("{0:T} - {1}", DateTime.Now, message));
->>>>>>> d47c6e9a
-        }
+            WriteDebug(string.Format("{0:T} - {1}", DateTime.Now, message));
+	}
 
         /// <summary>
         /// Write an error message for a given exception.
