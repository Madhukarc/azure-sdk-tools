--- conflicted
+++ resolved
@@ -90,11 +90,8 @@
 
             CloudBlobContainer container = Channel.GetContainerReference(name);
 
-<<<<<<< HEAD
             if (!Channel.DoesContainerExist(container, requestOptions, OperationContext))
-=======
-            if (!Channel.DoesContainerExist(container, reqesutOptions, OperationContext))
->>>>>>> 352a4209
+
             {
                 throw new ResourceNotFoundException(String.Format(Resources.ContainerNotFound, name));
             }
