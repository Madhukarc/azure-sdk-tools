﻿﻿// ----------------------------------------------------------------------------------
//
// Copyright Microsoft Corporation
// Licensed under the Apache License, Version 2.0 (the "License");
// you may not use this file except in compliance with the License.
// You may obtain a copy of the License at
// http://www.apache.org/licenses/LICENSE-2.0
// Unless required by applicable law or agreed to in writing, software
// distributed under the License is distributed on an "AS IS" BASIS,
// WITHOUT WARRANTIES OR CONDITIONS OF ANY KIND, either express or implied.
// See the License for the specific language governing permissions and
// limitations under the License.
// ----------------------------------------------------------------------------------

namespace Microsoft.WindowsAzure.Management.Storage.Blob.Cmdlet
{
    using Microsoft.WindowsAzure.Management.Storage.Common;
    using Microsoft.WindowsAzure.ServiceManagement.Storage.Blob.Contract;
    using Microsoft.WindowsAzure.Storage;
    using Microsoft.WindowsAzure.Storage.Blob;
    using System;
    using System.Collections.Generic;
    using System.Linq;
    using System.Management.Automation;
    using System.Security.Permissions;
    using System.Text;

    /// <summary>
    /// remove specified azure container
    /// </summary>
    [Cmdlet(VerbsCommon.Remove, StorageNouns.Container, SupportsShouldProcess = true, ConfirmImpact = ConfirmImpact.High),
        OutputType(typeof(String))]
    public class RemoveAzureStorageContainerCommand : StorageCloudBlobCmdletBase
    {
        [Alias("N", "Container")]
        [Parameter(Position = 0, Mandatory = true,
            HelpMessage = "Container Name",
            ValueFromPipeline = true,
            ValueFromPipelineByPropertyName = true)]
        [ValidateNotNullOrEmpty]
        public string Name { get; set; }

        [Parameter(HelpMessage = "Force to remove the container without confirm")]
        public SwitchParameter Force
        {
            get { return force; }
            set { force = value; }
        }
        private bool force;

        /// <summary>
        /// Initializes a new instance of the RemoveAzureStorageContainerCommand class.
        /// </summary>
        public RemoveAzureStorageContainerCommand()
            : this(null)
        {
        }

        /// <summary>
        /// Initializes a new instance of the RemoveAzureStorageContainerCommand class.
        /// </summary>
        /// <param name="channel">IStorageBlobManagement channel</param>
        public RemoveAzureStorageContainerCommand(IStorageBlobManagement channel)
        {
            Channel = channel;
        }

        /// <summary>
        /// confirm the remove operation
        /// </summary>
        /// <param name="message">confirmation message</param>
        /// <returns>true if the operation is confirmed by user, otherwise false</returns>
        [PermissionSet(SecurityAction.LinkDemand, Name = "FullTrust")]
        internal virtual bool ConfirmRemove(string message)
        {
            return ShouldProcess(message);
        }

        /// <summary>
        /// remove azure container by container name
        /// </summary>
        /// <param name="name">container name</param>
        [PermissionSet(SecurityAction.LinkDemand, Name = "FullTrust")]
        internal void RemoveAzureContainer(string name)
        {
            if (!NameUtil.IsValidContainerName(name))
            {
                throw new ArgumentException(String.Format(Resources.InvalidContainerName, name));
            }

            BlobRequestOptions requestOptions = null;
            AccessCondition accessCondition = null;

            CloudBlobContainer container = Channel.GetContainerReference(name);

<<<<<<< HEAD
            if (!Channel.DoesContainerExist(container, reqesutOptions, OperationContext))
=======
            if (!Channel.IsContainerExists(container, requestOptions, OperationContext))
>>>>>>> c22c12cd
            {
                throw new ResourceNotFoundException(String.Format(Resources.ContainerNotFound, name));
            }

            string result = string.Empty;

            if (force || ConfirmRemove(name))
            {
                Channel.DeleteContainer(container, accessCondition, requestOptions, OperationContext);
                result = String.Format(Resources.RemoveContainerSuccessfully, name);
            }
            else
            {
                result = String.Format(Resources.RemoveContainerCancelled, name);
            }

            WriteObject(result);
        }

        /// <summary>
        /// execute command
        /// </summary>
        [PermissionSet(SecurityAction.Demand, Name = "FullTrust")]
        public override void ExecuteCmdlet()
        {
            RemoveAzureContainer(Name);
        }
    }
}<|MERGE_RESOLUTION|>--- conflicted
+++ resolved
@@ -93,11 +93,7 @@
 
             CloudBlobContainer container = Channel.GetContainerReference(name);
 
-<<<<<<< HEAD
-            if (!Channel.DoesContainerExist(container, reqesutOptions, OperationContext))
-=======
-            if (!Channel.IsContainerExists(container, requestOptions, OperationContext))
->>>>>>> c22c12cd
+            if (!Channel.DoesContainerExist(container, requestOptions, OperationContext))
             {
                 throw new ResourceNotFoundException(String.Format(Resources.ContainerNotFound, name));
             }
