--- conflicted
+++ resolved
@@ -25,11 +25,7 @@
     using Microsoft.WindowsAzure.Storage.Blob;
 
     [Cmdlet(VerbsCommon.Remove, StorageNouns.Blob, DefaultParameterSetName = NameParameterSet, SupportsShouldProcess = true, ConfirmImpact = ConfirmImpact.High),
-<<<<<<< HEAD
-        OutputType(typeof(AzureStorageBlob))]
-=======
         OutputType(typeof(Boolean))]
->>>>>>> 6981cf8e
     public class RemoveStorageAzureBlobCommand : StorageCloudBlobCmdletBase
     {
         /// <summary>
