﻿// ----------------------------------------------------------------------------------
//
// Copyright Microsoft Corporation
// Licensed under the Apache License, Version 2.0 (the "License");
// you may not use this file except in compliance with the License.
// You may obtain a copy of the License at
// http://www.apache.org/licenses/LICENSE-2.0
// Unless required by applicable law or agreed to in writing, software
// distributed under the License is distributed on an "AS IS" BASIS,
// WITHOUT WARRANTIES OR CONDITIONS OF ANY KIND, either express or implied.
// See the License for the specific language governing permissions and
// limitations under the License.
// ----------------------------------------------------------------------------------

namespace Microsoft.WindowsAzure.Management.Storage.Blob
{
    using Microsoft.WindowsAzure.Management.Storage.Common;
    using Microsoft.WindowsAzure.ServiceManagement.Storage.Blob.Contract;
    using Microsoft.WindowsAzure.ServiceManagement.Storage.Blob.ResourceModel;
    using Microsoft.WindowsAzure.Storage;
    using Microsoft.WindowsAzure.Storage.Blob;
    using System;
    using System.Collections.Generic;
    using System.Linq;
    using System.Management.Automation;
    using System.Security.Permissions;
    using System.Text;

    [Cmdlet(VerbsCommon.Remove, StorageNouns.Blob, DefaultParameterSetName = NameParameterSet),
        OutputType(typeof(AzureStorageBlob))]
    public class RemoveStorageAzureBlobCommand : StorageCloudBlobCmdletBase
    {
        /// <summary>
        /// Blob Pipeline parameter set name
        /// </summary>
        private const string BlobPipelineParameterSet = "BlobPipeline";

        /// <summary>
        /// container pipeline paremeter set name
        /// </summary>
        private const string ContainerPipelineParmeterSet = "ContainerPipeline";

        /// <summary>
        /// blob name and container name parameter set
        /// </summary>
        private const string NameParameterSet = "NamePipeline";

        [Parameter(HelpMessage = "ICloudBlob Object", Mandatory = true,
            ValueFromPipelineByPropertyName = true, ParameterSetName = BlobPipelineParameterSet)]
        public ICloudBlob ICloudBlob { get; set; }

        [Parameter(HelpMessage = "CloudBlobContainer Object", Mandatory = true,
            ValueFromPipelineByPropertyName = true, ParameterSetName = ContainerPipelineParmeterSet)]
        public CloudBlobContainer CloudBlobContainer { get; set; }

        [Parameter(ParameterSetName = ContainerPipelineParmeterSet, Mandatory = true, Position = 0, HelpMessage = "Blob name")]
        [Parameter(ParameterSetName = NameParameterSet, Mandatory = true, Position = 0, HelpMessage = "Blob name")]
        public string Blob 
        {
            get { return BlobName; }
            set { BlobName = value; }
        }
        private string BlobName = String.Empty;

        [Parameter(HelpMessage = "Container name", Mandatory = true, Position = 1,
            ParameterSetName = NameParameterSet)]
        [ValidateNotNullOrEmpty]
        public string Container
        {
            get { return ContainerName; }
            set { ContainerName = value; }
        }
        private string ContainerName = String.Empty;

        [Parameter(HelpMessage = "delete the blob and its snapshots")]
        public SwitchParameter DeleteSnapshot
        {
            get { return deleteSnapshot; }
            set { deleteSnapshot = value; }
        }
        private bool deleteSnapshot;

        [Parameter(HelpMessage = "Force to remove the blob and its snapshot without confirm")]
        public SwitchParameter Force
        {
            get { return force; }
            set { force = value; }
        }
        private bool force = false;

        /// <summary>
        /// Initializes a new instance of the RemoveStorageAzureBlobCommand class.
        /// </summary>
        public RemoveStorageAzureBlobCommand()
            : this(null)
        {
        }

        /// <summary>
        /// Initializes a new instance of the RemoveStorageAzureBlobCommand class.
        /// </summary>
        /// <param name="channel">IStorageBlobManagement channel</param>
        public RemoveStorageAzureBlobCommand(IStorageBlobManagement channel)
        {
            Channel = channel;
        }

        /// <summary>
        /// confirm the remove operation
        /// </summary>
        /// <param name="message">confirmation message</param>
        /// <returns>true if the operation is confirmed by user, otherwise false</returns>
        [PermissionSet(SecurityAction.LinkDemand, Name = "FullTrust")]
        internal virtual bool ConfirmRemove(string message)
        {
            return ShouldProcess(message);
        }

        /// <summary>
        /// whether the specified blob is a snapshot
        /// </summary>
        /// <param name="blob">ICloudBlob object</param>
        /// <returns>true if the specified blob is snapshot, otherwise false</returns>
        [PermissionSet(SecurityAction.LinkDemand, Name = "FullTrust")]
        internal bool IsSnapshot(ICloudBlob blob)
        {
            return !string.IsNullOrEmpty(blob.Name) && blob.SnapshotTime != null;
        }

        /// <summary>
        /// check whether specified blob has snapshot
        /// </summary>
        /// <param name="blob">ICloudBlob object</param>
        /// <returns>true if the specified blob has snapshot, otherwise false</returns>
        [PermissionSet(SecurityAction.LinkDemand, Name = "FullTrust")]
        internal bool HasSnapShot(ICloudBlob blob)
        {
            BlobListingDetails details = BlobListingDetails.Snapshots;
            BlobRequestOptions requestOptions = null;
            bool useFlatBlobListing = true;

            if (IsSnapshot(blob)) //snapshot can't have snapshot
            {
                return false;
            }

            IEnumerable<IListBlobItem> snapshots = Channel.ListBlobs(blob.Container, blob.Name, useFlatBlobListing, details, requestOptions, OperationContext);

            foreach (IListBlobItem item in snapshots)
            {
                ICloudBlob blobItem = item as ICloudBlob;

                if (blobItem != null && blobItem.Name == blob.Name && blobItem.SnapshotTime != null)
                {
                    return true;
                }
            }

            return false;
        }

        /// <summary>
        /// remove the azure blob 
        /// </summary>
        /// <param name="blob">ICloudblob object</param>
        /// <param name="isValidBlob">whether the ICloudblob parameter is validated</param>
        /// <returns>true if the blob is removed successfully, false if user cancel the remove operation</returns>
        [PermissionSet(SecurityAction.LinkDemand, Name = "FullTrust")]
        internal bool RemoveAzureBlob(ICloudBlob blob, bool isValidBlob = false)
        {
            if (!isValidBlob)
            {
                ValidatePipelineICloudBlob(blob);
            }

            DeleteSnapshotsOption deleteSnapshotsOption = DeleteSnapshotsOption.None;
            AccessCondition accessCondition = null;
            BlobRequestOptions requestOptions = null;

            if (IsSnapshot(blob) && deleteSnapshot)
            {
                throw new ArgumentException(String.Format(Resources.CannotDeleteSnapshotForSnapshot, blob.Name, blob.SnapshotTime));
            }

            if (deleteSnapshot)
            {
                deleteSnapshotsOption = DeleteSnapshotsOption.DeleteSnapshotsOnly;
            }
            else if (HasSnapShot(blob))
            {
                string message = string.Format(Resources.ConfirmRemoveBlobWithSnapshot, blob.Name, blob.Container.Name);

                if (force || ConfirmRemove(message))
                {
                    deleteSnapshotsOption = DeleteSnapshotsOption.IncludeSnapshots;
                }
                else
                {
                    return false;
                }
            }

            Channel.DeleteICloudBlob(blob, deleteSnapshotsOption, accessCondition, requestOptions, OperationContext);
            return true;
        }

        /// <summary>
        /// remove azure blob
        /// </summary>
        /// <param name="container">CloudBlobContainer object</param>
        /// <param name="blobName">blob name</param>
        /// <returns>true if the blob is removed successfully, false if user cancel the remove operation</returns>
        [PermissionSet(SecurityAction.LinkDemand, Name = "FullTrust")]
        internal bool RemoveAzureBlob(CloudBlobContainer container, string blobName)
        {
            if (!NameUtil.IsValidBlobName(blobName))
            {
                throw new ArgumentException(String.Format(Resources.InvalidBlobName, blobName));
            }

            ValidatePipelineCloudBlobContainer(container);
            AccessCondition accessCondition = null;
            BlobRequestOptions requestOptions = null;
            ICloudBlob blob = Channel.GetBlobReferenceFromServer(container, blobName, accessCondition, requestOptions, OperationContext);

            if (null == blob)
            {
                throw new ResourceNotFoundException(String.Format(Resources.BlobNotFound, blobName, container.Name));
            }

            return RemoveAzureBlob(blob, true);
        }

        /// <summary>
        /// remove azure blob
        /// </summary>
        /// <param name="containerName">container name</param>
        /// <param name="blobName">blob name</param>
        /// <returns>true if the blob is removed successfully, false if user cancel the remove operation</returns>
        [PermissionSet(SecurityAction.LinkDemand, Name = "FullTrust")]
        internal bool RemoveAzureBlob(string containerName, string blobName)
        {
            CloudBlobContainer container = Channel.GetContainerReference(containerName);
            return RemoveAzureBlob(container, blobName);
        }

        /// <summary>
        /// execute command
        /// </summary>
        [PermissionSet(SecurityAction.Demand, Name = "FullTrust")]
        public override void ExecuteCmdlet()
        {
            string blobName = string.Empty;
            string containerName = string.Empty;
<<<<<<< HEAD
=======
            bool removed = false;
>>>>>>> 59ba56ba

            switch (ParameterSetName)
            {
                case BlobPipelineParameterSet:
                    removed = RemoveAzureBlob(ICloudBlob, false);
                    blobName = ICloudBlob.Name;
                    containerName = ICloudBlob.Container.Name;
                    break;

                case ContainerPipelineParmeterSet:
                    removed = RemoveAzureBlob(CloudBlobContainer, BlobName);
                    blobName = BlobName;
                    containerName = ContainerName;
                    break;

                case NameParameterSet:
                default:
                    removed = RemoveAzureBlob(ContainerName, BlobName);
                    blobName = BlobName;
                    containerName = ContainerName;
                    break;
            }

            string result = string.Empty;

            if (removed)
            {
                result = String.Format(Resources.RemoveBlobSuccessfully, blobName, containerName);
            }
            else
            {
                result = String.Format(Resources.RemoveBlobCanncelled, blobName, containerName);
            }

            WriteObject(result);
        }
    }
}<|MERGE_RESOLUTION|>--- conflicted
+++ resolved
@@ -252,10 +252,7 @@
         {
             string blobName = string.Empty;
             string containerName = string.Empty;
-<<<<<<< HEAD
-=======
             bool removed = false;
->>>>>>> 59ba56ba
 
             switch (ParameterSetName)
             {
