﻿// ----------------------------------------------------------------------------------
//
// Copyright Microsoft Corporation
// Licensed under the Apache License, Version 2.0 (the "License");
// you may not use this file except in compliance with the License.
// You may obtain a copy of the License at
// http://www.apache.org/licenses/LICENSE-2.0
// Unless required by applicable law or agreed to in writing, software
// distributed under the License is distributed on an "AS IS" BASIS,
// WITHOUT WARRANTIES OR CONDITIONS OF ANY KIND, either express or implied.
// See the License for the specific language governing permissions and
// limitations under the License.
// ----------------------------------------------------------------------------------

namespace Microsoft.WindowsAzure.Management.Storage.Blob
{
    using Microsoft.WindowsAzure.Management.Storage.Common;
    using Microsoft.WindowsAzure.ServiceManagement.Storage.Blob.Contract;
    using Microsoft.WindowsAzure.ServiceManagement.Storage.Blob.ResourceModel;
    using Microsoft.WindowsAzure.Storage;
    using Microsoft.WindowsAzure.Storage.Blob;
    using Microsoft.WindowsAzure.Storage.DataMovement;
    using System;
<<<<<<< HEAD
    using System.Collections.Generic;
    using System.Globalization;
=======
>>>>>>> 7acf8ef2
    using System.IO;
    using System.Management.Automation;
    using System.Security.Permissions;

    /// <summary>
    /// download blob from azure
    /// </summary>
    [Cmdlet(VerbsCommon.Set, StorageNouns.BlobContent, ConfirmImpact = ConfirmImpact.High, DefaultParameterSetName = ManuallyParameterSet),
        OutputType(typeof(AzureStorageBlob))]
    public class SetAzureBlobContentCommand : StorageCloudBlobCmdletBase
    {
        /// <summary>
        /// default parameter set name
        /// </summary>
        private const string ManuallyParameterSet = "SendManual";

        /// <summary>
        /// blob pipeline
        /// </summary>
        private const string BlobParameterSet = "BlobPipeline";

        /// <summary>
        /// container pipeline
        /// </summary>
        private const string ContainerParameterSet = "ContainerPipeline";

        /// <summary>
        /// block blob type
        /// </summary>
        private const string BlockBlobType = "Block";

        /// <summary>
        /// page blob type
        /// </summary>
        private const string PageBlobType = "Page";

        [Alias("FullName")]
        [Parameter(Position = 0, Mandatory = true, HelpMessage = "file Path",
            ValueFromPipelineByPropertyName = true, ParameterSetName = ManuallyParameterSet)]
        [Parameter(Position = 0, Mandatory = true, HelpMessage = "file Path",
            ParameterSetName = ContainerParameterSet)]
        [Parameter(Position = 0, Mandatory = true, HelpMessage = "file Path",
            ParameterSetName = BlobParameterSet)]
        public string File
        {
            get { return FileName; }
            set { FileName = value; }
        }
        private string FileName = String.Empty;

        [Parameter(Position = 1, HelpMessage = "Container name", Mandatory = true, ParameterSetName = ManuallyParameterSet)]
        public string Container
        {
            get { return ContainerName; }
            set { ContainerName = value; }
        }
        private string ContainerName = String.Empty;

        [Parameter(HelpMessage = "Blob name", ParameterSetName = ManuallyParameterSet)]
        [Parameter(HelpMessage = "Blob name", ParameterSetName = ContainerParameterSet)]
        public string Blob
        {
            get { return BlobName; }
            set { BlobName = value; }
        }
        public string BlobName = String.Empty;

        [Parameter(HelpMessage = "Azure Blob Container Object", Mandatory = true,
            ValueFromPipelineByPropertyName = true,
            ParameterSetName = ContainerParameterSet)]
        public CloudBlobContainer CloudBlobContainer { get; set; }

        [Parameter(HelpMessage = "Azure Blob Object", Mandatory = true,
            ValueFromPipelineByPropertyName = true,
            ParameterSetName = BlobParameterSet)]
        public ICloudBlob ICloudBlob { get; set; }

        [Parameter(HelpMessage = "Blob Type('Block', 'Page')")]
        [ValidateSet(BlockBlobType, PageBlobType, IgnoreCase = true)]
        public string BlobType
        {
            get { return blobType; }
            set { blobType = value; }
        }
        private string blobType = BlockBlobType;

        [Parameter(HelpMessage = "Force to overwrite the already existing blob")]
        public SwitchParameter Force
        {
            get { return overwrite; }
            set { overwrite = value; }
        }
        private bool overwrite;

        /// <summary>
        /// Amount of concurrent async tasks to run per available core.
        /// </summary>
        [Alias("Concurrent")]
        [Parameter(HelpMessage = "Amount of concurrent async tasks to run per available core.")]
        public int ConcurrentCount
        {
            get { return AsyncTasksPerCodeMultiplier; }
            set { AsyncTasksPerCodeMultiplier = value; }
        }
        private int AsyncTasksPerCodeMultiplier = 8;

        /// <summary>
        /// Initializes a new instance of the SetAzureBlobContentCommand class.
        /// </summary>
        public SetAzureBlobContentCommand()
            : this(null)
        {
        }

        /// <summary>
        /// Initializes a new instance of the SetAzureBlobContentCommand class.
        /// </summary>
        /// <param name="channel">IStorageBlobManagement channel</param>
        public SetAzureBlobContentCommand(IStorageBlobManagement channel)
        {
            Channel = channel;
        }

        /// <summary>
        /// on uploading start
        /// </summary>
        /// <param name="progress">process infomation</param>
        [PermissionSet(SecurityAction.LinkDemand, Name = "FullTrust")]
        internal virtual void OnStart(object progress)
        {
            ProgressRecord pr = progress as ProgressRecord;

            if (null != pr)
            {
                pr.PercentComplete = 0;
            }
        }

        /// <summary>
        /// on uploading
        /// </summary>
        /// <param name="progress">process infomation</param>
        /// <param name="speed">upload speed</param>
        /// <param name="percent">upload percent</param>
        [PermissionSet(SecurityAction.LinkDemand, Name = "FullTrust")]
        internal virtual void OnProgress(object progress, double speed, double percent)
        {
            ProgressRecord pr = progress as ProgressRecord;

            if (null == pr)
            {
                return;
            }
            
            int intPercent = (int)percent;
            
            if (intPercent > 100)
            {
                intPercent = 100;
            }
            else if (intPercent < 0)
            {
                intPercent = 0;
            }
            
            pr.PercentComplete = intPercent;            
            pr.StatusDescription = String.Format(Resources.FileTransmitStatus, intPercent, speed);
        }

        /// <summary>
        /// whether the uploading finished
        /// </summary>
        private bool finished = false;

        /// <summary>
        /// exception thrown during uploading
        /// </summary>
        private Exception uploadException = null;

        /// <summary>
        /// on uploading finish
        /// </summary>
        /// <param name="progress">progress information</param>
        /// <param name="e">run time exception</param>
        [PermissionSet(SecurityAction.LinkDemand, Name = "FullTrust")]
        internal virtual void OnFinish(object progress, Exception e)
        {
            finished = true;

            ProgressRecord pr = progress as ProgressRecord;

            if (null == pr)
            {
                return;
            }

            pr.PercentComplete = 100;
            uploadException = e;            
            
            if (null == e)
            {
                pr.StatusDescription = String.Format(Resources.UploadFileSuccessfully, FileName);
            }
            else
            {
                pr.StatusDescription = String.Format(Resources.UploadFileFailed, FileName, e.Message);
            }
        }

        /// <summary>
        /// upload file to azure blob
        /// </summary>
        /// <param name="filePath">local file path</param>
        /// <param name="blob">destination azure blob object</param>
        [PermissionSet(SecurityAction.LinkDemand, Name = "FullTrust")]
        internal virtual void Upload2Blob(string filePath, ICloudBlob blob)
        {
            int id = 0;
            string activity = String.Format(Resources.SendAzureBlobActivity, filePath, blob.Name, blob.Container.Name);
            string status = Resources.PrepareUploadingBlob;
            ProgressRecord pr = new ProgressRecord(id, activity, status);

            finished = false;
            pr.PercentComplete = 0;
            pr.StatusDescription = status;

            WriteProgress(pr);
            
            BlobTransferOptions opts = new BlobTransferOptions();
            opts.ThreadCount = Environment.ProcessorCount * AsyncTasksPerCodeMultiplier;
            
            //status update interval
            int interval = 1 * 1000; //in millisecond
            
            using (BlobTransferManager transferManager = new BlobTransferManager(opts))
            {
                transferManager.QueueUpload(blob, blob.BlobType, filePath,
                    true, OnStart, OnProgress, OnFinish, pr);

                while (!finished)
                {
                    WriteProgress(pr);
                    System.Threading.Thread.Sleep(interval);

                    if (ShouldForceQuit)
                    {
                        //can't output verbose log for this operation since the Output stream is already stopped.
                        transferManager.CancelWork();
                        break;
                    }
                }

                transferManager.WaitForCompletion();

                if (uploadException != null)
                {
                    throw uploadException;
                }
            }
        }

        /// <summary>
        /// confirm the overwrite operation
        /// </summary>
        /// <param name="msg">confirmation message</param>
        /// <returns>true if the opeation is confirmed, otherwise return false</returns>
        [PermissionSet(SecurityAction.LinkDemand, Name = "FullTrust")]
        internal virtual bool ConfirmOverwrite(string msg = null)
        {
            if (String.IsNullOrEmpty(msg))
            {
                msg = BlobName;
            }

            return ShouldProcess(msg);
        }

        /// <summary>
        /// get full file path according to the specified file name
        /// </summary>
        /// <param name="fileName">file name</param>
        /// <returns>full file path if fileName is valid, empty string if file name is directory</returns>
        [PermissionSet(SecurityAction.LinkDemand, Name = "FullTrust")]
        internal string GetFullSendFilePath(string fileName)
        {
            if (string.IsNullOrEmpty(fileName))
            {
                throw new ArgumentException(Resources.FileNameCannotEmpty);
            }

            String filePath = Path.Combine(CurrentPath(), fileName);

            if (!System.IO.File.Exists(filePath))
            {
                if (System.IO.Directory.Exists(filePath))
                {
                    WriteWarning(String.Format(Resources.CannotSendDirectory, filePath));
                    filePath = string.Empty;
                }
                else
                {
                    throw new ArgumentException(String.Format(Resources.FileNotFound, filePath));
                }
            }

            return filePath;
        }

        /// <summary>
        /// the root dir for sending file
        /// make sure the root dir is lower case.
        /// </summary>
        private string sendRootDir = String.Empty;

        /// <summary>
        /// get blob name according to the relative file path
        /// </summary>
        /// <param name="filePath">absolute file path</param>
        /// <returns>blob name</returns>
        [PermissionSet(SecurityAction.LinkDemand, Name = "FullTrust")]
        internal string GetBlobNameFromRelativeFilePath(string filePath)
        {
            string blobName = string.Empty;
            string fileName = Path.GetFileName(filePath);
            string dirPath = Path.GetDirectoryName(filePath).ToLower();

            if (string.IsNullOrEmpty(sendRootDir) || !dirPath.StartsWith(sendRootDir))
            {
                //if sendRoot dir is empty or dir path is not sub folder of the sending root dir
                //set the current dir as the root sending dir
                sendRootDir = dirPath + Path.DirectorySeparatorChar;
                blobName = fileName;
            }
            else
            {
                blobName = filePath.Substring(sendRootDir.Length);
            }

            return blobName;
        }

        /// <summary>
        /// set azure blob content
        /// </summary>
        /// <param name="fileName">local file path</param>
        /// <param name="containerName">container name</param>
        /// <param name="blobName">blob name</param>
        /// <returns>null if user cancel the overwrite operation, otherwise return destionation blob object</returns>
        [PermissionSet(SecurityAction.LinkDemand, Name = "FullTrust")]
        internal AzureStorageBlob SetAzureBlobContent(string fileName, string containerName, string blobName)
        {
            CloudBlobContainer container = Channel.GetContainerReference(containerName);
            return SetAzureBlobContent(fileName, container, blobName);
        }

        /// <summary>
        /// set azure blob content
        /// </summary>
        /// <param name="fileName">local file path</param>
        /// <param name="container">destination container</param>
        /// <param name="blobName">blob name</param>
        /// <returns>null if user cancel the overwrite operation, otherwise return destionation blob object</returns>
        [PermissionSet(SecurityAction.LinkDemand, Name = "FullTrust")]
        internal AzureStorageBlob SetAzureBlobContent(string fileName, CloudBlobContainer container, string blobName)
        {
            string filePath = GetFullSendFilePath(fileName);

            if (string.IsNullOrEmpty(filePath))
            {
                return null;
            }

            ValidatePipelineCloudBlobContainer(container);

            if (string.IsNullOrEmpty(blobName))
            {
                blobName = GetBlobNameFromRelativeFilePath(filePath);
            }

            ICloudBlob blob = null;

            switch (CultureInfo.CurrentCulture.TextInfo.ToTitleCase(blobType))
            {
                case PageBlobType:
                    blob = container.GetPageBlobReference(blobName);
                    break;

                case BlockBlobType:
                default:
                    blob = container.GetBlockBlobReference(blobName);
                    break;
            }

            return SetAzureBlobContent(fileName, blob);
        }

        /// <summary>
        /// set azure blob
        /// </summary>
        /// <param name="fileName">local file name</param>
        /// <param name="blob">destination blob</param>
        /// <param name="isValidContainer">whether the destination container is validated</param>
        /// <returns>null if user cancel the overwrite operation, otherwise return destionation blob object</returns>
        [PermissionSet(SecurityAction.LinkDemand, Name = "FullTrust")]
        internal AzureStorageBlob SetAzureBlobContent(string fileName, ICloudBlob blob, bool isValidContainer = false)
        {
            string filePath = GetFullSendFilePath(fileName);

            if (String.IsNullOrEmpty(filePath))
            {
                return null;
            }

            if (null == blob)
            {
                throw new ArgumentException(String.Format(Resources.ObjectCannotBeNull, typeof(ICloudBlob).Name));
            }

            if (blob.BlobType == WindowsAzure.Storage.Blob.BlobType.PageBlob)
            {
                long fileSize = new FileInfo(filePath).Length;
                long pageBlobUnit = 512;
                long remainder = fileSize % pageBlobUnit;

                if (remainder != 0)
                {
                    //the blob size must be a multiple of 512 bytes.
                    throw new ArgumentException(String.Format(Resources.InvalidPageBlobSize, filePath, fileSize));
                }
            }

            if (!NameUtil.IsValidBlobName(blob.Name))
            {
                throw new ArgumentException(String.Format(Resources.InvalidBlobName, blob.Name));
            }

            if (!isValidContainer)
            {
                ValidatePipelineCloudBlobContainer(blob.Container);
            }

            AccessCondition accessCondition = null;
            BlobRequestOptions requestOptions = null; ;
            ICloudBlob blobRef = Channel.GetBlobReferenceFromServer(blob.Container, blob.Name, accessCondition, requestOptions, OperationContext);

            if (null != blobRef)
            {
                if (blob.BlobType != blobRef.BlobType)
                {
                    throw new ArgumentException(String.Format(Resources.BlobTypeMismatch, blobRef.Name, blobRef.BlobType));
                }
            
                if (!overwrite)
                {
                    if (!ConfirmOverwrite(blob.Name))
                    {
                        return null;
                    }
                }
            }

            try
            {
                Upload2Blob(filePath, blob);
            }
            catch (Exception e)
            {
                WriteDebugLog(String.Format(Resources.Upload2BlobFailed, e.Message));
                throw;
            }

            return new AzureStorageBlob(blob);
        }

        /// <summary>
        /// execute command
        /// </summary>
        [PermissionSet(SecurityAction.Demand, Name = "FullTrust")]
        public override void ExecuteCmdlet()
        {
            AzureStorageBlob blob = null;
            string containerName = string.Empty;

            switch (ParameterSetName)
            {
                case ContainerParameterSet:
                    blob = SetAzureBlobContent(FileName, CloudBlobContainer, BlobName);
                    containerName = CloudBlobContainer.Name;
                    break;
                case BlobParameterSet:
                    blob = SetAzureBlobContent(FileName, ICloudBlob);
                    containerName = ICloudBlob.Container.Name;
                    break;
                case ManuallyParameterSet:
                default:
                    blob = SetAzureBlobContent(FileName, ContainerName, BlobName);
                    containerName = ContainerName;
                    break;
            }

            if (blob == null)
            {
                String result = String.Format(Resources.SendAzureBlobCancelled, FileName, containerName);
                WriteObject(result);
            }
            else
            {
                WriteObjectWithStorageContext(blob);
            }
        }
    }
}<|MERGE_RESOLUTION|>--- conflicted
+++ resolved
@@ -21,11 +21,7 @@
     using Microsoft.WindowsAzure.Storage.Blob;
     using Microsoft.WindowsAzure.Storage.DataMovement;
     using System;
-<<<<<<< HEAD
-    using System.Collections.Generic;
     using System.Globalization;
-=======
->>>>>>> 7acf8ef2
     using System.IO;
     using System.Management.Automation;
     using System.Security.Permissions;
