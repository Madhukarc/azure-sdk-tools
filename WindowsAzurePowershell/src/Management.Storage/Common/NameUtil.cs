--- conflicted
+++ resolved
@@ -27,16 +27,12 @@
     internal class NameUtil
     {
         /// <summary>
-<<<<<<< HEAD
+        /// Max file length in windows
+        /// </summary>
+        public const int WindowsMaxFileLength = 256;
+
+        /// <summary>
         /// Is valid container name <see cref="http://msdn.microsoft.com/en-us/library/windowsazure/dd135715.aspx"/>
-=======
-        /// Max file length in windows
-        /// </summary>
-        public const int WindowsMaxFileLength = 256;
-
-        /// <summary>
-        /// is valid container name <see cref="http://msdn.microsoft.com/en-us/library/windowsazure/dd135715.aspx"/>
->>>>>>> 4debe128
         /// </summary>
         /// <param name="containerName">Container name</param>
         /// <returns>True for valid container name, otherwise return false</returns>
