﻿﻿// ----------------------------------------------------------------------------------
//
// Copyright Microsoft Corporation
// Licensed under the Apache License, Version 2.0 (the "License");
// you may not use this file except in compliance with the License.
// You may obtain a copy of the License at
// http://www.apache.org/licenses/LICENSE-2.0
// Unless required by applicable law or agreed to in writing, software
// distributed under the License is distributed on an "AS IS" BASIS,
// WITHOUT WARRANTIES OR CONDITIONS OF ANY KIND, either express or implied.
// See the License for the specific language governing permissions and
// limitations under the License.
// ----------------------------------------------------------------------------------

namespace Microsoft.WindowsAzure.Management.Storage.Common
{
    using System;
    using System.Collections.Generic;
    using System.IO;
    using System.Linq;
    using System.Text;
    using System.Text.RegularExpressions;

    /// <summary>
    /// Name utility
    /// </summary>
    internal class NameUtil
    {
        /// <summary>
        /// is valid container name <see cref="http://msdn.microsoft.com/en-us/library/windowsazure/dd135715.aspx"/>
        /// </summary>
        /// <param name="containerName">container name</param>
        /// <returns>true for valid container name, otherwise return false</returns>
        public static bool IsValidContainerName(string containerName)
        {
            Regex regex = new Regex(@"^\$root$|^\$logs$|^[a-z0-9]([a-z0-9]|(?<=[a-z0-9])-(?=[a-z0-9])){2,62}$");
            return regex.IsMatch(containerName);
        }

        /// <summary>
        /// is valid container prefix or not
        /// </summary>
        /// <param name="containerPrefix">container prefix</param>
        /// <returns>true for valid container prefix, otherwise return false</returns>
        public static bool IsValidContainerPrefix(string containerPrefix)
        {
            if (containerPrefix.StartsWith("$"))
            {
                string root = "$root";
                string logs = "$logs";

                if (root.IndexOf(containerPrefix) == 0 || logs.IndexOf(containerPrefix) == 0)
                {
                    return true;
                }
                else
                {
                    return false;
                }
            }
            else
            {
                if (containerPrefix.Length > 0 && containerPrefix.Length < 3)
                {
                    containerPrefix = containerPrefix + "abc";
                };

                if (containerPrefix.EndsWith("-"))
                { 
                    containerPrefix += "a";
                }

                return IsValidContainerName(containerPrefix);
            }
        }

        /// <summary>
        /// is valid blob name <see cref="http://msdn.microsoft.com/en-us/library/windowsazure/dd135715.aspx"/>
        /// </summary>
        /// <param name="blobName">blob name</param>
        /// <returns>true for valid blob name, otherwise return false</returns>
        public static bool IsValidBlobName(string blobName)
        {
            int minLength = 0;
            int maxLength = 1024;

            if (blobName.Length > minLength && blobName.Length <= maxLength)
            {
                return true;
            }
            else
            {
                return false;
            }
        }

        /// <summary>
        /// is valid blob prefix <see cref="http://msdn.microsoft.com/en-us/library/windowsazure/dd135715.aspx"/>
        /// </summary>
        /// <param name="blobName">blob name</param>
        /// <returns>true for valid blob name, otherwise return false</returns>
        public static bool IsValidBlobPreix(string blobPrefix)
        {
            return IsValidBlobName(blobPrefix);
        }

        
        /// <summary>
        /// is valid table name <see cref="http://msdn.microsoft.com/en-us/library/windowsazure/dd179338.aspx"/>
        /// </summary>
        /// <param name="tableName">table name</param>
        /// <returns>true for valid table name, otherwise return false</returns>
        public static bool IsValidTableName(string tableName)
        {
            Regex regex = new Regex(@"^[A-Za-z][A-Za-z0-9]{2,62}$");
            return regex.IsMatch(tableName);
        }

        /// <summary>
        /// is valid table prefix
        /// </summary>
        /// <param name="tablePrefix">table prefix</param>
        /// <returns>true for valid table prefix, otherwise return false</returns>
        public static bool IsValidTablePrefix(string tablePrefix)
        {
            if (tablePrefix.Length > 0 && tablePrefix.Length < 3)
            {
                tablePrefix = tablePrefix + "abc";
            };

            return IsValidTableName(tablePrefix);
        }

        
        /// <summary>
        /// is valid queue name <see cref="http://msdn.microsoft.com/en-us/library/windowsazure/dd179349.aspx"/>
        /// </summary>
        /// <param name="queueName">queue name</param>
        /// <returns>true for valid queue name, otherwise return false</returns>
        public static bool IsValidQueueName(string queueName)
        {
            Regex regex = new Regex(@"^[0-9a-z]([a-z0-9]|(?<=[a-z0-9])-(?=[a-z0-9])){1,61}[0-9a-z]$");
            return regex.IsMatch(queueName);
        }

        /// <summary>
        /// is valid queue prefix
        /// </summary>
        /// <param name="queuePrefix">queue prefix</param>
        /// <returns>true for valid queue prefix, otherwise return false</returns>
        public static bool IsValidQueuePrefix(string queuePrefix)
        {
            if (queuePrefix.Length > 0 && queuePrefix.Length < 3)
            {
                queuePrefix = queuePrefix + "abc";
            };
            
            if(queuePrefix.EndsWith("-"))
            {
                queuePrefix += "a";
            }

            return IsValidQueueName(queuePrefix);
        }

        /// <summary>
        /// is valid file name in local machine
        /// </summary>
        /// <param name="fileName">fileName</param>
        /// <returns></returns>
        public static bool IsValidFileName(string fileName)
        {
            //http://msdn.microsoft.com/en-us/library/windows/desktop/aa365247(v=vs.85).aspx#maxpath
            int maxFileLength = 256;

            if (string.IsNullOrEmpty(fileName) || fileName.Length > maxFileLength)
            {
                return false;
            }
            else if (fileName.IndexOfAny(System.IO.Path.GetInvalidFileNameChars()) != -1)
            {
                return false;
            }
            else
            {
                string realName = Path.GetFileNameWithoutExtension(fileName);
                //"CLOCK$", "COM0", "LPT0" are reserved since it can be used as file name in commandline.
                string[] forbiddenList = { "CON", "PRN", "AUX", "NUL", 
                    "COM1", "COM2", "COM3", "COM4", "COM5", "COM6", "COM7", "COM8", "COM9",
                    "LPT1", "LPT2", "LPT3", "LPT4", "LPT5", "LPT6", "LPT7", "LPT8", "LPT9" };
                bool forbidden = forbiddenList.Any(item => item == realName);
                return !forbidden;
            }
        }

        /// <summary>
        /// convert blob name into valid file name
        /// </summary>
        /// <param name="blobName">blob name</param>
        /// <returns>valid file name</returns>
        public static string ConvertBlobNameToFileName(string blobName, DateTimeOffset? snapshotTime)
        {
            string fileName = blobName;

            //replace dirctionary
            Dictionary<string, string> replaceRules = new Dictionary<string, string>()
	            {
	                {"/", "\\"}
	            };

            foreach (KeyValuePair<string, string> rule in replaceRules)
            {
                fileName = fileName.Replace(rule.Key, rule.Value);
            }

            if (snapshotTime != null)
            {
                int index = fileName.LastIndexOf('.');

                string prefix = string.Empty;
                string postfix = string.Empty;
                string timeStamp = string.Format("{0:u}", snapshotTime.Value);
                timeStamp = timeStamp.Replace(":", string.Empty).TrimEnd(new char[] { 'Z' });

                if(index == -1)
                {
                    prefix = fileName;
                    postfix = string.Empty;
                }
                else
                {
<<<<<<< HEAD
                    prefix = fileName.Substring(0, index - 1);
=======
                    prefix = fileName.Substring(0, index);
>>>>>>> 7db28d35
                    postfix = fileName.Substring(index);
                }

                fileName = string.Format(Resources.FileNameFormatForSnapShot, prefix, timeStamp, postfix);
            }

            return fileName;
        }
    }
}<|MERGE_RESOLUTION|>--- conflicted
+++ resolved
@@ -229,11 +229,7 @@
                 }
                 else
                 {
-<<<<<<< HEAD
-                    prefix = fileName.Substring(0, index - 1);
-=======
                     prefix = fileName.Substring(0, index);
->>>>>>> 7db28d35
                     postfix = fileName.Substring(index);
                 }
 
