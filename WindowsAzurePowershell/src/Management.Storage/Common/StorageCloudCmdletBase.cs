﻿﻿// ----------------------------------------------------------------------------------
//
// Copyright Microsoft Corporation
// Licensed under the Apache License, Version 2.0 (the "License");
// you may not use this file except in compliance with the License.
// You may obtain a copy of the License at
// http://www.apache.org/licenses/LICENSE-2.0
// Unless required by applicable law or agreed to in writing, software
// distributed under the License is distributed on an "AS IS" BASIS,
// WITHOUT WARRANTIES OR CONDITIONS OF ANY KIND, either express or implied.
// See the License for the specific language governing permissions and
// limitations under the License.
// ----------------------------------------------------------------------------------

namespace Microsoft.WindowsAzure.Management.Storage.Common
{
    using Microsoft.WindowsAzure.Management.Cmdlets.Common;
    using Microsoft.WindowsAzure.Management.Storage.Model.ResourceModel;
    using Microsoft.WindowsAzure.Storage;
    using System;
    using System.Collections.Generic;
    using System.Diagnostics;
    using System.Management.Automation;
    using ServiceModel = System.ServiceModel;

    /// <summary>
    /// Base cmdlet for all storage cmdlet that works with cloud
    /// </summary>
    public class StorageCloudCmdletBase<T> : CloudBaseCmdlet<T>
        where T : class
    {
        [Parameter(HelpMessage = "Azure Storage Context Object",
            ValueFromPipelineByPropertyName = true)]
        public AzureStorageContext Context {get; set;}

        /// <summary>
        /// whether stop processing
        /// </summary>
        protected bool ShouldForceQuit = false;

        /// <summary>
        /// Cmdlet operation context.
        /// </summary>
        protected OperationContext OperationContext 
        {
            get
            {
                return CmdletOperationContext.GetStorageOperationContext(WriteDebugLog);
            }    
        }

        /// <summary>
        /// Write log in debug mode
        /// </summary>
        /// <param name="msg">Debug log</param>
        internal void WriteDebugLog(string msg)
        {
            WriteDebugWithTimestamp(msg);
        }

        /// <summary>
        /// Get cloud storage account 
        /// </summary>
        /// <returns>Storage account</returns>
        internal CloudStorageAccount GetCloudStorageAccount()
        {
            if (Context != null)
            {
                WriteDebugLog(String.Format(Resources.UseStorageAccountFromContext, Context.StorageAccountName));
                return Context.StorageAccount;
            }
            else
            {
                CloudStorageAccount account = null;
                bool shouldInitChannel = ShouldInitServiceChannel();

                try
                {
                    if (shouldInitChannel)
                    {
                        account = GetStorageAccountFromSubscription();
                    }
                    else
                    {
                        account = GetStorageAccountFromEnvironmentVariable();
                    }
                }
                catch (Exception e)
                {
                    //stop the pipeline if storage account is missed.
                    WriteTerminatingError(e);
                }

                //Set the storage context and use it in pipeline
                Context = new AzureStorageContext(account);

                return account;
            }
        }

        /// <summary>
        /// Output azure storage object with storage context
        /// </summary>
        /// <param name="item">An AzureStorageBase object</param>
        internal void WriteObjectWithStorageContext(AzureStorageBase item)
        {
            item.Context = Context;
            WriteObject(item);
        }

        /// <summary>
        /// Init channel with or without subscription in storage cmdlet
        /// </summary>
        /// <param name="force">Force to create a new channel</param>
        protected override void InitChannelCurrentSubscription(bool force)
        {
            //Create storage management channel
            CreateChannel();
        }

        /// <summary>
        /// Whether should init the service channel or not
        /// </summary>
        /// <returns>True if it need to init the service channel, otherwise false</returns>
        internal virtual bool ShouldInitServiceChannel()
        {
            //Storage Context is empty and have already set the current storage account in subscription
            if (Context == null && CurrentSubscription != null &&
                !String.IsNullOrEmpty(CurrentSubscription.CurrentStorageAccount))
            {
                return true;
            }
            else
            {
                return false;
            }
        }

        /// <summary>
        /// Output azure storage object with storage context
        /// </summary>
        /// <param name="item">An enumerable collection fo azurestorage object</param>
        internal void WriteObjectWithStorageContext(IEnumerable<AzureStorageBase> itemList)
        {
            if (null == itemList)
            {
                return;
            }

            foreach (AzureStorageBase item in itemList)
            {
                WriteObjectWithStorageContext(item);
            }
        }

        /// <summary>
        /// Get current storage account from azure subscription
        /// </summary>
        /// <returns>A storage account</returns>
        private CloudStorageAccount GetStorageAccountFromSubscription()
        {
            string CurrentStorageAccount = CurrentSubscription.CurrentStorageAccount;

            if (string.IsNullOrEmpty(CurrentStorageAccount))
            {
                throw new ArgumentException(Resources.DefaultStorageCredentialsNotFound);
            }
            else
            {
                WriteDebugLog(String.Format(Resources.UseCurrentStorageAccountFromSubscription, CurrentStorageAccount, CurrentSubscription.SubscriptionName));

                try
                {
                    //The service channel initialized by subscription
                    return CurrentSubscription.GetCurrentStorageAccount();
                }
                catch (ServiceModel.CommunicationException e)
                {
                    WriteVerboseWithTimestamp(Resources.CannotGetSotrageAccountFromSubscription);

                    if (e.IsNotFoundException())
                    {
                        //Repack the 404 error
                        string errorMessage = String.Format(Resources.CurrentStorageAccountNotFoundOnAzure, CurrentStorageAccount, CurrentSubscription.SubscriptionName);
                        ServiceModel.CommunicationException exception = new ServiceModel.CommunicationException(errorMessage, e);
                        throw exception;
                    }
                    else
                    {
                        throw;
                    }
                }
            }
        }

        /// <summary>
        /// Get storage account from environment variable "AZURE_STORAGE_CONNECTION_STRING"
        /// </summary>
        /// <returns>Cloud storage account</returns>
        private CloudStorageAccount GetStorageAccountFromEnvironmentVariable()
        {
            String connectionString = System.Environment.GetEnvironmentVariable(Resources.EnvConnectionString);

            if (String.IsNullOrEmpty(connectionString))
            {
                throw new ArgumentException(Resources.DefaultStorageCredentialsNotFound);
            }
            else
            {
                WriteVerboseWithTimestamp(Resources.GetStorageAccountFromEnvironmentVariable);

                try
                {
                    return CloudStorageAccount.Parse(connectionString);
                }
                catch
                {
                    WriteVerboseWithTimestamp(Resources.CannotGetStorageAccountFromEnvironmentVariable);
                    throw;
                }
            }
        }

        /// <summary>
        /// Write error with category and identifier
        /// </summary>
        /// <param name="e">an exception object</param>
        protected override void WriteExceptionError(Exception e)
        {
            Debug.Assert(e != null, Resources.ExceptionCannotEmpty);
            
            if (e is StorageException)
            {
                e = ((StorageException) e).RepackStorageException();
            }
            
            WriteError(new ErrorRecord(e, e.GetType().Name, GetExceptionErrorCategory(e), null));
        }

        /// <summary>
        /// get the error category for specificed exception
        /// </summary>
        /// <param name="e">exception object</param>
        /// <returns>error category</returns>
        protected ErrorCategory GetExceptionErrorCategory(Exception e)
        {
            ErrorCategory errorCategory = ErrorCategory.CloseError; //default error category

            if (e is ArgumentException)
            {
                errorCategory = ErrorCategory.InvalidArgument;
            }
            else if (e is ResourceNotFoundException)
            {
                errorCategory = ErrorCategory.ObjectNotFound;
            }
            else if (e is ResourceAlreadyExistException)
            {
                errorCategory = ErrorCategory.ResourceExists;
            }

            return errorCategory;
        }

        /// <summary>
        /// write terminating error
        /// </summary>
        /// <param name="e">exception object</param>
        protected void WriteTerminatingError(Exception e)
        {
            Debug.Assert(e != null, Resources.ExceptionCannotEmpty);
            ThrowTerminatingError(new ErrorRecord(e, e.GetType().Name, GetExceptionErrorCategory(e), null));
        }

        /// <summary>
        /// Cmdlet begin process
        /// </summary>
        protected override void BeginProcessing()
        {
            CmdletOperationContext.Init();
            WriteDebugLog(String.Format(Resources.InitOperationContextLog, this.GetType().Name, CmdletOperationContext.ClientRequestId));
            base.BeginProcessing();
        }

        /// <summary>
        /// End processing
        /// </summary>
        protected override void EndProcessing()
        {
            double timespan = CmdletOperationContext.GetRunningMilliseconds();
            string message = string.Format(Resources.EndProcessingLog,
<<<<<<< HEAD
                this.GetType().Name, CmdletOperationContext.StartedRemoteCallCounter, CmdletOperationContext.FinisedhRemoteCallCounter, timespan, CmdletOperationContext.ClientRequestId);
            WriteDebugLog(message);
=======
                this.GetType().Name, CmdletOperationContext.StartedRemoteCallCounter, CmdletOperationContext.FinishedRemoteCallCounter, timespan, CmdletOperationContext.ClientRequestId);
            WriteVerboseLog(message);
>>>>>>> ce9648b0
            base.EndProcessing();
        }

        /// <summary>
        /// stop processing
        /// time-consuming operation should work with ShouldForceQuit
        /// </summary>
        protected override void StopProcessing()
        {
            //ctrl + c and etc
            ShouldForceQuit = true;
            base.StopProcessing();
        }
    }
}<|MERGE_RESOLUTION|>--- conflicted
+++ resolved
@@ -289,13 +289,8 @@
         {
             double timespan = CmdletOperationContext.GetRunningMilliseconds();
             string message = string.Format(Resources.EndProcessingLog,
-<<<<<<< HEAD
-                this.GetType().Name, CmdletOperationContext.StartedRemoteCallCounter, CmdletOperationContext.FinisedhRemoteCallCounter, timespan, CmdletOperationContext.ClientRequestId);
+                this.GetType().Name, CmdletOperationContext.StartedRemoteCallCounter, CmdletOperationContext.FinishedRemoteCallCounter, timespan, CmdletOperationContext.ClientRequestId);
             WriteDebugLog(message);
-=======
-                this.GetType().Name, CmdletOperationContext.StartedRemoteCallCounter, CmdletOperationContext.FinishedRemoteCallCounter, timespan, CmdletOperationContext.ClientRequestId);
-            WriteVerboseLog(message);
->>>>>>> ce9648b0
             base.EndProcessing();
         }
 
