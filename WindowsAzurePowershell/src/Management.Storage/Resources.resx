--- conflicted
+++ resolved
@@ -349,11 +349,10 @@
   <data name="BeginProcessingWithParameterSetLog" xml:space="preserve">
     <value>{0} begin processing with ParameterSet '{1}'</value>
   </data>
-<<<<<<< HEAD
   <data name="InvalidBlobType" xml:space="preserve">
     <value>blob '{0}' 's type should be block or page.</value>
     <comment>0 for blob name</comment>
-=======
+  </data>
   <data name="CannotDeleteSnapshotForSnapshot" xml:space="preserve">
     <value>The specified blob '{0}' is already a snapshot with snapshot time {1}. Can't use "DeleteSnapshot" option for it.</value>
     <comment>0 for blob name, 1 for snapshot time </comment>
@@ -365,6 +364,5 @@
   <data name="RemoveBlobCanncelled" xml:space="preserve">
     <value>The remove operation of  blob '{0}' in container '{1}' is cancelled.</value>
     <comment>0 for blob name, 1 for container name</comment>
->>>>>>> 59ba56ba
   </data>
 </root>