--- conflicted
+++ resolved
@@ -365,7 +365,6 @@
     <value>The remove operation of  blob '{0}' in container '{1}' is cancelled.</value>
     <comment>0 for blob name, 1 for container name</comment>
   </data>
-<<<<<<< HEAD
   <data name="GetAzureStorageContainerAclCmdletName" xml:space="preserve">
     <value>Get-AzureStorageContainerAcl</value>
   </data>
@@ -387,10 +386,9 @@
   </data>
   <data name="CannotGetStorageAccountFromEnvironmentVariable" xml:space="preserve">
     <value>Can not get storage account from environment variable 'AZURE_STORAGE_CONNECTION_STRING'. Please check whether this environment variable is valid.</value>
-=======
+  </data>
   <data name="InvalidPageBlobSize" xml:space="preserve">
     <value>The page blob size must be a multiple of 512 bytes. But the size of local file '{0}' is {1}.</value>
     <comment>0 for local file path, 1 file size</comment>
->>>>>>> 0d4025ae
   </data>
 </root>