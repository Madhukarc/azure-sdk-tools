--- conflicted
+++ resolved
@@ -233,12 +233,8 @@
     <value>Upload file '{0}' to blob '{1}' in container '{2}'.</value>
   </data>
   <data name="SendAzureBlobCancelled" xml:space="preserve">
-<<<<<<< HEAD
-    <value>Upload local file '{0}' to container '{1}' is cancelled.</value>
+    <value>Upload file '{0}' to blob '{1}' cancelled.</value>
     <comment>0 local file path, 1 container name</comment>
-=======
-    <value>Upload file '{0}' to blob '{1}' cancelled.</value>
->>>>>>> a99d65cd
   </data>
   <data name="ReceiveAzureBlobActivity" xml:space="preserve">
     <value>Download blob '{0}' into '{1}'.</value>
@@ -277,31 +273,19 @@
     <value>Azure-Storage-PowerShell-{0}</value>
   </data>
   <data name="EndProcessingLog" xml:space="preserve">
-<<<<<<< HEAD
-    <value>{0} end processing, Used {1} remote calls. Elapsed time {2:0.00} ms. Client operation id: {3}.</value>
-    <comment>0 for cmdlet name. 1 for remote call counter, 2 for running time, 3 for client request id</comment>
-=======
     <value>{0} end processing, Start {1} remote calls. Finish {2} remote calls. Elapsed time {3:0.00} ms. Client operation id: {4}.</value>
     <comment>0 for cmdlet name. 1 for started remote call counter, 2 for finished remote call counter, 3 for running time, 4 for client request id</comment>
->>>>>>> a99d65cd
   </data>
   <data name="ExceptionCannotEmpty" xml:space="preserve">
     <value>Exception cannot be null or empty.</value>
   </data>
   <data name="FinishRemoteCall" xml:space="preserve">
-<<<<<<< HEAD
-    <value>Finish remote call with status code {0} with service request id {1}.</value>
+    <value>Finish remote call for {0} with status code {1} and service request id {2}. Elapsed time {3:0.00} ms.</value>
+    <comment>0 for request uri, 1 http status code, 2 service request id, 3 for elapsed time.</comment>
   </data>
   <data name="InitOperationContextLog" xml:space="preserve">
     <value>Init Operation Context for '{0}' with client request id  {1}. If you want to get more details, please add "-Debug" to your command.</value>
     <comment>0 is cmdlet name， 1 is client request id</comment>
-=======
-    <value>Finish remote call for {0} with status code {1} and service request id {2}. Elapsed time {3:0.00} ms.</value>
-    <comment>0 for request uri, 1 http status code, 2 service request id, 3 for elapsed time.</comment>
-  </data>
-  <data name="InitOperationContextLog" xml:space="preserve">
-    <value>Init cmdlet operation context with operation id {0}.</value>
->>>>>>> a99d65cd
   </data>
   <data name="StartRemoteCall" xml:space="preserve">
     <value>Start {0}th remote call, method: {1}, destination: {2}.</value>
@@ -315,14 +299,7 @@
     <value>{0} {1}.</value>
     <comment>0 for time, 1 for message</comment>
   </data>
-<<<<<<< HEAD
-  <data name="CloudBlobClientIsNull" xml:space="preserve">
-    <value>CloudBlobClient is null.</value>
-  </data>
   <data name="HttpBlobEndPointFormat" xml:space="preserve">
-=======
-  <data name="DefaultBlobEndPointFormat" xml:space="preserve">
->>>>>>> a99d65cd
     <value>http://{0}.blob.core.windows.net/</value>
     <comment>0 for storage account name</comment>
   </data>
@@ -345,13 +322,8 @@
     <value>https://</value>
   </data>
   <data name="CurrentStorageAccountNotFoundOnAzure" xml:space="preserve">
-<<<<<<< HEAD
-    <value>Can not found current storage account '{0}' of subsciption '{1}' on azure, please check whether your storage account exists.</value>
+    <value>Can not found current storage account '{0}' of subsciption '{1}' on azure, please check whether the specified storage account exists.</value>
     <comment>0 storage account name, 1 subscription name</comment>
-=======
-    <value>Can not find current storage account '{0}' on azure, please check whether the specified storage account in subscription exists.</value>
-    <comment>0 storage account name</comment>
->>>>>>> a99d65cd
   </data>
   <data name="UseCurrentStorageAccountFromSubscription" xml:space="preserve">
     <value>Use current storage account '{0}' from subscription '{1}'.</value>
@@ -375,7 +347,6 @@
   </data>
   <data name="BeginProcessingWithParameterSetLog" xml:space="preserve">
     <value>{0} begin processing with ParameterSet '{1}'.</value>
-<<<<<<< HEAD
   </data>
   <data name="InvalidBlobType" xml:space="preserve">
     <value>blob '{0}' 's type should be block or page.</value>
@@ -455,7 +426,5 @@
   <data name="HttpsTableEndPointFormat" xml:space="preserve">
     <value>https://{0}.table.core.windows.net/</value>
     <comment>0 for storage account name</comment>
-=======
->>>>>>> a99d65cd
   </data>
 </root>