﻿<?xml version="1.0" encoding="utf-8"?>
<root>
  <!-- 
    Microsoft ResX Schema 
    
    Version 2.0
    
    The primary goals of this format is to allow a simple XML format 
    that is mostly human readable. The generation and parsing of the 
    various data types are done through the TypeConverter classes 
    associated with the data types.
    
    Example:
    
    ... ado.net/XML headers & schema ...
    <resheader name="resmimetype">text/microsoft-resx</resheader>
    <resheader name="version">2.0</resheader>
    <resheader name="reader">System.Resources.ResXResourceReader, System.Windows.Forms, ...</resheader>
    <resheader name="writer">System.Resources.ResXResourceWriter, System.Windows.Forms, ...</resheader>
    <data name="Name1"><value>this is my long string</value><comment>this is a comment</comment></data>
    <data name="Color1" type="System.Drawing.Color, System.Drawing">Blue</data>
    <data name="Bitmap1" mimetype="application/x-microsoft.net.object.binary.base64">
        <value>[base64 mime encoded serialized .NET Framework object]</value>
    </data>
    <data name="Icon1" type="System.Drawing.Icon, System.Drawing" mimetype="application/x-microsoft.net.object.bytearray.base64">
        <value>[base64 mime encoded string representing a byte array form of the .NET Framework object]</value>
        <comment>This is a comment</comment>
    </data>
                
    There are any number of "resheader" rows that contain simple 
    name/value pairs.
    
    Each data row contains a name, and value. The row also contains a 
    type or mimetype. Type corresponds to a .NET class that support 
    text/value conversion through the TypeConverter architecture. 
    Classes that don't support this are serialized and stored with the 
    mimetype set.
    
    The mimetype is used for serialized objects, and tells the 
    ResXResourceReader how to depersist the object. This is currently not 
    extensible. For a given mimetype the value must be set accordingly:
    
    Note - application/x-microsoft.net.object.binary.base64 is the format 
    that the ResXResourceWriter will generate, however the reader can 
    read any of the formats listed below.
    
    mimetype: application/x-microsoft.net.object.binary.base64
    value   : The object must be serialized with 
            : System.Runtime.Serialization.Formatters.Binary.BinaryFormatter
            : and then encoded with base64 encoding.
    
    mimetype: application/x-microsoft.net.object.soap.base64
    value   : The object must be serialized with 
            : System.Runtime.Serialization.Formatters.Soap.SoapFormatter
            : and then encoded with base64 encoding.

    mimetype: application/x-microsoft.net.object.bytearray.base64
    value   : The object must be serialized into a byte array 
            : using a System.ComponentModel.TypeConverter
            : and then encoded with base64 encoding.
    -->
  <xsd:schema id="root" xmlns="" xmlns:xsd="http://www.w3.org/2001/XMLSchema" xmlns:msdata="urn:schemas-microsoft-com:xml-msdata">
    <xsd:import namespace="http://www.w3.org/XML/1998/namespace" />
    <xsd:element name="root" msdata:IsDataSet="true">
      <xsd:complexType>
        <xsd:choice maxOccurs="unbounded">
          <xsd:element name="metadata">
            <xsd:complexType>
              <xsd:sequence>
                <xsd:element name="value" type="xsd:string" minOccurs="0" />
              </xsd:sequence>
              <xsd:attribute name="name" use="required" type="xsd:string" />
              <xsd:attribute name="type" type="xsd:string" />
              <xsd:attribute name="mimetype" type="xsd:string" />
              <xsd:attribute ref="xml:space" />
            </xsd:complexType>
          </xsd:element>
          <xsd:element name="assembly">
            <xsd:complexType>
              <xsd:attribute name="alias" type="xsd:string" />
              <xsd:attribute name="name" type="xsd:string" />
            </xsd:complexType>
          </xsd:element>
          <xsd:element name="data">
            <xsd:complexType>
              <xsd:sequence>
                <xsd:element name="value" type="xsd:string" minOccurs="0" msdata:Ordinal="1" />
                <xsd:element name="comment" type="xsd:string" minOccurs="0" msdata:Ordinal="2" />
              </xsd:sequence>
              <xsd:attribute name="name" type="xsd:string" use="required" msdata:Ordinal="1" />
              <xsd:attribute name="type" type="xsd:string" msdata:Ordinal="3" />
              <xsd:attribute name="mimetype" type="xsd:string" msdata:Ordinal="4" />
              <xsd:attribute ref="xml:space" />
            </xsd:complexType>
          </xsd:element>
          <xsd:element name="resheader">
            <xsd:complexType>
              <xsd:sequence>
                <xsd:element name="value" type="xsd:string" minOccurs="0" msdata:Ordinal="1" />
              </xsd:sequence>
              <xsd:attribute name="name" type="xsd:string" use="required" />
            </xsd:complexType>
          </xsd:element>
        </xsd:choice>
      </xsd:complexType>
    </xsd:element>
  </xsd:schema>
  <resheader name="resmimetype">
    <value>text/microsoft-resx</value>
  </resheader>
  <resheader name="version">
    <value>2.0</value>
  </resheader>
  <resheader name="reader">
    <value>System.Resources.ResXResourceReader, System.Windows.Forms, Version=4.0.0.0, Culture=neutral, PublicKeyToken=b77a5c561934e089</value>
  </resheader>
  <resheader name="writer">
    <value>System.Resources.ResXResourceWriter, System.Windows.Forms, Version=4.0.0.0, Culture=neutral, PublicKeyToken=b77a5c561934e089</value>
  </resheader>
  <data name="BlobAlreadyExists" xml:space="preserve">
    <value>Blob '{0}' in container '{1}' already exists.</value>
  </data>
  <data name="BlobNameNotFound" xml:space="preserve">
    <value>Can not find blob name or container name.</value>
  </data>
  <data name="BlobNotFound" xml:space="preserve">
    <value>Can not find blob '{0}' in container '{1}'.</value>
  </data>
  <data name="ConfirmRemoveContainer" xml:space="preserve">
    <value>Are you sure to remove container '{0}'?</value>
  </data>
  <data name="ConfirmRemoveContainerCaption" xml:space="preserve">
    <value>Confirm to remove azure container.</value>
  </data>
  <data name="ContainerAlreadyExists" xml:space="preserve">
    <value>Container '{0}' already exists.</value>
  </data>
  <data name="ContainerNotFound" xml:space="preserve">
    <value>Can not find the container '{0}'.</value>
  </data>
  <data name="DirectoryNotExists" xml:space="preserve">
    <value>Directory '{0}' doesn't exist.</value>
  </data>
  <data name="DownloadBlobFailed" xml:space="preserve">
    <value>Cannot download the blob '{0}' in container '{1}' into local file '{2}'. Error: {3}</value>
    <comment>place holder 0 for blob name, 1 for blob's container name, 2 for download destination in local machine. 3 for excpetion error message.</comment>
  </data>
  <data name="DownloadBlobSuccessful" xml:space="preserve">
    <value>Download blob '{0}' successful.</value>
  </data>
  <data name="FileAlreadyExists" xml:space="preserve">
    <value>File '{0}' already exists.</value>
  </data>
  <data name="FileNotFound" xml:space="preserve">
    <value>Can not find the specified file '{0}'.</value>
  </data>
  <data name="FileTransmitStatus" xml:space="preserve">
    <value>Percent : {0}% Speed : {1} bytes/second.</value>
  </data>
  <data name="InvalidBlobName" xml:space="preserve">
    <value>Blob name '{0}' is invalid.</value>
  </data>
  <data name="InvalidContainerName" xml:space="preserve">
    <value>Container name '{0}' is invalid.</value>
  </data>
  <data name="InvalidExpiryTime" xml:space="preserve">
    <value>Invalid expiry time '{0}'.</value>
  </data>
  <data name="InvalidStartTime" xml:space="preserve">
    <value>Invalid start time '{0}'.</value>
  </data>
  <data name="OnlyOnePermissionForContainer" xml:space="preserve">
    <value>You must supply only one permission in Off/Blob/Container for container.</value>
  </data>
  <data name="QueueAlreadyExists" xml:space="preserve">
    <value>Queue '{0}' already exists.</value>
  </data>
  <data name="QueueNotFound" xml:space="preserve">
    <value>Can not find queue '{0}'.</value>
  </data>
  <data name="RemoveBlobSuccessfully" xml:space="preserve">
    <value>Removed blob '{0}' in container '{1}' successfully.</value>
  </data>
  <data name="RemoveContainerCancelled" xml:space="preserve">
    <value>The remove operation of container '{0}' has been cancelled.</value>
  </data>
  <data name="RemoveContainerSuccessfully" xml:space="preserve">
    <value>Removed container '{0}' successfully.</value>
  </data>
  <data name="RemoveQueueSuccessfully" xml:space="preserve">
    <value>Removed queue '{0}' successfully.</value>
  </data>
  <data name="RemoveTableSuccessfully" xml:space="preserve">
    <value>Removed table '{0}' successfully.</value>
  </data>
  <data name="StartDownloadBlob" xml:space="preserve">
    <value>Start to download blob '{0}' to '{1}'.</value>
  </data>
  <data name="StartUploadFile" xml:space="preserve">
    <value>Start to upload '{0}' to blob '{1}'.</value>
  </data>
  <data name="DefaultStorageCredentialsNotFound" xml:space="preserve">
    <value>Can not find your azure storage credential. Please set current storage account using "Set-AzureSubscription" or set the "AZURE_STORAGE_CONNECTION_STRING" environment variable.</value>
  </data>
  <data name="TableAlreadyExists" xml:space="preserve">
    <value>Table '{0}' already exists.</value>
  </data>
  <data name="TableNotFound" xml:space="preserve">
    <value>Can not find table '{0}'.</value>
  </data>
  <data name="UnknownBlob" xml:space="preserve">
    <value>Unknown blob.</value>
  </data>
  <data name="Upload2BlobFailed" xml:space="preserve">
    <value>Can not upload local file to azure blob. Error: {0}.</value>
  </data>
  <data name="UploadFileFailed" xml:space="preserve">
    <value>Upload file '{0}' failed.  Error: '{1}'.</value>
  </data>
  <data name="UploadFileSuccessfully" xml:space="preserve">
    <value>Upload file '{0}' successfully.</value>
  </data>
  <data name="BlobTypeMismatch" xml:space="preserve">
    <value>Blob type mismatched, the current blob type of '{0}' is {1}.</value>
  </data>
  <data name="CannotSendDirectory" xml:space="preserve">
    <value>Can not send the directory '{0}' to azure. If you want to send directory to azure, please use "ls -File | Set-AzureStorageBlobContent -Container containerName".</value>
  </data>
  <data name="PrepareUploadingBlob" xml:space="preserve">
    <value>Prepare to upload blob.</value>
  </data>
  <data name="SendAzureBlobActivity" xml:space="preserve">
    <value>Upload file '{0}' to blob '{1}' in container '{2}'.</value>
  </data>
  <data name="SendAzureBlobCancelled" xml:space="preserve">
    <value>Upload local file '{0}' to container '{1}' is cancelled.</value>
    <comment>0 local file path, 1 container name</comment>
  </data>
  <data name="ReceiveAzureBlobActivity" xml:space="preserve">
    <value>Download blob '{0}' into '{1}'.</value>
  </data>
  <data name="InvalidQueueName" xml:space="preserve">
    <value>Queue name '{0}' is invalid.</value>
  </data>
  <data name="InvalidTableName" xml:space="preserve">
    <value>Table name '{0}' is invalid.</value>
  </data>
  <data name="RemoveQueueCancelled" xml:space="preserve">
    <value>The remove operation of queue '{0}' has been cancelled.</value>
  </data>
  <data name="RemoveTableCancelled" xml:space="preserve">
    <value>The remove operation of table '{0}' has been cancelled.</value>
  </data>
  <data name="InvalidAccountParameterCombination" xml:space="preserve">
    <value>invalid parameter combination, please see the command help.</value>
  </data>
  <data name="BlobEndPointTips" xml:space="preserve">
    <value>Blob End Point: {0}.</value>
  </data>
  <data name="InvalidBlobWithoutContainer" xml:space="preserve">
    <value>ICloudBlob "{0}" should contain container properties.</value>
  </data>
  <data name="ObjectCannotBeNull" xml:space="preserve">
    <value>Object '{0}' cannot be null.</value>
  </data>
  <data name="InvalidFileName" xml:space="preserve">
    <value>File name "{0}" is invalid.</value>
  </data>
  <data name="StorageExceptionDetails" xml:space="preserve">
    <value>Error Message {0}. HTTP Status Code: {1} - HTTP Error Message: {2}</value>
  </data>
  <data name="ClientRequestIdFormat" xml:space="preserve">
    <value>Azure-Storage-PowerShell-{0}</value>
  </data>
  <data name="EndProcessingLog" xml:space="preserve">
    <value>{0} end processing, Used {1} remote calls. Elapsed time {2:0.00} ms. Client operation id: {3}.</value>
    <comment>0 for cmdlet name. 1 for remote call counter, 2 for running time, 3 for client request id</comment>
  </data>
  <data name="ExceptionCannotEmpty" xml:space="preserve">
    <value>Exception cannot be null or empty.</value>
  </data>
  <data name="FinishRemoteCall" xml:space="preserve">
    <value>Finish remote call with status code {0} with service request id {1}.</value>
  </data>
  <data name="InitOperationContextLog" xml:space="preserve">
    <value>Init Operation Context for '{0}' with client request id  {1}. If you want to get more details, please add "-Debug" to your command.</value>
    <comment>0 is cmdlet name， 1 is client request id</comment>
  </data>
  <data name="StartRemoteCall" xml:space="preserve">
    <value>Start {0}th remote call, method: {1}, destination: {2}.</value>
    <comment>0 for int counter, 1 for request method, 2 for request uri</comment>
  </data>
  <data name="StopProcessingLog" xml:space="preserve">
    <value>{0} stop processing, Use {1} remote calls. Elapsed time {2:0.00} ms. Client operation id: {3}</value>
    <comment>0 for cmdlet name. 1 for remote call counter, 2 for running time, 3 for client request id</comment>
  </data>
  <data name="VerboseLogFormat" xml:space="preserve">
    <value>{0} {1}.</value>
    <comment>0 for time, 1 for message</comment>
  </data>
  <data name="CloudBlobClientIsNull" xml:space="preserve">
    <value>CloudBlobClient is null.</value>
  </data>
  <data name="DefaultBlobEndPointFormat" xml:space="preserve">
    <value>http://{0}.blob.core.windows.net/</value>
    <comment>0 for storage account name</comment>
  </data>
  <data name="DefaultQueueEndPointFormat" xml:space="preserve">
    <value>http://{0}.queue.core.windows.net/</value>
    <comment>0 for storage account name</comment>
  </data>
  <data name="DefaultTableEndPointFormat" xml:space="preserve">
    <value>http://{0}.table.core.windows.net/</value>
    <comment>0 for storage account name</comment>
  </data>
  <data name="CurrentStorageAccountNameNotFound" xml:space="preserve">
    <value>Current Storage Account not found in subscription '{0}'. Please set it use "Set-AzureSubscription".</value>
    <comment>0 subscription name</comment>
  </data>
  <data name="HTTPPrefix" xml:space="preserve">
    <value>http://</value>
  </data>
  <data name="HTTPSPrefix" xml:space="preserve">
    <value>https://</value>
  </data>
  <data name="CurrentStorageAccountNotFoundOnAzure" xml:space="preserve">
    <value>Can not found current storage account '{0}' of subsciption '{1}' on azure, please check whether your storage account exists.</value>
    <comment>0 storage account name, 1 subscription name</comment>
  </data>
  <data name="UseCurrentStorageAccountFromSubscription" xml:space="preserve">
    <value>Use current storage account '{0}' from subscription '{1}'.</value>
    <comment>0 storage account name 1 subscription name</comment>
  </data>
  <data name="GetStorageAccountFromEnvironmentVariable" xml:space="preserve">
    <value>Get storage account from environment variable 'AZURE_STORAGE_CONNECTION_STRING'.</value>
  </data>
  <data name="EnvConnectionString" xml:space="preserve">
    <value>AZURE_STORAGE_CONNECTION_STRING</value>
  </data>
  <data name="InitChannelFromSubscription" xml:space="preserve">
    <value>Init service channel from current subscription.</value>
  </data>
  <data name="UseStorageAccountFromContext" xml:space="preserve">
    <value>Use storage account '{0}' from storage context</value>
    <comment>0 for storage account name</comment>
  </data>
  <data name="BeginProcessingWithoutParameterSetLog" xml:space="preserve">
    <value>{0} begin processing without ParameterSet.</value>
  </data>
  <data name="BeginProcessingWithParameterSetLog" xml:space="preserve">
    <value>{0} begin processing with ParameterSet '{1}'.</value>
  </data>
  <data name="InvalidBlobType" xml:space="preserve">
    <value>blob '{0}' 's type should be block or page.</value>
    <comment>0 for blob name</comment>
  </data>
  <data name="CannotDeleteSnapshotForSnapshot" xml:space="preserve">
    <value>The specified blob '{0}' is already a snapshot with snapshot time {1}. Can't use "DeleteSnapshot" option for it.</value>
    <comment>0 for blob name, 1 for snapshot time </comment>
  </data>
  <data name="ConfirmRemoveBlobWithSnapshot" xml:space="preserve">
    <value>The blob '{0}' in container '{1}' has snapshot. Are you sure to remove blob and its snapshots?</value>
    <comment>0 for blob name, 1 for container name</comment>
  </data>
  <data name="RemoveBlobCanncelled" xml:space="preserve">
    <value>The remove operation of  blob '{0}' in container '{1}' is cancelled.</value>
    <comment>0 for blob name, 1 for container name</comment>
  </data>
  <data name="CannotDeleteSnapshotForSnapshot" xml:space="preserve">
    <value>The specified blob '{0}' is already a snapshot with snapshot time {1}. Can't use "DeleteSnapshot" option for it.</value>
    <comment>0 for blob name, 1 for snapshot time </comment>
  </data>
  <data name="ConfirmRemoveBlobWithSnapshot" xml:space="preserve">
    <value>The blob '{0}' in container '{1}' has snapshot. Are you sure to remove blob and its snapshots?</value>
    <comment>0 for blob name, 1 for container name</comment>
  </data>
  <data name="RemoveBlobCanncelled" xml:space="preserve">
    <value>The remove operation of  blob '{0}' in container '{1}' is cancelled.</value>
    <comment>0 for blob name, 1 for container name</comment>
  </data>
  <data name="InvalidPageBlobSize" xml:space="preserve">
    <value>The page blob size must be a multiple of 512 bytes. But the size of local file '{0}' is {1}.</value>
    <comment>0 for local file path, 1 file size</comment>
  </data>
  <data name="WritePermissionDenied" xml:space="preserve">
    <value>Write to file '{0}' is denied.</value>
    <comment>0 for local file path</comment>
  </data>
  <data name="FileNameCannotEmpty" xml:space="preserve">
    <value>File name can not be empty.</value>
  </data>
  <data name="PrepareDownloadingBlob" xml:space="preserve">
    <value>Prepare to download blob.</value>
  </data>
  <data name="FileNameFormatForSnapShot" xml:space="preserve">
    <value>{0} ({1}){2}</value>
    <comment>0 for blob name, 1 for snaphsot time, 2 blob name extension</comment>
  </data>
  <data name="SkipDownloadSnapshot" xml:space="preserve">
    <value>Skip to download blob '{0}' with snapshot time '{0}'.</value>
  </data>
  <data name="DownloadBlobCancelled" xml:space="preserve">
    <value>Downloading blob '{0}' in container '{1}' is cancelled.</value>
    <comment>0 blob name, 1 container name</comment>
  </data>
  <data name="GetAzureStorageContainerAclCmdletName" xml:space="preserve">
    <value>Get-AzureStorageContainerAcl</value>
  </data>
  <data name="GetAzureStorageContainerCmdletName" xml:space="preserve">
    <value>Get-AzureStorageContainer</value>
  </data>
  <data name="NewAlias" xml:space="preserve">
    <value>New-Alias</value>
  </data>
  <data name="NewAliasName" xml:space="preserve">
    <value>Name</value>
  </data>
  <data name="NewAliasValue" xml:space="preserve">
    <value>Value</value>
  </data>
<<<<<<< HEAD
  <data name="CannotGetSotrageAccountFromSubscription" xml:space="preserve">
    <value>Can not get storage account  from subscription. Please check the subscription settings using "Get-AzureSubscription".</value>
    <comment>0 storage account name 1 subscription name</comment>
  </data>
  <data name="CannotGetStorageAccountFromEnvironmentVariable" xml:space="preserve">
    <value>Can not get storage account from environment variable 'AZURE_STORAGE_CONNECTION_STRING'. Please check whether this environment variable is valid.</value>
  </data>
  <data name="InvalidPageBlobSize" xml:space="preserve">
    <value>The page blob size must be a multiple of 512 bytes. But the size of local file '{0}' is {1}.</value>
    <comment>0 for local file path, 1 file size</comment>
  </data>
  <data name="WritePermissionDenied" xml:space="preserve">
    <value>Write to file '{0}' is denied.</value>
    <comment>0 for local file path</comment>
  </data>
  <data name="FileNameCannotEmpty" xml:space="preserve">
    <value>File name can not be empty.</value>
  </data>
  <data name="PrepareDownloadingBlob" xml:space="preserve">
    <value>Prepare to download blob.</value>
  </data>
  <data name="FileNameFormatForSnapShot" xml:space="preserve">
    <value>{0} ({1}){2}</value>
    <comment>0 for blob name, 1 for snaphsot time, 2 blob name extension</comment>
  </data>
  <data name="SkipDownloadSnapshot" xml:space="preserve">
    <value>Skip to download blob '{0}' with snapshot time '{0}'.</value>
  </data>
  <data name="DownloadBlobCancelled" xml:space="preserve">
    <value>Downloading blob '{0}' in container '{1}' is cancelled.</value>
    <comment>0 blob name, 1 container name</comment>
=======
  <data name="InvalidBlobProperties" xml:space="preserve">
    <value>Blob properties '{0}' with value '{1}' is invalid</value>
    <comment>0 for property name, 1 for property value</comment>
>>>>>>> 7db28d35
  </data>
</root><|MERGE_RESOLUTION|>--- conflicted
+++ resolved
@@ -366,17 +366,27 @@
     <value>The remove operation of  blob '{0}' in container '{1}' is cancelled.</value>
     <comment>0 for blob name, 1 for container name</comment>
   </data>
-  <data name="CannotDeleteSnapshotForSnapshot" xml:space="preserve">
-    <value>The specified blob '{0}' is already a snapshot with snapshot time {1}. Can't use "DeleteSnapshot" option for it.</value>
-    <comment>0 for blob name, 1 for snapshot time </comment>
-  </data>
-  <data name="ConfirmRemoveBlobWithSnapshot" xml:space="preserve">
-    <value>The blob '{0}' in container '{1}' has snapshot. Are you sure to remove blob and its snapshots?</value>
-    <comment>0 for blob name, 1 for container name</comment>
-  </data>
-  <data name="RemoveBlobCanncelled" xml:space="preserve">
-    <value>The remove operation of  blob '{0}' in container '{1}' is cancelled.</value>
-    <comment>0 for blob name, 1 for container name</comment>
+  <data name="GetAzureStorageContainerAclCmdletName" xml:space="preserve">
+    <value>Get-AzureStorageContainerAcl</value>
+  </data>
+  <data name="GetAzureStorageContainerCmdletName" xml:space="preserve">
+    <value>Get-AzureStorageContainer</value>
+  </data>
+  <data name="NewAlias" xml:space="preserve">
+    <value>New-Alias</value>
+  </data>
+  <data name="NewAliasName" xml:space="preserve">
+    <value>Name</value>
+  </data>
+  <data name="NewAliasValue" xml:space="preserve">
+    <value>Value</value>
+  </data>
+  <data name="CannotGetSotrageAccountFromSubscription" xml:space="preserve">
+    <value>Can not get storage account  from subscription. Please check the subscription settings using "Get-AzureSubscription".</value>
+    <comment>0 storage account name 1 subscription name</comment>
+  </data>
+  <data name="CannotGetStorageAccountFromEnvironmentVariable" xml:space="preserve">
+    <value>Can not get storage account from environment variable 'AZURE_STORAGE_CONNECTION_STRING'. Please check whether this environment variable is valid.</value>
   </data>
   <data name="InvalidPageBlobSize" xml:space="preserve">
     <value>The page blob size must be a multiple of 512 bytes. But the size of local file '{0}' is {1}.</value>
@@ -418,42 +428,8 @@
   <data name="NewAliasValue" xml:space="preserve">
     <value>Value</value>
   </data>
-<<<<<<< HEAD
-  <data name="CannotGetSotrageAccountFromSubscription" xml:space="preserve">
-    <value>Can not get storage account  from subscription. Please check the subscription settings using "Get-AzureSubscription".</value>
-    <comment>0 storage account name 1 subscription name</comment>
-  </data>
-  <data name="CannotGetStorageAccountFromEnvironmentVariable" xml:space="preserve">
-    <value>Can not get storage account from environment variable 'AZURE_STORAGE_CONNECTION_STRING'. Please check whether this environment variable is valid.</value>
-  </data>
-  <data name="InvalidPageBlobSize" xml:space="preserve">
-    <value>The page blob size must be a multiple of 512 bytes. But the size of local file '{0}' is {1}.</value>
-    <comment>0 for local file path, 1 file size</comment>
-  </data>
-  <data name="WritePermissionDenied" xml:space="preserve">
-    <value>Write to file '{0}' is denied.</value>
-    <comment>0 for local file path</comment>
-  </data>
-  <data name="FileNameCannotEmpty" xml:space="preserve">
-    <value>File name can not be empty.</value>
-  </data>
-  <data name="PrepareDownloadingBlob" xml:space="preserve">
-    <value>Prepare to download blob.</value>
-  </data>
-  <data name="FileNameFormatForSnapShot" xml:space="preserve">
-    <value>{0} ({1}){2}</value>
-    <comment>0 for blob name, 1 for snaphsot time, 2 blob name extension</comment>
-  </data>
-  <data name="SkipDownloadSnapshot" xml:space="preserve">
-    <value>Skip to download blob '{0}' with snapshot time '{0}'.</value>
-  </data>
-  <data name="DownloadBlobCancelled" xml:space="preserve">
-    <value>Downloading blob '{0}' in container '{1}' is cancelled.</value>
-    <comment>0 blob name, 1 container name</comment>
-=======
   <data name="InvalidBlobProperties" xml:space="preserve">
     <value>Blob properties '{0}' with value '{1}' is invalid</value>
     <comment>0 for property name, 1 for property value</comment>
->>>>>>> 7db28d35
   </data>
 </root>