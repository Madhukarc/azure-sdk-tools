--- conflicted
+++ resolved
@@ -415,7 +415,6 @@
     <value>Blob properties '{0}' with value '{1}' is invalid</value>
     <comment>0 for property name, 1 for property value</comment>
   </data>
-<<<<<<< HEAD
   <data name="HttpsBlobEndPointFormat" xml:space="preserve">
     <value>https://{0}.blob.core.windows.net/</value>
     <comment>0 for storage account name</comment>
@@ -427,7 +426,7 @@
   <data name="HttpsTableEndPointFormat" xml:space="preserve">
     <value>https://{0}.table.core.windows.net/</value>
     <comment>0 for storage account name</comment>
-=======
+  </data>
   <data name="CopyIdCannotBeEmpty" xml:space="preserve">
     <value>CopyId can not be empty.</value>
   </data>
@@ -464,6 +463,5 @@
   <data name="CopyTaskNotFound" xml:space="preserve">
     <value>Can not find copy task on specified blob '{0}' in container '{1}'.</value>
     <comment>0 for blob name, 1 for container name.</comment>
->>>>>>> 352a4209
   </data>
 </root>