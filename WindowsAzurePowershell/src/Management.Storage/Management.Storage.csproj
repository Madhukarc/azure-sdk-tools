﻿<?xml version="1.0" encoding="utf-8"?>
<Project ToolsVersion="4.0" DefaultTargets="Build" xmlns="http://schemas.microsoft.com/developer/msbuild/2003">
  <Import Project="$(MSBuildExtensionsPath)\$(MSBuildToolsVersion)\Microsoft.Common.props" Condition="Exists('$(MSBuildExtensionsPath)\$(MSBuildToolsVersion)\Microsoft.Common.props')" />
  <PropertyGroup>
    <Configuration Condition=" '$(Configuration)' == '' ">Debug</Configuration>
    <Platform Condition=" '$(Platform)' == '' ">AnyCPU</Platform>
    <ProjectGuid>{08CF7DA7-0392-4A19-B79B-E1FF67CDB81A}</ProjectGuid>
    <OutputType>Library</OutputType>
    <AppDesignerFolder>Properties</AppDesignerFolder>
    <RootNamespace>Microsoft.WindowsAzure.Management.Storage</RootNamespace>
    <AssemblyName>Microsoft.WindowsAzure.Management.Storage</AssemblyName>
    <TargetFrameworkVersion>v4.0</TargetFrameworkVersion>
    <FileAlignment>512</FileAlignment>
    <TargetFrameworkProfile />
  </PropertyGroup>
  <PropertyGroup Condition=" '$(Configuration)|$(Platform)' == 'Debug|AnyCPU' ">
    <DebugSymbols>true</DebugSymbols>
    <DebugType>full</DebugType>
    <Optimize>false</Optimize>
    <OutputPath>..\..\..\Package\Debug\</OutputPath>
    <DefineConstants>DEBUG;TRACE</DefineConstants>
    <ErrorReport>prompt</ErrorReport>
    <WarningLevel>4</WarningLevel>
  </PropertyGroup>
  <PropertyGroup Condition=" '$(Configuration)|$(Platform)' == 'Release|AnyCPU' ">
    <DebugType>pdbonly</DebugType>
    <Optimize>true</Optimize>
    <OutputPath>..\..\..\Package\Release\</OutputPath>
    <DefineConstants>TRACE</DefineConstants>
    <ErrorReport>prompt</ErrorReport>
    <WarningLevel>4</WarningLevel>
  </PropertyGroup>
  <PropertyGroup Condition=" '$(Configuration)|$(Platform)' == 'ReleaseSigned|AnyCPU'">
    <SignAssembly>true</SignAssembly>
    <AssemblyOriginatorKeyFile>MSSharedLibKey.snk</AssemblyOriginatorKeyFile>
    <DelaySign>true</DelaySign>
    <OutputPath>..\..\..\Package\Release\</OutputPath>
    <DefineConstants>TRACE;SIGN</DefineConstants>
    <Optimize>true</Optimize>
    <DebugType>pdbonly</DebugType>
    <PlatformTarget>AnyCPU</PlatformTarget>
    <RunCodeAnalysis>true</RunCodeAnalysis>
  </PropertyGroup>
  <PropertyGroup Condition=" '$(Configuration)|$(Platform)' == 'ReleaseSigned|x64'">
    <OutputPath>..\..\..\Package\Release\</OutputPath>
    <DefineConstants>TRACE;SIGN</DefineConstants>
    <Optimize>true</Optimize>
    <DebugType>pdbonly</DebugType>
    <PlatformTarget>AnyCPU</PlatformTarget>
    <RunCodeAnalysis>true</RunCodeAnalysis>
    <ErrorReport>prompt</ErrorReport>
    <CodeAnalysisRuleSet>MinimumRecommendedRules.ruleset</CodeAnalysisRuleSet>
    <CodeAnalysisIgnoreBuiltInRules>true</CodeAnalysisIgnoreBuiltInRules>
    <SignAssembly>true</SignAssembly>
    <AssemblyOriginatorKeyFile>MSSharedLibKey.snk</AssemblyOriginatorKeyFile>
    <DelaySign>true</DelaySign>
  </PropertyGroup>
  <ItemGroup>
    <Reference Include="Microsoft.WindowsAzure.Storage, Version=2.0.0.0, Culture=neutral, PublicKeyToken=31bf3856ad364e35, processorArchitecture=MSIL" />
    <Reference Include="Microsoft.WindowsAzure.Storage.DataMovement">
      <HintPath>..\lib\Microsoft.WindowsAzure.Storage.DataMovement.dll</HintPath>
    </Reference>
    <Reference Include="System" />
    <Reference Include="System.Core" />
    <Reference Include="System.Management.Automation, Version=3.0.0.0, Culture=neutral, PublicKeyToken=31bf3856ad364e35, processorArchitecture=MSIL">
      <SpecificVersion>False</SpecificVersion>
    </Reference>
    <Reference Include="System.Runtime.Serialization" />
    <Reference Include="System.ServiceModel" />
    <Reference Include="System.Xml.Linq" />
    <Reference Include="System.Data.DataSetExtensions" />
    <Reference Include="Microsoft.CSharp" />
    <Reference Include="System.Data" />
    <Reference Include="System.Xml" />
  </ItemGroup>
  <ItemGroup>
    <Compile Include="Blob\Cmdlet\GetAzureStorageBlob.cs" />
    <Compile Include="Blob\Cmdlet\GetAzureStorageBlobContent.cs" />
    <Compile Include="Blob\Cmdlet\GetAzureStorageBlobCopyState.cs" />
    <Compile Include="Blob\Cmdlet\GetAzureStorageContainer.cs" />
    <Compile Include="Blob\Cmdlet\NewAzureStorageContainer.cs" />
    <Compile Include="Blob\Cmdlet\RemoveAzureStorageBlob.cs" />
    <Compile Include="Blob\Cmdlet\RemoveAzureStorageContainer.cs" />
    <Compile Include="Blob\Cmdlet\SetAzureStorageBlobContent.cs" />
    <Compile Include="Blob\Cmdlet\SetAzureStorageContainerAcl.cs" />
<<<<<<< HEAD
    <Compile Include="Common\CmdletOperationContext.cs" />
=======
    <Compile Include="Blob\Cmdlet\StartCopyAzureStorageBlob.cs" />
    <Compile Include="Blob\Cmdlet\StopCopyAzureStorageBlob.cs" />
>>>>>>> 352a4209
    <Compile Include="Common\CommunicationExceptionUtil.cs" />
    <Compile Include="Common\NameUtil.cs" />
    <Compile Include="Common\Cmdlet\NewAzureStorageContext.cs" />
    <Compile Include="Common\ResourceAlreadyExistException.cs" />
    <Compile Include="Common\ResourceNotFoundException.cs" />
    <Compile Include="Common\StorageCloudCmdletBase.cs" />
    <Compile Include="Blob\StorageCloudBlobCmdletBase.cs" />
    <Compile Include="Common\StorageNouns.cs" />
    <Compile Include="Queue\Cmdlet\GetAzureStorageQueue.cs" />
    <Compile Include="Queue\Cmdlet\NewAzureStorageQueue.cs" />
    <Compile Include="Queue\Cmdlet\RemoveAzureStorageQueue.cs" />
    <Compile Include="Queue\StorageQueueBaseCmdlet.cs" />
    <Compile Include="Properties\AssemblyInfo.cs" />
    <Compile Include="Resources.Designer.cs">
      <AutoGen>True</AutoGen>
      <DesignTime>True</DesignTime>
      <DependentUpon>Resources.resx</DependentUpon>
    </Compile>
    <Compile Include="Table\Cmdlet\GetStorageAzureTable.cs" />
    <Compile Include="Table\Cmdlet\NewStorageAzureTable.cs" />
    <Compile Include="Table\Cmdlet\RemoveStorageAzureTable.cs" />
    <Compile Include="Table\StorageCloudTableCmdletBase.cs" />
  </ItemGroup>
  <ItemGroup>
    <ProjectReference Include="..\Management\Management.csproj">
      <Project>{cd5aa507-f5ef-473d-855b-84b91a1abe54}</Project>
      <Name>Management</Name>
    </ProjectReference>
    <ProjectReference Include="..\ServiceManagement.Additions\ServiceManagement.Additions.csproj">
      <Project>{da1432af-d6b5-47a1-8b74-ccd740683e0f}</Project>
      <Name>ServiceManagement.Additions</Name>
    </ProjectReference>
    <ProjectReference Include="..\ServiceManagement\ServiceManagement.csproj">
      <Project>{559a16c7-b11c-4aa6-8c16-8adeca6abed7}</Project>
      <Name>ServiceManagement</Name>
    </ProjectReference>
  </ItemGroup>
  <ItemGroup />
  <ItemGroup>
    <None Include="Microsoft.WindowsAzure.Management.Storage.format.ps1xml">
      <CopyToOutputDirectory>PreserveNewest</CopyToOutputDirectory>
      <SubType>Designer</SubType>
    </None>
    <None Include="MSSharedLibKey.snk" />
  </ItemGroup>
  <ItemGroup>
    <EmbeddedResource Include="Resources.resx">
      <Generator>ResXFileCodeGenerator</Generator>
      <SubType>Designer</SubType>
      <LastGenOutput>Resources.Designer.cs</LastGenOutput>
      <SubType>Designer</SubType>
    </EmbeddedResource>
  </ItemGroup>
  <Import Project="$(MSBuildToolsPath)\Microsoft.CSharp.targets" />
  <!-- To modify your build process, add your task inside one of the targets below and uncomment it. 
       Other similar extension points exist, see Microsoft.Common.targets.
  <Target Name="BeforeBuild">
  </Target>
  <Target Name="AfterBuild">
  </Target>
  -->
</Project><|MERGE_RESOLUTION|>--- conflicted
+++ resolved
@@ -83,12 +83,9 @@
     <Compile Include="Blob\Cmdlet\RemoveAzureStorageContainer.cs" />
     <Compile Include="Blob\Cmdlet\SetAzureStorageBlobContent.cs" />
     <Compile Include="Blob\Cmdlet\SetAzureStorageContainerAcl.cs" />
-<<<<<<< HEAD
     <Compile Include="Common\CmdletOperationContext.cs" />
-=======
     <Compile Include="Blob\Cmdlet\StartCopyAzureStorageBlob.cs" />
     <Compile Include="Blob\Cmdlet\StopCopyAzureStorageBlob.cs" />
->>>>>>> 352a4209
     <Compile Include="Common\CommunicationExceptionUtil.cs" />
     <Compile Include="Common\NameUtil.cs" />
     <Compile Include="Common\Cmdlet\NewAzureStorageContext.cs" />
