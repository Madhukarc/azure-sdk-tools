--- conflicted
+++ resolved
@@ -77,15 +77,12 @@
     <Compile Include="Blob\Cmdlet\GetAzureStorageBlob.cs" />
     <Compile Include="Blob\Cmdlet\GetAzureStorageBlobContent.cs" />
     <Compile Include="Blob\Cmdlet\GetAzureStorageContainer.cs" />
-<<<<<<< HEAD
     <Compile Include="Blob\Cmdlet\NewAzureStorageContainer.cs" />
     <Compile Include="Blob\Cmdlet\RemoveAzureStorageBlob.cs" />
     <Compile Include="Blob\Cmdlet\RemoveAzureStorageContainer.cs" />
     <Compile Include="Blob\Cmdlet\SetAzureStorageBlobContent.cs" />
     <Compile Include="Blob\Cmdlet\SetAzureStorageContainerAcl.cs" />
-=======
     <Compile Include="Common\CmdletOperationContext.cs" />
->>>>>>> a99d65cd
     <Compile Include="Common\CommunicationExceptionUtil.cs" />
     <Compile Include="Common\NameUtil.cs" />
     <Compile Include="Common\Cmdlet\NewAzureStorageContext.cs" />
@@ -98,12 +95,12 @@
     <Compile Include="Queue\Cmdlet\NewAzureStorageQueue.cs" />
     <Compile Include="Queue\Cmdlet\RemoveAzureStorageQueue.cs" />
     <Compile Include="Queue\StorageQueueBaseCmdlet.cs" />
+    <Compile Include="Properties\AssemblyInfo.cs" />
     <Compile Include="Resources.Designer.cs">
       <AutoGen>True</AutoGen>
       <DesignTime>True</DesignTime>
       <DependentUpon>Resources.resx</DependentUpon>
     </Compile>
-    <Compile Include="Properties\AssemblyInfo.cs" />
     <Compile Include="Table\Cmdlet\GetStorageAzureTable.cs" />
     <Compile Include="Table\Cmdlet\NewStorageAzureTable.cs" />
     <Compile Include="Table\Cmdlet\RemoveStorageAzureTable.cs" />
@@ -134,8 +131,8 @@
   <ItemGroup>
     <EmbeddedResource Include="Resources.resx">
       <Generator>ResXFileCodeGenerator</Generator>
+      <SubType>Designer</SubType>
       <LastGenOutput>Resources.Designer.cs</LastGenOutput>
-      <SubType>Designer</SubType>
     </EmbeddedResource>
   </ItemGroup>
   <Import Project="$(MSBuildToolsPath)\Microsoft.CSharp.targets" />
