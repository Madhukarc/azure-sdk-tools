﻿<?xml version="1.0" encoding="utf-8"?>
<Project ToolsVersion="4.0" DefaultTargets="Build" xmlns="http://schemas.microsoft.com/developer/msbuild/2003">
  <Import Project="$(MSBuildExtensionsPath)\$(MSBuildToolsVersion)\Microsoft.Common.props" Condition="Exists('$(MSBuildExtensionsPath)\$(MSBuildToolsVersion)\Microsoft.Common.props')" />
  <PropertyGroup>
    <Configuration Condition=" '$(Configuration)' == '' ">Debug</Configuration>
    <Platform Condition=" '$(Platform)' == '' ">AnyCPU</Platform>
    <ProjectGuid>{08CF7DA7-0392-4A19-B79B-E1FF67CDB81A}</ProjectGuid>
    <OutputType>Library</OutputType>
    <AppDesignerFolder>Properties</AppDesignerFolder>
    <RootNamespace>Microsoft.WindowsAzure.Management.Storage</RootNamespace>
    <AssemblyName>Microsoft.WindowsAzure.Management.Storage</AssemblyName>
    <TargetFrameworkVersion>v4.0</TargetFrameworkVersion>
    <FileAlignment>512</FileAlignment>
    <TargetFrameworkProfile />
  </PropertyGroup>
  <PropertyGroup Condition=" '$(Configuration)|$(Platform)' == 'Debug|AnyCPU' ">
    <DebugSymbols>true</DebugSymbols>
    <DebugType>full</DebugType>
    <Optimize>false</Optimize>
    <OutputPath>..\..\..\Package\Debug\</OutputPath>
    <DefineConstants>DEBUG;TRACE</DefineConstants>
    <ErrorReport>prompt</ErrorReport>
    <WarningLevel>4</WarningLevel>
  </PropertyGroup>
  <PropertyGroup Condition=" '$(Configuration)|$(Platform)' == 'Release|AnyCPU' ">
    <DebugType>pdbonly</DebugType>
    <Optimize>true</Optimize>
    <OutputPath>..\..\..\Package\Release\</OutputPath>
    <DefineConstants>TRACE</DefineConstants>
    <ErrorReport>prompt</ErrorReport>
    <WarningLevel>4</WarningLevel>
  </PropertyGroup>
  <PropertyGroup Condition=" '$(Configuration)|$(Platform)' == 'ReleaseSigned|AnyCPU'">
    <SignAssembly>true</SignAssembly>
    <AssemblyOriginatorKeyFile>MSSharedLibKey.snk</AssemblyOriginatorKeyFile>
    <DelaySign>true</DelaySign>
    <OutputPath>..\..\..\Package\Release\</OutputPath>
    <DefineConstants>TRACE;SIGN</DefineConstants>
    <Optimize>true</Optimize>
    <DebugType>pdbonly</DebugType>
    <PlatformTarget>AnyCPU</PlatformTarget>
    <CodeAnalysisLogFile>bin\Release\Management.CloudService.dll.CodeAnalysisLog.xml</CodeAnalysisLogFile>
    <CodeAnalysisUseTypeNameInSuppression>true</CodeAnalysisUseTypeNameInSuppression>
    <CodeAnalysisModuleSuppressionsFile>GlobalSuppressions.cs</CodeAnalysisModuleSuppressionsFile>
    <ErrorReport>prompt</ErrorReport>
    <CodeAnalysisRuleSet>MinimumRecommendedRules.ruleset</CodeAnalysisRuleSet>
    <CodeAnalysisRuleSetDirectories>;$(ProgramFiles)\Microsoft Visual Studio 10.0\Team Tools\Static Analysis Tools\\Rule Sets</CodeAnalysisRuleSetDirectories>
    <CodeAnalysisRuleDirectories>;$(ProgramFiles)\Microsoft Visual Studio 10.0\Team Tools\Static Analysis Tools\FxCop\\Rules</CodeAnalysisRuleDirectories>
  </PropertyGroup>
  <PropertyGroup Condition=" '$(Configuration)|$(Platform)' == 'ReleaseSigned|x64'">
    <OutputPath>..\..\..\Package\Release\</OutputPath>
    <DefineConstants>TRACE;SIGN</DefineConstants>
    <Optimize>true</Optimize>
    <DebugType>pdbonly</DebugType>
    <PlatformTarget>AnyCPU</PlatformTarget>
    <CodeAnalysisLogFile>bin\Release\Management.CloudService.dll.CodeAnalysisLog.xml</CodeAnalysisLogFile>
    <CodeAnalysisUseTypeNameInSuppression>true</CodeAnalysisUseTypeNameInSuppression>
    <CodeAnalysisModuleSuppressionsFile>GlobalSuppressions.cs</CodeAnalysisModuleSuppressionsFile>
    <ErrorReport>prompt</ErrorReport>
    <CodeAnalysisRuleSet>MinimumRecommendedRules.ruleset</CodeAnalysisRuleSet>
    <CodeAnalysisRuleSetDirectories>;$(ProgramFiles)\Microsoft Visual Studio 10.0\Team Tools\Static Analysis Tools\\Rule Sets</CodeAnalysisRuleSetDirectories>
    <CodeAnalysisIgnoreBuiltInRuleSets>true</CodeAnalysisIgnoreBuiltInRuleSets>
    <CodeAnalysisRuleDirectories>;$(ProgramFiles)\Microsoft Visual Studio 10.0\Team Tools\Static Analysis Tools\FxCop\\Rules</CodeAnalysisRuleDirectories>
    <CodeAnalysisIgnoreBuiltInRules>true</CodeAnalysisIgnoreBuiltInRules>
    <SignAssembly>true</SignAssembly>
    <AssemblyOriginatorKeyFile>MSSharedLibKey.snk</AssemblyOriginatorKeyFile>
    <DelaySign>true</DelaySign>
  </PropertyGroup>
  <ItemGroup>
    <Reference Include="Microsoft.Data.Edm, Version=5.0.0.0, Culture=neutral, PublicKeyToken=31bf3856ad364e35, processorArchitecture=MSIL">
      <SpecificVersion>False</SpecificVersion>
      <HintPath>..\lib\Microsoft.Data.Edm.dll</HintPath>
    </Reference>
    <Reference Include="Microsoft.Data.OData, Version=5.0.0.0, Culture=neutral, PublicKeyToken=31bf3856ad364e35, processorArchitecture=MSIL">
      <SpecificVersion>False</SpecificVersion>
      <HintPath>..\lib\Microsoft.Data.OData.dll</HintPath>
    </Reference>
    <Reference Include="Microsoft.WindowsAzure.Storage, Version=2.0.0.0, Culture=neutral, PublicKeyToken=31bf3856ad364e35, processorArchitecture=MSIL" />
    <Reference Include="Microsoft.WindowsAzure.Storage.DataMovement">
      <HintPath>..\lib\Microsoft.WindowsAzure.Storage.DataMovement.dll</HintPath>
    </Reference>
    <Reference Include="System" />
    <Reference Include="System.Core" />
    <Reference Include="System.Management.Automation, Version=3.0.0.0, Culture=neutral, PublicKeyToken=31bf3856ad364e35, processorArchitecture=MSIL">
      <SpecificVersion>False</SpecificVersion>
    </Reference>
    <Reference Include="System.Runtime.Serialization" />
    <Reference Include="System.ServiceModel" />
    <Reference Include="System.Spatial, Version=5.0.0.0, Culture=neutral, PublicKeyToken=31bf3856ad364e35, processorArchitecture=MSIL">
      <SpecificVersion>False</SpecificVersion>
      <HintPath>..\lib\System.Spatial.dll</HintPath>
    </Reference>
    <Reference Include="System.Xml.Linq" />
    <Reference Include="System.Data.DataSetExtensions" />
    <Reference Include="Microsoft.CSharp" />
    <Reference Include="System.Data" />
    <Reference Include="System.Xml" />
  </ItemGroup>
  <ItemGroup>
    <Compile Include="Blob\Cmdlet\GetAzureStorageBlob.cs" />
    <Compile Include="Blob\Cmdlet\GetAzureStorageBlobContent.cs" />
    <Compile Include="Blob\Cmdlet\GetAzureStorageContainer.cs" />
<<<<<<< HEAD
    <Compile Include="Blob\Cmdlet\GetAzureStorageContainerAcl.cs" />
    <Compile Include="Blob\Cmdlet\NewAzureStorageContainer.cs" />
    <Compile Include="Blob\Cmdlet\RemoveAzureStorageBlob.cs" />
    <Compile Include="Blob\Cmdlet\RemoveAzureStorageContainer.cs" />
    <Compile Include="Blob\Cmdlet\SetAzureStorageBlobContent.cs" />
=======
    <Compile Include="Blob\Cmdlet\NewAzureStorageContainer.cs" />
    <Compile Include="Blob\Cmdlet\RemoveAzureStorageContainer.cs" />
>>>>>>> 933bf384
    <Compile Include="Blob\Cmdlet\SetAzureStorageContainerAcl.cs" />
    <Compile Include="Common\CommunicationExceptionUtil.cs" />
    <Compile Include="Common\NameUtil.cs" />
    <Compile Include="Common\Cmdlet\NewAzureStorageContext.cs" />
    <Compile Include="Common\OperationContextUtil.cs" />
    <Compile Include="Common\ResourceAlreadyExistException.cs" />
    <Compile Include="Common\ResourceNotFoundException.cs" />
    <Compile Include="Common\StorageCloudCmdletBase.cs" />
    <Compile Include="Blob\StorageCloudBlobCmdletBase.cs" />
    <Compile Include="Common\StorageNouns.cs" />
    <Compile Include="Resources.Designer.cs">
      <AutoGen>True</AutoGen>
      <DesignTime>True</DesignTime>
      <DependentUpon>Resources.resx</DependentUpon>
    </Compile>
    <Compile Include="Properties\AssemblyInfo.cs" />
  </ItemGroup>
  <ItemGroup>
    <ProjectReference Include="..\Management\Management.csproj">
      <Project>{cd5aa507-f5ef-473d-855b-84b91a1abe54}</Project>
      <Name>Management</Name>
    </ProjectReference>
    <ProjectReference Include="..\ServiceManagement.Additions\ServiceManagement.Additions.csproj">
      <Project>{da1432af-d6b5-47a1-8b74-ccd740683e0f}</Project>
      <Name>ServiceManagement.Additions</Name>
    </ProjectReference>
    <ProjectReference Include="..\ServiceManagement\ServiceManagement.csproj">
      <Project>{559a16c7-b11c-4aa6-8c16-8adeca6abed7}</Project>
      <Name>ServiceManagement</Name>
    </ProjectReference>
  </ItemGroup>
  <ItemGroup />
  <ItemGroup>
    <None Include="Microsoft.WindowsAzure.Management.Storage.format.ps1xml">
      <CopyToOutputDirectory>PreserveNewest</CopyToOutputDirectory>
      <SubType>Designer</SubType>
    </None>
    <None Include="MSSharedLibKey.snk" />
  </ItemGroup>
  <ItemGroup>
    <EmbeddedResource Include="Resources.resx">
      <Generator>ResXFileCodeGenerator</Generator>
      <LastGenOutput>Resources.Designer.cs</LastGenOutput>
    </EmbeddedResource>
  </ItemGroup>
  <Import Project="$(MSBuildToolsPath)\Microsoft.CSharp.targets" />
  <!-- To modify your build process, add your task inside one of the targets below and uncomment it. 
       Other similar extension points exist, see Microsoft.Common.targets.
  <Target Name="BeforeBuild">
  </Target>
  <Target Name="AfterBuild">
  </Target>
  -->
</Project><|MERGE_RESOLUTION|>--- conflicted
+++ resolved
@@ -100,16 +100,10 @@
     <Compile Include="Blob\Cmdlet\GetAzureStorageBlob.cs" />
     <Compile Include="Blob\Cmdlet\GetAzureStorageBlobContent.cs" />
     <Compile Include="Blob\Cmdlet\GetAzureStorageContainer.cs" />
-<<<<<<< HEAD
-    <Compile Include="Blob\Cmdlet\GetAzureStorageContainerAcl.cs" />
     <Compile Include="Blob\Cmdlet\NewAzureStorageContainer.cs" />
     <Compile Include="Blob\Cmdlet\RemoveAzureStorageBlob.cs" />
     <Compile Include="Blob\Cmdlet\RemoveAzureStorageContainer.cs" />
     <Compile Include="Blob\Cmdlet\SetAzureStorageBlobContent.cs" />
-=======
-    <Compile Include="Blob\Cmdlet\NewAzureStorageContainer.cs" />
-    <Compile Include="Blob\Cmdlet\RemoveAzureStorageContainer.cs" />
->>>>>>> 933bf384
     <Compile Include="Blob\Cmdlet\SetAzureStorageContainerAcl.cs" />
     <Compile Include="Common\CommunicationExceptionUtil.cs" />
     <Compile Include="Common\NameUtil.cs" />
