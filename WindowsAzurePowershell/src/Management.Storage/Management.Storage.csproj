﻿<?xml version="1.0" encoding="utf-8"?>
<Project ToolsVersion="4.0" DefaultTargets="Build" xmlns="http://schemas.microsoft.com/developer/msbuild/2003">
  <Import Project="$(MSBuildExtensionsPath)\$(MSBuildToolsVersion)\Microsoft.Common.props" Condition="Exists('$(MSBuildExtensionsPath)\$(MSBuildToolsVersion)\Microsoft.Common.props')" />
  <PropertyGroup>
    <Configuration Condition=" '$(Configuration)' == '' ">Debug</Configuration>
    <Platform Condition=" '$(Platform)' == '' ">AnyCPU</Platform>
    <ProjectGuid>{08CF7DA7-0392-4A19-B79B-E1FF67CDB81A}</ProjectGuid>
    <OutputType>Library</OutputType>
    <AppDesignerFolder>Properties</AppDesignerFolder>
    <RootNamespace>Microsoft.WindowsAzure.Management.Storage</RootNamespace>
    <AssemblyName>Microsoft.WindowsAzure.Management.Storage</AssemblyName>
    <TargetFrameworkVersion>v4.0</TargetFrameworkVersion>
    <FileAlignment>512</FileAlignment>
    <TargetFrameworkProfile />
  </PropertyGroup>
  <PropertyGroup Condition=" '$(Configuration)|$(Platform)' == 'Debug|AnyCPU' ">
    <DebugSymbols>true</DebugSymbols>
    <DebugType>full</DebugType>
    <Optimize>false</Optimize>
    <OutputPath>..\..\..\Package\Debug\</OutputPath>
    <DefineConstants>DEBUG;TRACE</DefineConstants>
    <ErrorReport>prompt</ErrorReport>
    <WarningLevel>4</WarningLevel>
  </PropertyGroup>
  <PropertyGroup Condition=" '$(Configuration)|$(Platform)' == 'Release|AnyCPU' ">
    <DebugType>pdbonly</DebugType>
    <Optimize>true</Optimize>
    <OutputPath>..\..\..\Package\Release\</OutputPath>
    <DefineConstants>TRACE</DefineConstants>
    <ErrorReport>prompt</ErrorReport>
    <WarningLevel>4</WarningLevel>
  </PropertyGroup>
  <PropertyGroup Condition=" '$(Configuration)|$(Platform)' == 'ReleaseSigned|AnyCPU'">
    <SignAssembly>true</SignAssembly>
    <AssemblyOriginatorKeyFile>MSSharedLibKey.snk</AssemblyOriginatorKeyFile>
    <DelaySign>true</DelaySign>
    <OutputPath>..\..\..\Package\Release\</OutputPath>
    <DefineConstants>TRACE;SIGN</DefineConstants>
    <Optimize>true</Optimize>
    <DebugType>pdbonly</DebugType>
    <PlatformTarget>AnyCPU</PlatformTarget>
    <CodeAnalysisLogFile>bin\Release\Management.CloudService.dll.CodeAnalysisLog.xml</CodeAnalysisLogFile>
    <CodeAnalysisUseTypeNameInSuppression>true</CodeAnalysisUseTypeNameInSuppression>
    <CodeAnalysisModuleSuppressionsFile>GlobalSuppressions.cs</CodeAnalysisModuleSuppressionsFile>
    <ErrorReport>prompt</ErrorReport>
    <CodeAnalysisRuleSet>MinimumRecommendedRules.ruleset</CodeAnalysisRuleSet>
    <CodeAnalysisRuleSetDirectories>;$(ProgramFiles)\Microsoft Visual Studio 10.0\Team Tools\Static Analysis Tools\\Rule Sets</CodeAnalysisRuleSetDirectories>
    <CodeAnalysisRuleDirectories>;$(ProgramFiles)\Microsoft Visual Studio 10.0\Team Tools\Static Analysis Tools\FxCop\\Rules</CodeAnalysisRuleDirectories>
  </PropertyGroup>
  <PropertyGroup Condition=" '$(Configuration)|$(Platform)' == 'ReleaseSigned|x64'">
    <OutputPath>..\..\..\Package\Release\</OutputPath>
    <DefineConstants>TRACE;SIGN</DefineConstants>
    <Optimize>true</Optimize>
    <DebugType>pdbonly</DebugType>
    <PlatformTarget>AnyCPU</PlatformTarget>
    <CodeAnalysisLogFile>bin\Release\Management.CloudService.dll.CodeAnalysisLog.xml</CodeAnalysisLogFile>
    <CodeAnalysisUseTypeNameInSuppression>true</CodeAnalysisUseTypeNameInSuppression>
    <CodeAnalysisModuleSuppressionsFile>GlobalSuppressions.cs</CodeAnalysisModuleSuppressionsFile>
    <ErrorReport>prompt</ErrorReport>
    <CodeAnalysisRuleSet>MinimumRecommendedRules.ruleset</CodeAnalysisRuleSet>
    <CodeAnalysisRuleSetDirectories>;$(ProgramFiles)\Microsoft Visual Studio 10.0\Team Tools\Static Analysis Tools\\Rule Sets</CodeAnalysisRuleSetDirectories>
    <CodeAnalysisIgnoreBuiltInRuleSets>true</CodeAnalysisIgnoreBuiltInRuleSets>
    <CodeAnalysisRuleDirectories>;$(ProgramFiles)\Microsoft Visual Studio 10.0\Team Tools\Static Analysis Tools\FxCop\\Rules</CodeAnalysisRuleDirectories>
    <CodeAnalysisIgnoreBuiltInRules>true</CodeAnalysisIgnoreBuiltInRules>
    <SignAssembly>true</SignAssembly>
    <AssemblyOriginatorKeyFile>MSSharedLibKey.snk</AssemblyOriginatorKeyFile>
    <DelaySign>true</DelaySign>
  </PropertyGroup>
  <ItemGroup>
    <Reference Include="Microsoft.Data.Edm, Version=5.0.0.0, Culture=neutral, PublicKeyToken=31bf3856ad364e35, processorArchitecture=MSIL">
      <SpecificVersion>False</SpecificVersion>
      <HintPath>..\lib\Microsoft.Data.Edm.dll</HintPath>
    </Reference>
    <Reference Include="Microsoft.Data.OData, Version=5.0.0.0, Culture=neutral, PublicKeyToken=31bf3856ad364e35, processorArchitecture=MSIL">
      <SpecificVersion>False</SpecificVersion>
      <HintPath>..\lib\Microsoft.Data.OData.dll</HintPath>
    </Reference>
    <Reference Include="Microsoft.WindowsAzure.Storage, Version=2.0.0.0, Culture=neutral, PublicKeyToken=31bf3856ad364e35, processorArchitecture=MSIL" />
    <Reference Include="Microsoft.WindowsAzure.Storage.DataMovement">
      <HintPath>..\lib\Microsoft.WindowsAzure.Storage.DataMovement.dll</HintPath>
    </Reference>
    <Reference Include="System" />
    <Reference Include="System.Core" />
    <Reference Include="System.Management.Automation, Version=3.0.0.0, Culture=neutral, PublicKeyToken=31bf3856ad364e35, processorArchitecture=MSIL">
      <SpecificVersion>False</SpecificVersion>
    </Reference>
    <Reference Include="System.Runtime.Serialization" />
    <Reference Include="System.ServiceModel" />
    <Reference Include="System.Spatial, Version=5.0.0.0, Culture=neutral, PublicKeyToken=31bf3856ad364e35, processorArchitecture=MSIL">
      <SpecificVersion>False</SpecificVersion>
      <HintPath>..\lib\System.Spatial.dll</HintPath>
    </Reference>
    <Reference Include="System.Xml.Linq" />
    <Reference Include="System.Data.DataSetExtensions" />
    <Reference Include="Microsoft.CSharp" />
    <Reference Include="System.Data" />
    <Reference Include="System.Xml" />
  </ItemGroup>
  <ItemGroup>
    <Compile Include="Blob\Cmdlet\GetAzureStorageBlob.cs" />
    <Compile Include="Blob\Cmdlet\GetAzureStorageContainer.cs" />
<<<<<<< HEAD
    <Compile Include="Blob\Cmdlet\GetAzureStorageContainerAcl.cs" />
    <Compile Include="Blob\Cmdlet\NewAzureStorageContainer.cs" />
    <Compile Include="Blob\Cmdlet\RemoveAzureStorageBlob.cs" />
=======
    <Compile Include="Blob\Cmdlet\NewAzureStorageContainer.cs" />
>>>>>>> c22c12cd
    <Compile Include="Blob\Cmdlet\RemoveAzureStorageContainer.cs" />
    <Compile Include="Blob\Cmdlet\SetAzureStorageContainerAcl.cs" />
    <Compile Include="Common\CommunicationExceptionUtil.cs" />
    <Compile Include="Common\NameUtil.cs" />
    <Compile Include="Common\Cmdlet\NewAzureStorageContext.cs" />
    <Compile Include="Common\OperationContextUtil.cs" />
    <Compile Include="Common\ResourceAlreadyExistException.cs" />
    <Compile Include="Common\ResourceNotFoundException.cs" />
    <Compile Include="Common\StorageCloudCmdletBase.cs" />
    <Compile Include="Blob\StorageCloudBlobCmdletBase.cs" />
    <Compile Include="Common\StorageNouns.cs" />
    <Compile Include="Resources.Designer.cs">
      <AutoGen>True</AutoGen>
      <DesignTime>True</DesignTime>
      <DependentUpon>Resources.resx</DependentUpon>
    </Compile>
    <Compile Include="Properties\AssemblyInfo.cs" />
  </ItemGroup>
  <ItemGroup>
    <ProjectReference Include="..\Management\Management.csproj">
      <Project>{cd5aa507-f5ef-473d-855b-84b91a1abe54}</Project>
      <Name>Management</Name>
    </ProjectReference>
    <ProjectReference Include="..\ServiceManagement.Additions\ServiceManagement.Additions.csproj">
      <Project>{da1432af-d6b5-47a1-8b74-ccd740683e0f}</Project>
      <Name>ServiceManagement.Additions</Name>
    </ProjectReference>
    <ProjectReference Include="..\ServiceManagement\ServiceManagement.csproj">
      <Project>{559a16c7-b11c-4aa6-8c16-8adeca6abed7}</Project>
      <Name>ServiceManagement</Name>
    </ProjectReference>
  </ItemGroup>
  <ItemGroup />
  <ItemGroup>
    <None Include="Microsoft.WindowsAzure.Management.Storage.format.ps1xml">
      <CopyToOutputDirectory>PreserveNewest</CopyToOutputDirectory>
      <SubType>Designer</SubType>
    </None>
    <None Include="MSSharedLibKey.snk" />
  </ItemGroup>
  <ItemGroup>
    <EmbeddedResource Include="Resources.resx">
      <Generator>ResXFileCodeGenerator</Generator>
      <LastGenOutput>Resources.Designer.cs</LastGenOutput>
    </EmbeddedResource>
  </ItemGroup>
  <Import Project="$(MSBuildToolsPath)\Microsoft.CSharp.targets" />
  <!-- To modify your build process, add your task inside one of the targets below and uncomment it. 
       Other similar extension points exist, see Microsoft.Common.targets.
  <Target Name="BeforeBuild">
  </Target>
  <Target Name="AfterBuild">
  </Target>
  -->
</Project><|MERGE_RESOLUTION|>--- conflicted
+++ resolved
@@ -99,13 +99,8 @@
   <ItemGroup>
     <Compile Include="Blob\Cmdlet\GetAzureStorageBlob.cs" />
     <Compile Include="Blob\Cmdlet\GetAzureStorageContainer.cs" />
-<<<<<<< HEAD
-    <Compile Include="Blob\Cmdlet\GetAzureStorageContainerAcl.cs" />
     <Compile Include="Blob\Cmdlet\NewAzureStorageContainer.cs" />
     <Compile Include="Blob\Cmdlet\RemoveAzureStorageBlob.cs" />
-=======
-    <Compile Include="Blob\Cmdlet\NewAzureStorageContainer.cs" />
->>>>>>> c22c12cd
     <Compile Include="Blob\Cmdlet\RemoveAzureStorageContainer.cs" />
     <Compile Include="Blob\Cmdlet\SetAzureStorageContainerAcl.cs" />
     <Compile Include="Common\CommunicationExceptionUtil.cs" />
@@ -150,6 +145,7 @@
     <EmbeddedResource Include="Resources.resx">
       <Generator>ResXFileCodeGenerator</Generator>
       <LastGenOutput>Resources.Designer.cs</LastGenOutput>
+      <SubType>Designer</SubType>
     </EmbeddedResource>
   </ItemGroup>
   <Import Project="$(MSBuildToolsPath)\Microsoft.CSharp.targets" />
