--- conflicted
+++ resolved
@@ -102,15 +102,10 @@
     <Compile Include="Common\StorageExceptionUtil.cs" />
     <Compile Include="Common\StorageNouns.cs" />
     <Compile Include="Model\Contract\IStorageQueueManagement.cs" />
-    <Compile Include="Model\Contract\IStorageTableManagement.cs" />
     <Compile Include="Model\Contract\StorageQueueManagement.cs" />
-    <Compile Include="Model\Contract\StorageTableManagement.cs" />
     <Compile Include="Model\ResourceModel\AzureStorageQueue.cs" />
-<<<<<<< HEAD
-=======
     <Compile Include="Model\Contract\IStorageTableManagement.cs" />
     <Compile Include="Model\Contract\StorageTableManagement.cs" />
->>>>>>> 6981cf8e
     <Compile Include="Model\ResourceModel\AzureStorageTable.cs" />
     <Compile Include="Properties\AssemblyInfo.cs" />
     <Compile Include="Model\ResourceModel\AzureStorageBlob.cs" />
