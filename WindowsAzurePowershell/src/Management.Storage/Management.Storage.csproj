--- conflicted
+++ resolved
@@ -12,10 +12,7 @@
     <TargetFrameworkVersion>v4.0</TargetFrameworkVersion>
     <FileAlignment>512</FileAlignment>
     <TargetFrameworkProfile />
-<<<<<<< HEAD
     <SolutionDir Condition="$(SolutionDir) == '' Or $(SolutionDir) == '*Undefined*'">..\</SolutionDir>
-=======
->>>>>>> 2dfd9370
     <RestorePackages>true</RestorePackages>
   </PropertyGroup>
   <PropertyGroup Condition=" '$(Configuration)|$(Platform)' == 'Debug|AnyCPU' ">
