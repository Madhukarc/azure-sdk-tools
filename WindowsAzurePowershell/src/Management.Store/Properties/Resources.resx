--- conflicted
+++ resolved
@@ -123,15 +123,13 @@
   <data name="MarketplaceEndpoint" xml:space="preserve">
     <value>http://api.datamarket.azure.com/CatalogService.svc</value>
   </data>
-<<<<<<< HEAD
   <data name="RemoveAddOnConformation" xml:space="preserve">
     <value>Remove AddOn Confirmation</value>
   </data>
   <data name="RemoveAddOnMessage" xml:space="preserve">
     <value>If you delete this addon, your data may be deleted and the operation may not be undone.  You may have to purchase it again from the Azure Store to use it. The price of the add-on  may not be refunded. Are you sure you want to delete this add-on? Enter “Yes” to confirm.</value>
-=======
+  </data>
   <data name="NullCertificateMessage" xml:space="preserve">
     <value>Certificate can't be null.</value>
->>>>>>> 3ea85c7f
   </data>
 </root>