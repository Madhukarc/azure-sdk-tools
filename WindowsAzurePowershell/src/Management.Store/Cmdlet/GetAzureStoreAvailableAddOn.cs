--- conflicted
+++ resolved
@@ -18,17 +18,11 @@
     using System.Linq;
     using System.Management.Automation;
     using System.Security.Permissions;
-<<<<<<< HEAD
     using Microsoft.WindowsAzure.ServiceManagement.Marketplace.Contract;
     using Microsoft.WindowsAzure.ServiceManagement.Marketplace.ResourceModel;
-    using Microsoft.WindowsAzure.Management.Store.Cmdlet.Common;
-=======
-    using Microsoft.Samples.WindowsAzure.ServiceManagement.Marketplace.Contract;
-    using Microsoft.Samples.WindowsAzure.ServiceManagement.Marketplace.ResourceModel;
     using Microsoft.WindowsAzure.Management.Cmdlets.Common;
     using Microsoft.WindowsAzure.Management.Store.Properties;
     using Microsoft.WindowsAzure.Management.Store.Model;
->>>>>>> 6f65b84a
 
     /// <summary>
     /// Create scaffolding for a new node web role, change cscfg file and csdef to include the added web role
