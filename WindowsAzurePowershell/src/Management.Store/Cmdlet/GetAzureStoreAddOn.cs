--- conflicted
+++ resolved
@@ -17,12 +17,7 @@
     using System.Collections.Generic;
     using System.Management.Automation;
     using System.Security.Permissions;
-<<<<<<< HEAD
     using Microsoft.WindowsAzure.ServiceManagement.Store.Contract;
-    using Microsoft.WindowsAzure.ServiceManagement.Store.ResourceModel;
-=======
-    using Microsoft.Samples.WindowsAzure.ServiceManagement.Store.Contract;
->>>>>>> d32eec5f
     using Microsoft.WindowsAzure.Management.Cmdlets.Common;
     using Microsoft.WindowsAzure.Management.Store.Model;
 
