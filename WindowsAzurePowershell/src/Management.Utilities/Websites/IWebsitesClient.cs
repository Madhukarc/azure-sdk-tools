--- conflicted
+++ resolved
@@ -136,17 +136,16 @@
         void AddAppSetting(string name, string key, string value);
 
         /// <summary>
-<<<<<<< HEAD
+        /// Lists available website locations.
+        /// </summary>
+        /// <returns>List of location names</returns>
+        List<string> ListAvailableLocations();
+
+        /// <summary>
         /// Gets the default website DNS suffix for the current environment.
         /// </summary>
         /// <returns>The website DNS suffix</returns>
         string GetWebsiteDnsSuffix();
-=======
-        /// Lists available website locations.
-        /// </summary>
-        /// <returns>List of location names</returns>
-        List<string> ListAvailableLocations();
->>>>>>> 0b6a54a2
     }
 
     public enum WebsiteState
