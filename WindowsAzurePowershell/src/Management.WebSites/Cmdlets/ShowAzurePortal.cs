--- conflicted
+++ resolved
@@ -72,12 +72,8 @@
             try
             {
                 base.ProcessRecord();
-<<<<<<< HEAD
-                ProcessShowAzurePortal(General.AzurePortalUrl, Name);
-=======
 
                 ProcessShowAzurePortal();
->>>>>>> 3d0da8b6
             }
             catch (Exception ex)
             {
