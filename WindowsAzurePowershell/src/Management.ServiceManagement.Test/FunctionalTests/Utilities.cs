<<<<<<< HEAD
// ----------------------------------------------------------------------------------
//
// Copyright Microsoft Corporation
// Licensed under the Apache License, Version 2.0 (the "License");
// you may not use this file except in compliance with the License.
// You may obtain a copy of the License at
// http://www.apache.org/licenses/LICENSE-2.0
// Unless required by applicable law or agreed to in writing, software
// distributed under the License is distributed on an "AS IS" BASIS,
// WITHOUT WARRANTIES OR CONDITIONS OF ANY KIND, either express or implied.
// See the License for the specific language governing permissions and
// limitations under the License.
// ----------------------------------------------------------------------------------

namespace Microsoft.WindowsAzure.Management.ServiceManagement.Test.FunctionalTests
{
    using System;
    using System.IO;
    using System.Text.RegularExpressions;
    using Microsoft.WindowsAzure.Management.ServiceManagement.Test.Properties;



    using Microsoft.VisualStudio.TestTools.UnitTesting;
    using Microsoft.WindowsAzure.Management.ServiceManagement.Model;
    using System.Threading;


    internal class Utilities 
    {
        public static string windowsAzurePowershellPath = Path.Combine(Environment.CurrentDirectory);
        public const string windowsAzurePowershellModuleCloudService = "Microsoft.WindowsAzure.Management.CloudService.dll";
        public const string windowsAzurePowershellModuleManagement = "Microsoft.WindowsAzure.Management.dll";
        public const string windowsAzurePowershellModuleService = "Microsoft.WindowsAzure.Management.Service.dll";
        public const string windowsAzurePowershellModuleServiceManagement = "Microsoft.WindowsAzure.Management.ServiceManagement.dll";

        public static string publishSettingsFile = Resource.PublishSettingsFile.Replace("\"", string.Empty);

        public enum OS
        {
            Windows,
            Linux
        };

        // AzureAffinityGroup
        public const string NewAzureAffinityGroupCmdletName = "New-AzureAffinityGroup";
        public const string GetAzureAffinityGroupCmdletName = "Get-AzureAffinityGroup";
        public const string SetAzureAffinityGroupCmdletName = "Set-AzureAffinityGroup";
        public const string RemoveAzureAffinityGroupCmdletName = "Remove-AzureAffinityGroup";

        // AzureCertificate & AzureCertificateSetting
        public const string AddAzureCertificateCmdletName = "Add-AzureCertificate";
        public const string GetAzureCertificateCmdletName = "Get-AzureCertificate";
        public const string RemoveAzureCertificateCmdletName = "Remove-AzureCertificate";
        public const string NewAzureCertificateSettingCmdletName = "New-AzureCertificateSetting";


        // AzureDataDisk
        public const string AddAzureDataDiskCmdletName = "Add-AzureDataDisk";
        public const string GetAzureDataDiskCmdletName = "Get-AzureDataDisk";
        public const string SetAzureDataDiskCmdletName = "Set-AzureDataDisk";        
        public const string RemoveAzureDataDiskCmdletName = "Remove-AzureDataDisk";

        // AzureDeployment
        public const string NewAzureDeploymentCmdletName = "New-AzureDeployment";
        public const string GetAzureDeploymentCmdletName = "Get-AzureDeployment";
        public const string SetAzureDeploymentCmdletName = "Set-AzureDeployment";
        public const string RemoveAzureDeploymentCmdletName = "Remove-AzureDeployment";
        public const string MoveAzureDeploymentCmdletName = "Move-AzureDeployment";

        // AzureDisk        
        public const string AddAzureDiskCmdletName = "Add-AzureDisk";
        public const string GetAzureDiskCmdletName = "Get-AzureDisk";
        public const string UpdateAzureDiskCmdletName = "Update-AzureDisk";
        public const string RemoveAzureDiskCmdletName = "Remove-AzureDisk";


        // AzureDns
        public const string NewAzureDnsCmdletName = "New-AzureDns";
        public const string GetAzureDnsCmdletName = "Get-AzureDns";

        // AzureEndpoint
        public const string AddAzureEndpointCmdletName = "Add-AzureEndpoint";        
        public const string GetAzureEndpointCmdletName = "Get-AzureEndpoint";
        public const string SetAzureEndpointCmdletName = "Set-AzureEndpoint";
        public const string RemoveAzureEndpointCmdletName = "Remove-AzureEndpoint";



        // AzureLocation
        public const string GetAzureLocationCmdletName = "Get-AzureLocation";
        

        // AzureOSDisk & AzureOSVersion
        public const string GetAzureOSDiskCmdletName = "Get-AzureOSDisk";
        public const string SetAzureOSDiskCmdletName = "Set-AzureOSDisk";

        public const string GetAzureOSVersionCmdletName = "Get-AzureOSVersion";

        // AzureProvisioningConfig
        public const string AddAzureProvisioningConfigCmdletName = "Add-AzureProvisioningConfig";

        // AzurePublishSettingsFile
        public const string ImportAzurePublishSettingsFileCmdletName = "Import-AzurePublishSettingsFile";
        public const string GetAzurePublishSettingsFileCmdletName = "Get-AzurePublishSettingsFile";

        // AzureQuickVM
        public const string NewAzureQuickVMCmdletName = "New-AzureQuickVM";

        // AzureRemoteDesktopFile
        public const string GetAzureRemoteDesktopFileCmdletName = "Get-AzureRemoteDesktopFile";
        


        // AzureRole & AzureRoleInstnace
        public const string GetAzureRoleCmdletName = "Get-AzureRole";
        public const string SetAzureRoleCmdletName = "Set-AzureRole";

        public const string GetAzureRoleInstanceCmdletName = "Get-AzureRoleInstance";

        // AzureService
        public const string NewAzureServiceCmdletName = "New-AzureService";
        public const string GetAzureServiceCmdletName = "Get-AzureService";
        public const string SetAzureServiceCmdletName = "Set-AzureService";
        public const string RemoveAzureServiceCmdletName = "Remove-AzureService";
        
        // AzureSSHKey
        public const string NewAzureSSHKeyCmdletName = "New-AzureSSHKey";

        // AzureStorageAccount
        public const string NewAzureStorageAccountCmdletName = "New-AzureStorageAccount";
        public const string GetAzureStorageAccountCmdletName = "Get-AzureStorageAccount";        
        public const string SetAzureStorageAccountCmdletName = "Set-AzureStorageAccount";        
        public static string RemoveAzureStorageAccountCmdletName = "Remove-AzureStorageAccount";


        // AzureStorageKey
        public static string NewAzureStorageKeyCmdletName = "New-AzureStorageKey";
        public static string GetAzureStorageKeyCmdletName = "Get-AzureStorageKey";

        // AzureSubnet
        public static string GetAzureSubnetCmdletName = "Get-AzureSubnet";
        public static string SetAzureSubnetCmdletName = "Set-AzureSubnet";


        // AzureSubscription
        public const string GetAzureSubscriptionCmdletName = "Get-AzureSubscription";
        public const string SetAzureSubscriptionCmdletName = "Set-AzureSubscription";
        public const string SelectAzureSubscriptionCmdletName = "Select-AzureSubscription";
        public const string RemoveAzureSubscriptionCmdletName = "Remove-AzureSubscription";        


        // AzureVhd
        public static string AddAzureVhdCmdletName = "Add-AzureVhd";
        public static string SaveAzureVhdCmdletName = "Save-AzureVhd";

        // AzureVM
        public const string NewAzureVMCmdletName = "New-AzureVM";
        public const string GetAzureVMCmdletName = "Get-AzureVM";
        public const string UpdateAzureVMCmdletName = "Update-AzureVM";                
        public const string RemoveAzureVMCmdletName = "Remove-AzureVM";
        
        public const string ExportAzureVMCmdletName = "Export-AzureVM";
        public const string ImportAzureVMCmdletName = "Import-AzureVM";
        
        public const string StartAzureVMCmdletName = "Start-AzureVM";
        public const string StopAzureVMCmdletName = "Stop-AzureVM";
        public const string RestartAzureVMCmdletName = "Restart-AzureVM";
        
        
        

        // AzureVMConfig
        public const string NewAzureVMConfigCmdletName = "New-AzureVMConfig";

        // AzureVMImage
        
        public const string AddAzureVMImageCmdletName = "Add-AzureVMImage";
        public const string GetAzureVMImageCmdletName = "Get-AzureVMImage";
        public const string RemoveAzureVMImageCmdletName = "Remove-AzureVMImage";
        public const string SaveAzureVMImageCmdletName = "Save-AzureVMImage";
        public const string UpdateAzureVMImageCmdletName = "Update-AzureVMImage";
        
        // AzureVMSize
        public const string SetAzureVMSizeCmdletName = "Set-AzureVMSize";

        // AzureVNetConfig & AzureVNetConnection
        public const string GetAzureVNetConfigCmdletName = "Get-AzureVNetConfig";
        public const string SetAzureVNetConfigCmdletName = "Set-AzureVNetConfig";
        public const string RemoveAzureVNetConfigCmdletName = "Remove-AzureVNetConfig";
        
        public const string GetAzureVNetConnectionCmdletName = "Get-AzureVNetConnection";

        // AzureVnetGateway & AzureVnetGatewayKey
        public const string NewAzureVNetGatewayCmdletName = "New-AzureVNetGateway";
        public const string GetAzureVNetGatewayCmdletName = "Get-AzureVNetGateway";
        public const string SetAzureVNetGatewayCmdletName = "Set-AzureVNetGateway";
        public const string RemoveAzureVNetGatewayCmdletName = "Remove-AzureVNetGateway";

        public const string GetAzureVNetGatewayKeyCmdletName = "Get-AzureVNetGatewayKey";

        // AzureVNetSite
        public const string GetAzureVNetSiteCmdletName = "Get-AzureVNetSite";

        // AzureWalkUpgradeDomain
        public const string SetAzureWalkUpgradeDomainCmdletName = "Set-AzureWalkUpgradeDomain";


        public const string GetModuleCmdletName = "Get-Module";       
        public const string TestAzureNameCmdletName = "Test-AzureName";
        
        public const string CopyAzureStorageBlobCmdletName = "Copy-AzureStorageBlob";
        

        public static string GetUniqueShortName(string prefix = "", int length = 6, string suffix = "")
        {
            return string.Format("{0}{1}{2}", prefix, Guid.NewGuid().ToString("N").Substring(0, length), suffix);
        }

        public static int MatchKeywords(string input, string[] keywords, bool exactMatch = true)
        { //returns -1 for no match, 0 for exact match, and a positive number for how many keywords are matched.
            int result = 0;
            if (string.IsNullOrEmpty(input) || keywords.Length == 0)
                return -1;
            foreach (string keyword in keywords)
            {
                //For whole word match, modify pattern to be "\b{0}\b"
                if (!string.IsNullOrEmpty(keyword) && Regex.IsMatch(input, string.Format(@"{0}", Regex.Escape(keyword)), RegexOptions.IgnoreCase))
                {
                    result++;
                }
            }
            if (result == keywords.Length)
            {
                return 0;
            }
            else if (result == 0)
            {
                return -1;
            }
            else
            {
                if (exactMatch)
                    return -1;
                else
                    return result;
            }
        }

        public static Uri GetDeploymentAndWaitForReady(string serviceName, string slot, int waitTime, int maxWaitTime)
        {

            ServiceManagementCmdletTestHelper vmPowershellCmdlets = new ServiceManagementCmdletTestHelper();
            //DeploymentInfoContext result = vmPowershellCmdlets.GetAzureDeployment(serviceName, slot);

            //int instanceNum = result.RoleInstanceList.Count;
            //bool[] isReady = new bool[instanceNum];
            //for (int i = 0; i < instanceNum; i++)
            //{
            //    isReady[i] = false;
            //}
                       
            DateTime startTime = DateTime.Now;
            while (true)
            {
                bool allReady = true;
                DeploymentInfoContext result = vmPowershellCmdlets.GetAzureDeployment(serviceName, slot);
                int instanceNum = result.RoleInstanceList.Count;
                bool[] isReady = new bool[instanceNum];

                for (int j = 0; j < instanceNum; j++)
                {
                    var instance = result.RoleInstanceList[j];
                    Console.WriteLine("Instance: {0}, Status: {1}", instance.InstanceName, instance.InstanceStatus);
                    isReady[j] = (instance.InstanceStatus == "ReadyRole");
                    allReady &= isReady[j];
                }

                if (!allReady && (DateTime.Now - startTime).TotalSeconds < maxWaitTime)
                {
                    Console.WriteLine("Some roles are not ready, waiting for {0} seconds.", waitTime);
                    Thread.Sleep(waitTime*1000);
                }
                else if (!allReady) // some roles are not ready, and time-out.
                {
                    Assert.Fail("Deployment is not ready within {0} seconds!", maxWaitTime);
                }
                else // all roles are ready
                {
                    Console.WriteLine("Result of the deployment: {0}", result.Status);
                    Assert.IsTrue(result.Status.Equals("Running"));                                       
                    return result.Url;
                }
            }
            
        }
        

        public static bool PrintAndCompareDeployment
            (DeploymentInfoContext deployment, string serviceName, string deploymentName, string deploymentLabel, string slot, string status, int instanceCount)
        {
            Console.WriteLine("ServiceName:{0}, DeploymentID: {1}, Uri: {2}", deployment.ServiceName, deployment.DeploymentId, deployment.Url.AbsoluteUri);
            Console.WriteLine("Name - {0}, Label - {1}, Slot - {2}, Status - {3}",
                deployment.DeploymentName, deployment.Label, deployment.Slot, deployment.Status);
            Console.WriteLine("RoleInstance: {0}", deployment.RoleInstanceList.Count);
            foreach (var instance in deployment.RoleInstanceList)
            {
                Console.WriteLine("InstanceName - {0}, InstanceStatus - {1}", instance.InstanceName, instance.InstanceStatus);
            }


            Assert.AreEqual(deployment.ServiceName, serviceName);
            Assert.AreEqual(deployment.DeploymentName, deploymentName);
            Assert.AreEqual(deployment.Label, deploymentLabel);
            Assert.AreEqual(deployment.Slot, slot);
            if (status != null)
            {
                Assert.AreEqual(deployment.Status, status);
            }

            Assert.AreEqual(deployment.RoleInstanceList.Count, instanceCount);

            return true;
        }

        // CheckRemove checks if 'fn(name)' exists.    'fn(name)' is usually 'Get-AzureXXXXX name'
        public static bool CheckRemove<Arg, Ret>(Func<Arg, Ret> fn, Arg name)
        {
            try
            {
                fn(name);
                return false;
            }
            catch (Exception e)
            {
                if (e.ToString().Contains("ResourceNotFound"))
                {
                    Console.WriteLine("{0} is successfully removed", name);
                    return true;
                }
                else
                {
                    Console.WriteLine("Error: {0}", e.ToString());
                    return false;
                }
            }
        }

        // CheckRemove checks if 'fn(name)' exists.    'fn(name)' is usually 'Get-AzureXXXXX name'
        public static bool CheckRemove<Arg1, Arg2, Ret>(Func<Arg1, Arg2, Ret> fn, Arg1 name1, Arg2 name2)
        {
            try
            {
                fn(name1, name2);
                return false;
            }
            catch (Exception e)
            {
                if (e.ToString().Contains("ResourceNotFound"))
                {
                    Console.WriteLine("{0}, {1} is successfully removed", name1, name2);
                    return true;
                }
                else
                {
                    Console.WriteLine("Error: {0}", e.ToString());
                    return false;
                }
            }
        }

        // CheckRemove checks if 'fn(name)' exists.    'fn(name)' is usually 'Get-AzureXXXXX name'
        public static bool CheckRemove<Arg1, Arg2, Arg3, Ret>(Func<Arg1, Arg2, Arg3, Ret> fn, Arg1 name1, Arg2 name2, Arg3 name3)
        {
            try
            {
                fn(name1, name2, name3);
                return false;
            }
            catch (Exception e)
            {
                if (e.ToString().Contains("ResourceNotFound"))
                {
                    Console.WriteLine("{0}, {1}, {2} is successfully removed", name1, name2, name3);
                    return true;
                }
                else
                {
                    Console.WriteLine("Error: {0}", e.ToString());
                    return false;
                }
            }
        }
    }
}
=======
// ----------------------------------------------------------------------------------
//
// Copyright Microsoft Corporation
// Licensed under the Apache License, Version 2.0 (the "License");
// you may not use this file except in compliance with the License.
// You may obtain a copy of the License at
// http://www.apache.org/licenses/LICENSE-2.0
// Unless required by applicable law or agreed to in writing, software
// distributed under the License is distributed on an "AS IS" BASIS,
// WITHOUT WARRANTIES OR CONDITIONS OF ANY KIND, either express or implied.
// See the License for the specific language governing permissions and
// limitations under the License.
// ----------------------------------------------------------------------------------

namespace Microsoft.WindowsAzure.Management.ServiceManagement.Test.FunctionalTests
{
    using System;
    using System.IO;
    using System.Text.RegularExpressions;
    using Microsoft.WindowsAzure.Management.ServiceManagement.Test.Properties;



    using Microsoft.VisualStudio.TestTools.UnitTesting;
    using Microsoft.WindowsAzure.Management.ServiceManagement.Model;
    using System.Threading;
    using Sync.Download;

    using Microsoft.WindowsAzure.Storage.Blob;

    internal class Utilities 
    {
        public static string windowsAzurePowershellPath = Path.Combine(Environment.CurrentDirectory);
        public const string windowsAzurePowershellModuleCloudService = "Microsoft.WindowsAzure.Management.CloudService.dll";
        public const string windowsAzurePowershellModuleManagement = "Microsoft.WindowsAzure.Management.dll";
        public const string windowsAzurePowershellModuleService = "Microsoft.WindowsAzure.Management.Service.dll";
        public const string windowsAzurePowershellModuleServiceManagement = "Microsoft.WindowsAzure.Management.ServiceManagement.dll";

        //public static string publishSettingsFile = Resource.PublishSettingsFile;

        public enum OS
        {
            Windows,
            Linux
        };

        // AzureAffinityGroup
        public const string NewAzureAffinityGroupCmdletName = "New-AzureAffinityGroup";
        public const string GetAzureAffinityGroupCmdletName = "Get-AzureAffinityGroup";
        public const string SetAzureAffinityGroupCmdletName = "Set-AzureAffinityGroup";
        public const string RemoveAzureAffinityGroupCmdletName = "Remove-AzureAffinityGroup";

        // AzureCertificate & AzureCertificateSetting
        public const string AddAzureCertificateCmdletName = "Add-AzureCertificate";
        public const string GetAzureCertificateCmdletName = "Get-AzureCertificate";
        public const string RemoveAzureCertificateCmdletName = "Remove-AzureCertificate";
        public const string NewAzureCertificateSettingCmdletName = "New-AzureCertificateSetting";


        // AzureDataDisk
        public const string AddAzureDataDiskCmdletName = "Add-AzureDataDisk";
        public const string GetAzureDataDiskCmdletName = "Get-AzureDataDisk";
        public const string SetAzureDataDiskCmdletName = "Set-AzureDataDisk";        
        public const string RemoveAzureDataDiskCmdletName = "Remove-AzureDataDisk";

        // AzureDeployment
        public const string NewAzureDeploymentCmdletName = "New-AzureDeployment";
        public const string GetAzureDeploymentCmdletName = "Get-AzureDeployment";
        public const string SetAzureDeploymentCmdletName = "Set-AzureDeployment";
        public const string RemoveAzureDeploymentCmdletName = "Remove-AzureDeployment";
        public const string MoveAzureDeploymentCmdletName = "Move-AzureDeployment";

        // AzureDisk        
        public const string AddAzureDiskCmdletName = "Add-AzureDisk";
        public const string GetAzureDiskCmdletName = "Get-AzureDisk";
        public const string UpdateAzureDiskCmdletName = "Update-AzureDisk";
        public const string RemoveAzureDiskCmdletName = "Remove-AzureDisk";


        // AzureDns
        public const string NewAzureDnsCmdletName = "New-AzureDns";
        public const string GetAzureDnsCmdletName = "Get-AzureDns";

        // AzureEndpoint
        public const string AddAzureEndpointCmdletName = "Add-AzureEndpoint";        
        public const string GetAzureEndpointCmdletName = "Get-AzureEndpoint";
        public const string SetAzureEndpointCmdletName = "Set-AzureEndpoint";
        public const string RemoveAzureEndpointCmdletName = "Remove-AzureEndpoint";



        // AzureLocation
        public const string GetAzureLocationCmdletName = "Get-AzureLocation";
        

        // AzureOSDisk & AzureOSVersion
        public const string GetAzureOSDiskCmdletName = "Get-AzureOSDisk";
        public const string SetAzureOSDiskCmdletName = "Set-AzureOSDisk";

        public const string GetAzureOSVersionCmdletName = "Get-AzureOSVersion";

        // AzureProvisioningConfig
        public const string AddAzureProvisioningConfigCmdletName = "Add-AzureProvisioningConfig";

        // AzurePublishSettingsFile
        public const string ImportAzurePublishSettingsFileCmdletName = "Import-AzurePublishSettingsFile";
        public const string GetAzurePublishSettingsFileCmdletName = "Get-AzurePublishSettingsFile";

        // AzureQuickVM
        public const string NewAzureQuickVMCmdletName = "New-AzureQuickVM";

        // AzureRemoteDesktopFile
        public const string GetAzureRemoteDesktopFileCmdletName = "Get-AzureRemoteDesktopFile";
        


        // AzureRole & AzureRoleInstnace
        public const string GetAzureRoleCmdletName = "Get-AzureRole";
        public const string SetAzureRoleCmdletName = "Set-AzureRole";

        public const string GetAzureRoleInstanceCmdletName = "Get-AzureRoleInstance";

        // AzureService
        public const string NewAzureServiceCmdletName = "New-AzureService";
        public const string GetAzureServiceCmdletName = "Get-AzureService";
        public const string SetAzureServiceCmdletName = "Set-AzureService";
        public const string RemoveAzureServiceCmdletName = "Remove-AzureService";
        
        // AzureSSHKey
        public const string NewAzureSSHKeyCmdletName = "New-AzureSSHKey";

        // AzureStorageAccount
        public const string NewAzureStorageAccountCmdletName = "New-AzureStorageAccount";
        public const string GetAzureStorageAccountCmdletName = "Get-AzureStorageAccount";        
        public const string SetAzureStorageAccountCmdletName = "Set-AzureStorageAccount";        
        public static string RemoveAzureStorageAccountCmdletName = "Remove-AzureStorageAccount";


        // AzureStorageKey
        public static string NewAzureStorageKeyCmdletName = "New-AzureStorageKey";
        public static string GetAzureStorageKeyCmdletName = "Get-AzureStorageKey";

        // AzureSubnet
        public static string GetAzureSubnetCmdletName = "Get-AzureSubnet";
        public static string SetAzureSubnetCmdletName = "Set-AzureSubnet";


        // AzureSubscription
        public const string GetAzureSubscriptionCmdletName = "Get-AzureSubscription";
        public const string SetAzureSubscriptionCmdletName = "Set-AzureSubscription";
        public const string SelectAzureSubscriptionCmdletName = "Select-AzureSubscription";
        public const string RemoveAzureSubscriptionCmdletName = "Remove-AzureSubscription";        


        // AzureVhd
        public static string AddAzureVhdCmdletName = "Add-AzureVhd";
        public static string SaveAzureVhdCmdletName = "Save-AzureVhd";

        // AzureVM
        public const string NewAzureVMCmdletName = "New-AzureVM";
        public const string GetAzureVMCmdletName = "Get-AzureVM";
        public const string UpdateAzureVMCmdletName = "Update-AzureVM";                
        public const string RemoveAzureVMCmdletName = "Remove-AzureVM";
        
        public const string ExportAzureVMCmdletName = "Export-AzureVM";
        public const string ImportAzureVMCmdletName = "Import-AzureVM";
        
        public const string StartAzureVMCmdletName = "Start-AzureVM";
        public const string StopAzureVMCmdletName = "Stop-AzureVM";
        public const string RestartAzureVMCmdletName = "Restart-AzureVM";
        
        
        

        // AzureVMConfig
        public const string NewAzureVMConfigCmdletName = "New-AzureVMConfig";

        // AzureVMImage
        
        public const string AddAzureVMImageCmdletName = "Add-AzureVMImage";
        public const string GetAzureVMImageCmdletName = "Get-AzureVMImage";
        public const string RemoveAzureVMImageCmdletName = "Remove-AzureVMImage";
        public const string SaveAzureVMImageCmdletName = "Save-AzureVMImage";
        public const string UpdateAzureVMImageCmdletName = "Update-AzureVMImage";
        
        // AzureVMSize
        public const string SetAzureVMSizeCmdletName = "Set-AzureVMSize";

        // AzureVNetConfig & AzureVNetConnection
        public const string GetAzureVNetConfigCmdletName = "Get-AzureVNetConfig";
        public const string SetAzureVNetConfigCmdletName = "Set-AzureVNetConfig";
        public const string RemoveAzureVNetConfigCmdletName = "Remove-AzureVNetConfig";
        
        public const string GetAzureVNetConnectionCmdletName = "Get-AzureVNetConnection";

        // AzureVnetGateway & AzureVnetGatewayKey
        public const string NewAzureVNetGatewayCmdletName = "New-AzureVNetGateway";
        public const string GetAzureVNetGatewayCmdletName = "Get-AzureVNetGateway";
        public const string SetAzureVNetGatewayCmdletName = "Set-AzureVNetGateway";
        public const string RemoveAzureVNetGatewayCmdletName = "Remove-AzureVNetGateway";

        public const string GetAzureVNetGatewayKeyCmdletName = "Get-AzureVNetGatewayKey";

        // AzureVNetSite
        public const string GetAzureVNetSiteCmdletName = "Get-AzureVNetSite";

        // AzureWalkUpgradeDomain
        public const string SetAzureWalkUpgradeDomainCmdletName = "Set-AzureWalkUpgradeDomain";


        public const string GetModuleCmdletName = "Get-Module";       
        public const string TestAzureNameCmdletName = "Test-AzureName";
        
        public const string CopyAzureStorageBlobCmdletName = "Copy-AzureStorageBlob";
        

        public static string GetUniqueShortName(string prefix = "", int length = 6, string suffix = "")
        {
            return string.Format("{0}{1}{2}", prefix, Guid.NewGuid().ToString("N").Substring(0, length), suffix);
        }

        public static int MatchKeywords(string input, string[] keywords, bool exactMatch = true)
        { //returns -1 for no match, 0 for exact match, and a positive number for how many keywords are matched.
            int result = 0;
            if (string.IsNullOrEmpty(input) || keywords.Length == 0)
                return -1;
            foreach (string keyword in keywords)
            {
                //For whole word match, modify pattern to be "\b{0}\b"
                if (!string.IsNullOrEmpty(keyword) && Regex.IsMatch(input, string.Format(@"{0}", Regex.Escape(keyword)), RegexOptions.IgnoreCase))
                {
                    result++;
                }
            }
            if (result == keywords.Length)
            {
                return 0;
            }
            else if (result == 0)
            {
                return -1;
            }
            else
            {
                if (exactMatch)
                    return -1;
                else
                    return result;
            }
        }

        public static Uri GetDeploymentAndWaitForReady(string serviceName, string slot, int waitTime, int maxWaitTime)
        {

            ServiceManagementCmdletTestHelper vmPowershellCmdlets = new ServiceManagementCmdletTestHelper();            
                       
            DateTime startTime = DateTime.Now;
            while (true)
            {
                bool allReady = true;
                DeploymentInfoContext result = vmPowershellCmdlets.GetAzureDeployment(serviceName, slot);
                int instanceNum = result.RoleInstanceList.Count;
                bool[] isReady = new bool[instanceNum];

                for (int j = 0; j < instanceNum; j++)
                {
                    var instance = result.RoleInstanceList[j];
                    Console.WriteLine("Instance: {0}, Status: {1}", instance.InstanceName, instance.InstanceStatus);
                    isReady[j] = (instance.InstanceStatus == "ReadyRole");
                    allReady &= isReady[j];
                }

                if (!allReady && (DateTime.Now - startTime).TotalSeconds < maxWaitTime)
                {
                    Console.WriteLine("Some roles are not ready, waiting for {0} seconds.", waitTime);
                    Thread.Sleep(waitTime*1000);
                }
                else if (!allReady) // some roles are not ready, and time-out.
                {
                    Assert.Fail("Deployment is not ready within {0} seconds!", maxWaitTime);
                }
                else // all roles are ready
                {
                    Console.WriteLine("Result of the deployment: {0}", result.Status);
                    Assert.IsTrue(result.Status.Equals("Running"));                                       
                    return result.Url;
                }
            }
            
        }
        

        public static bool PrintAndCompareDeployment
            (DeploymentInfoContext deployment, string serviceName, string deploymentName, string deploymentLabel, string slot, string status, int instanceCount)
        {
            Console.WriteLine("ServiceName:{0}, DeploymentID: {1}, Uri: {2}", deployment.ServiceName, deployment.DeploymentId, deployment.Url.AbsoluteUri);
            Console.WriteLine("Name - {0}, Label - {1}, Slot - {2}, Status - {3}",
                deployment.DeploymentName, deployment.Label, deployment.Slot, deployment.Status);
            Console.WriteLine("RoleInstance: {0}", deployment.RoleInstanceList.Count);
            foreach (var instance in deployment.RoleInstanceList)
            {
                Console.WriteLine("InstanceName - {0}, InstanceStatus - {1}", instance.InstanceName, instance.InstanceStatus);
            }


            Assert.AreEqual(deployment.ServiceName, serviceName);
            Assert.AreEqual(deployment.DeploymentName, deploymentName);
            Assert.AreEqual(deployment.Label, deploymentLabel);
            Assert.AreEqual(deployment.Slot, slot);
            if (status != null)
            {
                Assert.AreEqual(deployment.Status, status);
            }

            Assert.AreEqual(deployment.RoleInstanceList.Count, instanceCount);

            return true;
        }

        // CheckRemove checks if 'fn(name)' exists.    'fn(name)' is usually 'Get-AzureXXXXX name'
        public static bool CheckRemove<Arg, Ret>(Func<Arg, Ret> fn, Arg name)
        {
            try
            {
                fn(name);
                return false;
            }
            catch (Exception e)
            {
                if (e.ToString().Contains("ResourceNotFound"))
                {
                    Console.WriteLine("{0} does not exist.", name);
                    return true;
                }
                else
                {
                    Console.WriteLine("Error: {0}", e.ToString());
                    return false;
                }
            }
        }

        // CheckRemove checks if 'fn(name)' exists.    'fn(name)' is usually 'Get-AzureXXXXX name'
        public static bool CheckRemove<Arg1, Arg2, Ret>(Func<Arg1, Arg2, Ret> fn, Arg1 name1, Arg2 name2)
        {
            try
            {
                fn(name1, name2);
                return false;
            }
            catch (Exception e)
            {
                if (e.ToString().Contains("ResourceNotFound"))
                {
                    Console.WriteLine("{0}, {1} is successfully removed", name1, name2);
                    return true;
                }
                else
                {
                    Console.WriteLine("Error: {0}", e.ToString());
                    return false;
                }
            }
        }

        // CheckRemove checks if 'fn(name)' exists.    'fn(name)' is usually 'Get-AzureXXXXX name'
        public static bool CheckRemove<Arg1, Arg2, Arg3, Ret>(Func<Arg1, Arg2, Arg3, Ret> fn, Arg1 name1, Arg2 name2, Arg3 name3)
        {
            try
            {
                fn(name1, name2, name3);
                return false;
            }
            catch (Exception e)
            {
                if (e.ToString().Contains("ResourceNotFound"))
                {
                    Console.WriteLine("{0}, {1}, {2} is successfully removed", name1, name2, name3);
                    return true;
                }
                else
                {
                    Console.WriteLine("Error: {0}", e.ToString());
                    return false;
                }
            }
        }

        public static BlobHandle GetBlobHandle(string blob, string key)
        {
            BlobUri blobPath;
            Assert.IsTrue(BlobUri.TryParseUri(new Uri(blob), out blobPath));
            return new BlobHandle(blobPath, key);
        }
        public static bool RetryUntilSuccess <T> (Func<T> fn, string errorMessage, int maxTry, int intervalSeconds)
        {
            int i = 0;
            while (i < maxTry)
            {
                try
                {

                    fn();
                    return true;
                }
                catch (Exception e)
                {
                    if (e.ToString().Contains(errorMessage))
                    {
                        Thread.Sleep(intervalSeconds * 1000);
                        i++;
                        continue;
                    }
                    else
                    {
                        throw;
                    }
                }
            }
            return false;            
        }
    }
}
>>>>>>> f6c0c99b
<|MERGE_RESOLUTION|>--- conflicted
+++ resolved
@@ -1,4 +1,3 @@
-<<<<<<< HEAD
 // ----------------------------------------------------------------------------------
 //
 // Copyright Microsoft Corporation
@@ -25,402 +24,6 @@
     using Microsoft.VisualStudio.TestTools.UnitTesting;
     using Microsoft.WindowsAzure.Management.ServiceManagement.Model;
     using System.Threading;
-
-
-    internal class Utilities 
-    {
-        public static string windowsAzurePowershellPath = Path.Combine(Environment.CurrentDirectory);
-        public const string windowsAzurePowershellModuleCloudService = "Microsoft.WindowsAzure.Management.CloudService.dll";
-        public const string windowsAzurePowershellModuleManagement = "Microsoft.WindowsAzure.Management.dll";
-        public const string windowsAzurePowershellModuleService = "Microsoft.WindowsAzure.Management.Service.dll";
-        public const string windowsAzurePowershellModuleServiceManagement = "Microsoft.WindowsAzure.Management.ServiceManagement.dll";
-
-        public static string publishSettingsFile = Resource.PublishSettingsFile.Replace("\"", string.Empty);
-
-        public enum OS
-        {
-            Windows,
-            Linux
-        };
-
-        // AzureAffinityGroup
-        public const string NewAzureAffinityGroupCmdletName = "New-AzureAffinityGroup";
-        public const string GetAzureAffinityGroupCmdletName = "Get-AzureAffinityGroup";
-        public const string SetAzureAffinityGroupCmdletName = "Set-AzureAffinityGroup";
-        public const string RemoveAzureAffinityGroupCmdletName = "Remove-AzureAffinityGroup";
-
-        // AzureCertificate & AzureCertificateSetting
-        public const string AddAzureCertificateCmdletName = "Add-AzureCertificate";
-        public const string GetAzureCertificateCmdletName = "Get-AzureCertificate";
-        public const string RemoveAzureCertificateCmdletName = "Remove-AzureCertificate";
-        public const string NewAzureCertificateSettingCmdletName = "New-AzureCertificateSetting";
-
-
-        // AzureDataDisk
-        public const string AddAzureDataDiskCmdletName = "Add-AzureDataDisk";
-        public const string GetAzureDataDiskCmdletName = "Get-AzureDataDisk";
-        public const string SetAzureDataDiskCmdletName = "Set-AzureDataDisk";        
-        public const string RemoveAzureDataDiskCmdletName = "Remove-AzureDataDisk";
-
-        // AzureDeployment
-        public const string NewAzureDeploymentCmdletName = "New-AzureDeployment";
-        public const string GetAzureDeploymentCmdletName = "Get-AzureDeployment";
-        public const string SetAzureDeploymentCmdletName = "Set-AzureDeployment";
-        public const string RemoveAzureDeploymentCmdletName = "Remove-AzureDeployment";
-        public const string MoveAzureDeploymentCmdletName = "Move-AzureDeployment";
-
-        // AzureDisk        
-        public const string AddAzureDiskCmdletName = "Add-AzureDisk";
-        public const string GetAzureDiskCmdletName = "Get-AzureDisk";
-        public const string UpdateAzureDiskCmdletName = "Update-AzureDisk";
-        public const string RemoveAzureDiskCmdletName = "Remove-AzureDisk";
-
-
-        // AzureDns
-        public const string NewAzureDnsCmdletName = "New-AzureDns";
-        public const string GetAzureDnsCmdletName = "Get-AzureDns";
-
-        // AzureEndpoint
-        public const string AddAzureEndpointCmdletName = "Add-AzureEndpoint";        
-        public const string GetAzureEndpointCmdletName = "Get-AzureEndpoint";
-        public const string SetAzureEndpointCmdletName = "Set-AzureEndpoint";
-        public const string RemoveAzureEndpointCmdletName = "Remove-AzureEndpoint";
-
-
-
-        // AzureLocation
-        public const string GetAzureLocationCmdletName = "Get-AzureLocation";
-        
-
-        // AzureOSDisk & AzureOSVersion
-        public const string GetAzureOSDiskCmdletName = "Get-AzureOSDisk";
-        public const string SetAzureOSDiskCmdletName = "Set-AzureOSDisk";
-
-        public const string GetAzureOSVersionCmdletName = "Get-AzureOSVersion";
-
-        // AzureProvisioningConfig
-        public const string AddAzureProvisioningConfigCmdletName = "Add-AzureProvisioningConfig";
-
-        // AzurePublishSettingsFile
-        public const string ImportAzurePublishSettingsFileCmdletName = "Import-AzurePublishSettingsFile";
-        public const string GetAzurePublishSettingsFileCmdletName = "Get-AzurePublishSettingsFile";
-
-        // AzureQuickVM
-        public const string NewAzureQuickVMCmdletName = "New-AzureQuickVM";
-
-        // AzureRemoteDesktopFile
-        public const string GetAzureRemoteDesktopFileCmdletName = "Get-AzureRemoteDesktopFile";
-        
-
-
-        // AzureRole & AzureRoleInstnace
-        public const string GetAzureRoleCmdletName = "Get-AzureRole";
-        public const string SetAzureRoleCmdletName = "Set-AzureRole";
-
-        public const string GetAzureRoleInstanceCmdletName = "Get-AzureRoleInstance";
-
-        // AzureService
-        public const string NewAzureServiceCmdletName = "New-AzureService";
-        public const string GetAzureServiceCmdletName = "Get-AzureService";
-        public const string SetAzureServiceCmdletName = "Set-AzureService";
-        public const string RemoveAzureServiceCmdletName = "Remove-AzureService";
-        
-        // AzureSSHKey
-        public const string NewAzureSSHKeyCmdletName = "New-AzureSSHKey";
-
-        // AzureStorageAccount
-        public const string NewAzureStorageAccountCmdletName = "New-AzureStorageAccount";
-        public const string GetAzureStorageAccountCmdletName = "Get-AzureStorageAccount";        
-        public const string SetAzureStorageAccountCmdletName = "Set-AzureStorageAccount";        
-        public static string RemoveAzureStorageAccountCmdletName = "Remove-AzureStorageAccount";
-
-
-        // AzureStorageKey
-        public static string NewAzureStorageKeyCmdletName = "New-AzureStorageKey";
-        public static string GetAzureStorageKeyCmdletName = "Get-AzureStorageKey";
-
-        // AzureSubnet
-        public static string GetAzureSubnetCmdletName = "Get-AzureSubnet";
-        public static string SetAzureSubnetCmdletName = "Set-AzureSubnet";
-
-
-        // AzureSubscription
-        public const string GetAzureSubscriptionCmdletName = "Get-AzureSubscription";
-        public const string SetAzureSubscriptionCmdletName = "Set-AzureSubscription";
-        public const string SelectAzureSubscriptionCmdletName = "Select-AzureSubscription";
-        public const string RemoveAzureSubscriptionCmdletName = "Remove-AzureSubscription";        
-
-
-        // AzureVhd
-        public static string AddAzureVhdCmdletName = "Add-AzureVhd";
-        public static string SaveAzureVhdCmdletName = "Save-AzureVhd";
-
-        // AzureVM
-        public const string NewAzureVMCmdletName = "New-AzureVM";
-        public const string GetAzureVMCmdletName = "Get-AzureVM";
-        public const string UpdateAzureVMCmdletName = "Update-AzureVM";                
-        public const string RemoveAzureVMCmdletName = "Remove-AzureVM";
-        
-        public const string ExportAzureVMCmdletName = "Export-AzureVM";
-        public const string ImportAzureVMCmdletName = "Import-AzureVM";
-        
-        public const string StartAzureVMCmdletName = "Start-AzureVM";
-        public const string StopAzureVMCmdletName = "Stop-AzureVM";
-        public const string RestartAzureVMCmdletName = "Restart-AzureVM";
-        
-        
-        
-
-        // AzureVMConfig
-        public const string NewAzureVMConfigCmdletName = "New-AzureVMConfig";
-
-        // AzureVMImage
-        
-        public const string AddAzureVMImageCmdletName = "Add-AzureVMImage";
-        public const string GetAzureVMImageCmdletName = "Get-AzureVMImage";
-        public const string RemoveAzureVMImageCmdletName = "Remove-AzureVMImage";
-        public const string SaveAzureVMImageCmdletName = "Save-AzureVMImage";
-        public const string UpdateAzureVMImageCmdletName = "Update-AzureVMImage";
-        
-        // AzureVMSize
-        public const string SetAzureVMSizeCmdletName = "Set-AzureVMSize";
-
-        // AzureVNetConfig & AzureVNetConnection
-        public const string GetAzureVNetConfigCmdletName = "Get-AzureVNetConfig";
-        public const string SetAzureVNetConfigCmdletName = "Set-AzureVNetConfig";
-        public const string RemoveAzureVNetConfigCmdletName = "Remove-AzureVNetConfig";
-        
-        public const string GetAzureVNetConnectionCmdletName = "Get-AzureVNetConnection";
-
-        // AzureVnetGateway & AzureVnetGatewayKey
-        public const string NewAzureVNetGatewayCmdletName = "New-AzureVNetGateway";
-        public const string GetAzureVNetGatewayCmdletName = "Get-AzureVNetGateway";
-        public const string SetAzureVNetGatewayCmdletName = "Set-AzureVNetGateway";
-        public const string RemoveAzureVNetGatewayCmdletName = "Remove-AzureVNetGateway";
-
-        public const string GetAzureVNetGatewayKeyCmdletName = "Get-AzureVNetGatewayKey";
-
-        // AzureVNetSite
-        public const string GetAzureVNetSiteCmdletName = "Get-AzureVNetSite";
-
-        // AzureWalkUpgradeDomain
-        public const string SetAzureWalkUpgradeDomainCmdletName = "Set-AzureWalkUpgradeDomain";
-
-
-        public const string GetModuleCmdletName = "Get-Module";       
-        public const string TestAzureNameCmdletName = "Test-AzureName";
-        
-        public const string CopyAzureStorageBlobCmdletName = "Copy-AzureStorageBlob";
-        
-
-        public static string GetUniqueShortName(string prefix = "", int length = 6, string suffix = "")
-        {
-            return string.Format("{0}{1}{2}", prefix, Guid.NewGuid().ToString("N").Substring(0, length), suffix);
-        }
-
-        public static int MatchKeywords(string input, string[] keywords, bool exactMatch = true)
-        { //returns -1 for no match, 0 for exact match, and a positive number for how many keywords are matched.
-            int result = 0;
-            if (string.IsNullOrEmpty(input) || keywords.Length == 0)
-                return -1;
-            foreach (string keyword in keywords)
-            {
-                //For whole word match, modify pattern to be "\b{0}\b"
-                if (!string.IsNullOrEmpty(keyword) && Regex.IsMatch(input, string.Format(@"{0}", Regex.Escape(keyword)), RegexOptions.IgnoreCase))
-                {
-                    result++;
-                }
-            }
-            if (result == keywords.Length)
-            {
-                return 0;
-            }
-            else if (result == 0)
-            {
-                return -1;
-            }
-            else
-            {
-                if (exactMatch)
-                    return -1;
-                else
-                    return result;
-            }
-        }
-
-        public static Uri GetDeploymentAndWaitForReady(string serviceName, string slot, int waitTime, int maxWaitTime)
-        {
-
-            ServiceManagementCmdletTestHelper vmPowershellCmdlets = new ServiceManagementCmdletTestHelper();
-            //DeploymentInfoContext result = vmPowershellCmdlets.GetAzureDeployment(serviceName, slot);
-
-            //int instanceNum = result.RoleInstanceList.Count;
-            //bool[] isReady = new bool[instanceNum];
-            //for (int i = 0; i < instanceNum; i++)
-            //{
-            //    isReady[i] = false;
-            //}
-                       
-            DateTime startTime = DateTime.Now;
-            while (true)
-            {
-                bool allReady = true;
-                DeploymentInfoContext result = vmPowershellCmdlets.GetAzureDeployment(serviceName, slot);
-                int instanceNum = result.RoleInstanceList.Count;
-                bool[] isReady = new bool[instanceNum];
-
-                for (int j = 0; j < instanceNum; j++)
-                {
-                    var instance = result.RoleInstanceList[j];
-                    Console.WriteLine("Instance: {0}, Status: {1}", instance.InstanceName, instance.InstanceStatus);
-                    isReady[j] = (instance.InstanceStatus == "ReadyRole");
-                    allReady &= isReady[j];
-                }
-
-                if (!allReady && (DateTime.Now - startTime).TotalSeconds < maxWaitTime)
-                {
-                    Console.WriteLine("Some roles are not ready, waiting for {0} seconds.", waitTime);
-                    Thread.Sleep(waitTime*1000);
-                }
-                else if (!allReady) // some roles are not ready, and time-out.
-                {
-                    Assert.Fail("Deployment is not ready within {0} seconds!", maxWaitTime);
-                }
-                else // all roles are ready
-                {
-                    Console.WriteLine("Result of the deployment: {0}", result.Status);
-                    Assert.IsTrue(result.Status.Equals("Running"));                                       
-                    return result.Url;
-                }
-            }
-            
-        }
-        
-
-        public static bool PrintAndCompareDeployment
-            (DeploymentInfoContext deployment, string serviceName, string deploymentName, string deploymentLabel, string slot, string status, int instanceCount)
-        {
-            Console.WriteLine("ServiceName:{0}, DeploymentID: {1}, Uri: {2}", deployment.ServiceName, deployment.DeploymentId, deployment.Url.AbsoluteUri);
-            Console.WriteLine("Name - {0}, Label - {1}, Slot - {2}, Status - {3}",
-                deployment.DeploymentName, deployment.Label, deployment.Slot, deployment.Status);
-            Console.WriteLine("RoleInstance: {0}", deployment.RoleInstanceList.Count);
-            foreach (var instance in deployment.RoleInstanceList)
-            {
-                Console.WriteLine("InstanceName - {0}, InstanceStatus - {1}", instance.InstanceName, instance.InstanceStatus);
-            }
-
-
-            Assert.AreEqual(deployment.ServiceName, serviceName);
-            Assert.AreEqual(deployment.DeploymentName, deploymentName);
-            Assert.AreEqual(deployment.Label, deploymentLabel);
-            Assert.AreEqual(deployment.Slot, slot);
-            if (status != null)
-            {
-                Assert.AreEqual(deployment.Status, status);
-            }
-
-            Assert.AreEqual(deployment.RoleInstanceList.Count, instanceCount);
-
-            return true;
-        }
-
-        // CheckRemove checks if 'fn(name)' exists.    'fn(name)' is usually 'Get-AzureXXXXX name'
-        public static bool CheckRemove<Arg, Ret>(Func<Arg, Ret> fn, Arg name)
-        {
-            try
-            {
-                fn(name);
-                return false;
-            }
-            catch (Exception e)
-            {
-                if (e.ToString().Contains("ResourceNotFound"))
-                {
-                    Console.WriteLine("{0} is successfully removed", name);
-                    return true;
-                }
-                else
-                {
-                    Console.WriteLine("Error: {0}", e.ToString());
-                    return false;
-                }
-            }
-        }
-
-        // CheckRemove checks if 'fn(name)' exists.    'fn(name)' is usually 'Get-AzureXXXXX name'
-        public static bool CheckRemove<Arg1, Arg2, Ret>(Func<Arg1, Arg2, Ret> fn, Arg1 name1, Arg2 name2)
-        {
-            try
-            {
-                fn(name1, name2);
-                return false;
-            }
-            catch (Exception e)
-            {
-                if (e.ToString().Contains("ResourceNotFound"))
-                {
-                    Console.WriteLine("{0}, {1} is successfully removed", name1, name2);
-                    return true;
-                }
-                else
-                {
-                    Console.WriteLine("Error: {0}", e.ToString());
-                    return false;
-                }
-            }
-        }
-
-        // CheckRemove checks if 'fn(name)' exists.    'fn(name)' is usually 'Get-AzureXXXXX name'
-        public static bool CheckRemove<Arg1, Arg2, Arg3, Ret>(Func<Arg1, Arg2, Arg3, Ret> fn, Arg1 name1, Arg2 name2, Arg3 name3)
-        {
-            try
-            {
-                fn(name1, name2, name3);
-                return false;
-            }
-            catch (Exception e)
-            {
-                if (e.ToString().Contains("ResourceNotFound"))
-                {
-                    Console.WriteLine("{0}, {1}, {2} is successfully removed", name1, name2, name3);
-                    return true;
-                }
-                else
-                {
-                    Console.WriteLine("Error: {0}", e.ToString());
-                    return false;
-                }
-            }
-        }
-    }
-}
-=======
-// ----------------------------------------------------------------------------------
-//
-// Copyright Microsoft Corporation
-// Licensed under the Apache License, Version 2.0 (the "License");
-// you may not use this file except in compliance with the License.
-// You may obtain a copy of the License at
-// http://www.apache.org/licenses/LICENSE-2.0
-// Unless required by applicable law or agreed to in writing, software
-// distributed under the License is distributed on an "AS IS" BASIS,
-// WITHOUT WARRANTIES OR CONDITIONS OF ANY KIND, either express or implied.
-// See the License for the specific language governing permissions and
-// limitations under the License.
-// ----------------------------------------------------------------------------------
-
-namespace Microsoft.WindowsAzure.Management.ServiceManagement.Test.FunctionalTests
-{
-    using System;
-    using System.IO;
-    using System.Text.RegularExpressions;
-    using Microsoft.WindowsAzure.Management.ServiceManagement.Test.Properties;
-
-
-
-    using Microsoft.VisualStudio.TestTools.UnitTesting;
-    using Microsoft.WindowsAzure.Management.ServiceManagement.Model;
-    using System.Threading;
     using Sync.Download;
 
     using Microsoft.WindowsAzure.Storage.Blob;
@@ -817,5 +420,4 @@
             return false;            
         }
     }
-}
->>>>>>> f6c0c99b
+}