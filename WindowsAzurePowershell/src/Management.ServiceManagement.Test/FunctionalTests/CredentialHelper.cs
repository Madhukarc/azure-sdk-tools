﻿// ----------------------------------------------------------------------------------
//
// Copyright Microsoft Corporation
// Licensed under the Apache License, Version 2.0 (the "License");
// you may not use this file except in compliance with the License.
// You may obtain a copy of the License at
// http://www.apache.org/licenses/LICENSE-2.0
// Unless required by applicable law or agreed to in writing, software
// distributed under the License is distributed on an "AS IS" BASIS,
// WITHOUT WARRANTIES OR CONDITIONS OF ANY KIND, either express or implied.
// See the License for the specific language governing permissions and
// limitations under the License.
// ----------------------------------------------------------------------------------

namespace Microsoft.WindowsAzure.Management.ServiceManagement.Test.FunctionalTests
{
    using System;
    using System.Collections.Generic;
    using System.Collections.Specialized;
    using System.Diagnostics;
    using System.IO;
    using System.Text.RegularExpressions;
    using Microsoft.VisualStudio.TestTools.UnitTesting;
    using System.Management.Automation;
    using Microsoft.WindowsAzure.Storage.Auth;
    using Microsoft.WindowsAzure.Storage.Blob;
    using Microsoft.WindowsAzure.Management.ServiceManagement.Test.Properties;

    public static class CredentialHelper
    {
        private static string EnvironmentPathFormat = "testcredentials-{0}";
        private static string defaultCredentialFile = "default.publishsettings";
        private static string TestEnvironmentVariable = "AZURE_TEST_ENVIRONMENT";
<<<<<<< HEAD
        public static string StorageAccountVariable = "AZURE_STORAGE_ACCOUNT";
        public static string StorageAccountKeyVariable = "AZURE_STORAGE_ACCESS_KEY";
        public static string CredentialBlobUriFormat = "https://{0}.blob.core.windows.net";
=======
        private static string StorageAccountVariable = "AZURE_STORAGE_ACCOUNT";
        private static string StorageAccountKeyVariable = "AZURE_STORAGE_ACCESS_KEY";
        private static string DefaultStorageAccountVariable = "AZURERT_DEFAULT_STORAGE_ACCOUNT";
        private static string DefaultLocationVariable = "AZURERT_DEFAULT_LOCATION";
        private static string CredentialBlobUriFormat = "https://{0}.blob.core.windows.net";
>>>>>>> 3d3e569b
        public static string CredentialImportFormat = "Import-AzurePublishSettingsFile '{0}'";
        
        private static string publishSettingsFile = null;
        private static string defaultSubscriptionName = null;
        private static string location = null;
        private static string defaultStorageName = null;
        private static CloudBlobContainer blobContainer;

        private static string downloadDirectoryPath = null;
        private static Dictionary<string, string> environment = new Dictionary<string, string>();
        public static Dictionary<string, string> PowerShellVariables { get; private set; }

        public static void GetCredentialInfo(string downloadDirectoryPath)
        {
            Process currentProcess = Process.GetCurrentProcess();
            StringDictionary environment = currentProcess.StartInfo.EnvironmentVariables;
            Assert.IsTrue(environment.ContainsKey(TestEnvironmentVariable),
                string.Format("You must define a test environment using environment variable {0}", TestEnvironmentVariable));
            string testEnvironment = environment[TestEnvironmentVariable];
            Assert.IsTrue(environment.ContainsKey(StorageAccountVariable),
                string.Format("You must define a storage account for credential download using environment variable {0}", StorageAccountVariable));
            string storageAccount = environment[StorageAccountVariable];
            Assert.IsTrue(environment.ContainsKey(StorageAccountKeyVariable),
                string.Format("You must define a storage account key for credential download using environment variable {0}", StorageAccountKeyVariable));
            string storageAccountKey = environment[StorageAccountKeyVariable];
            DownloadTestCredentials(testEnvironment, downloadDirectoryPath, 
                string.Format(CredentialBlobUriFormat, storageAccount),
                storageAccount, storageAccountKey);

            if (environment.ContainsKey(DefaultStorageAccountVariable))
            {
                string.Format("Default storage account name define is {0}", DefaultStorageAccountVariable);
                defaultStorageName = environment[DefaultStorageAccountVariable];
            }

            if(environment.ContainsKey(DefaultLocationVariable))
            {
                string.Format("Default location defindde is {0}", DefaultLocationVariable);
                location = environment[DefaultLocationVariable];
            }

            publishSettingsFile = Path.Combine(downloadDirectoryPath, defaultCredentialFile);
            Assert.IsTrue(File.Exists(publishSettingsFile), string.Format("Did not download file {0}", publishSettingsFile));
        }

        private static void DownloadTestCredentials(string testEnvironment, string downloadDirectoryPath, string blobUri, string storageAccount, string storageKey)
        {
            string containerPath = string.Format(EnvironmentPathFormat, testEnvironment);
            StorageCredentials credentials = new StorageCredentials(storageAccount, storageKey);
            CloudBlobClient blobClient = new CloudBlobClient(new Uri(blobUri), credentials);
            blobContainer = blobClient.GetContainerReference(containerPath);
            foreach (IListBlobItem blobItem in blobContainer.ListBlobs())
            {
                ICloudBlob blob = blobClient.GetBlobReferenceFromServer(blobItem.Uri);
                Console.WriteLine("Downloading file {0} from blob Uri {1}", blob.Name, blob.Uri);
                FileStream blobStream = new FileStream(Path.Combine(downloadDirectoryPath, blob.Name), FileMode.Create);
                blob.DownloadToStream(blobStream);
                blobStream.Flush();
                blobStream.Close();
            }
        }

        public static void GetTestSettings(string testSettings)
        {
            switch (testSettings)
            {
                case "UseDefaults":
                default:
                    CredentialHelper.GetCredentialInfo(Environment.CurrentDirectory);
                    break;

                case "UseCustom":
                    if (!string.IsNullOrWhiteSpace(Resource.PublishSettingsFile))
                    {
                        publishSettingsFile = Resource.PublishSettingsFile;
                    }
                    else
                    {
                        Assert.IsNotNull(CredentialHelper.PublishSettingsFile);
                    }

                    if (!string.IsNullOrWhiteSpace(Resource.DefaultSubscriptionName))
                    {
                        defaultSubscriptionName = Resource.DefaultSubscriptionName;
                    }
                    if (!string.IsNullOrWhiteSpace(Resource.Location))
                    {
                        location = Resource.Location;
                    }
                    if (!string.IsNullOrWhiteSpace(Resource.DefaultStorageAccountName))
                    {
                        defaultStorageName = Resource.DefaultStorageAccountName;
                    }
                    break;

                case "UseDefaultsandOverride":
                    CredentialHelper.GetCredentialInfo(Environment.CurrentDirectory);

                    if (!string.IsNullOrWhiteSpace(Resource.PublishSettingsFile))
                    {
                        CredentialHelper.PublishSettingsFile = Resource.PublishSettingsFile;
                    }
                    if (!string.IsNullOrWhiteSpace(Resource.DefaultSubscriptionName))
                    {
                        CredentialHelper.DefaultSubscriptionName = Resource.DefaultSubscriptionName;
                    }
                    if (!string.IsNullOrWhiteSpace(Resource.Location))
                    {
                        CredentialHelper.Location = Resource.Location;
                    }
                    if (!string.IsNullOrWhiteSpace(Resource.DefaultStorageAccountName))
                    {
                        CredentialHelper.defaultStorageName = Resource.DefaultStorageAccountName;
                    }

                    break;
            }

            if (!string.IsNullOrWhiteSpace(Resource.Location))
            {
                location = Resource.Location;
            }   
        }

        public static string PublishSettingsFile
        {
            get
            {
                return publishSettingsFile;
            }
            set
            {
                publishSettingsFile = value;
            }
        }

        public static string DefaultSubscriptionName
        {
            get
            {
                return defaultSubscriptionName;
            }
            set
            {
                defaultSubscriptionName = value;
            }
        }

        public static string Location
        {
            get
            {
                return location;
            }
            set
            {
                location = value;
            }
        }

        public static string DefaultStorageName
        {
            get
            {
                return defaultStorageName;
            }
            set
            {
                defaultStorageName = value;
            }
        }


    }
}<|MERGE_RESOLUTION|>--- conflicted
+++ resolved
@@ -31,17 +31,11 @@
         private static string EnvironmentPathFormat = "testcredentials-{0}";
         private static string defaultCredentialFile = "default.publishsettings";
         private static string TestEnvironmentVariable = "AZURE_TEST_ENVIRONMENT";
-<<<<<<< HEAD
         public static string StorageAccountVariable = "AZURE_STORAGE_ACCOUNT";
         public static string StorageAccountKeyVariable = "AZURE_STORAGE_ACCESS_KEY";
-        public static string CredentialBlobUriFormat = "https://{0}.blob.core.windows.net";
-=======
-        private static string StorageAccountVariable = "AZURE_STORAGE_ACCOUNT";
-        private static string StorageAccountKeyVariable = "AZURE_STORAGE_ACCESS_KEY";
         private static string DefaultStorageAccountVariable = "AZURERT_DEFAULT_STORAGE_ACCOUNT";
         private static string DefaultLocationVariable = "AZURERT_DEFAULT_LOCATION";
-        private static string CredentialBlobUriFormat = "https://{0}.blob.core.windows.net";
->>>>>>> 3d3e569b
+        public static string CredentialBlobUriFormat = "https://{0}.blob.core.windows.net";
         public static string CredentialImportFormat = "Import-AzurePublishSettingsFile '{0}'";
         
         private static string publishSettingsFile = null;
