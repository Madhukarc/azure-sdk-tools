// ----------------------------------------------------------------------------------
//
// Copyright Microsoft Corporation
// Licensed under the Apache License, Version 2.0 (the "License");
// you may not use this file except in compliance with the License.
// You may obtain a copy of the License at
// http://www.apache.org/licenses/LICENSE-2.0
// Unless required by applicable law or agreed to in writing, software
// distributed under the License is distributed on an "AS IS" BASIS,
// WITHOUT WARRANTIES OR CONDITIONS OF ANY KIND, either express or implied.
// See the License for the specific language governing permissions and
// limitations under the License.
// ----------------------------------------------------------------------------------
namespace Microsoft.WindowsAzure.Management.ServiceManagement.Test.FunctionalTests
{
    using System;
    using System.Collections.Generic;
    using System.Collections.ObjectModel;
    using System.IO;
    using System.Management.Automation;
    using System.Security.Cryptography.X509Certificates;
    using System.Xml;
    using ConfigDataInfo;
    using IaasCmdletInfo;
    using Microsoft.VisualStudio.TestTools.UnitTesting;
    using Microsoft.WindowsAzure.Management.ServiceManagement.Extensions;
    using Microsoft.WindowsAzure.Management.Utilities.Common;
<<<<<<< HEAD
    using Model;
    using PaasCmdletInfo;
    using WindowsAzure.ServiceManagement;
    
    public class ServiceManagementCmdletTestHelper 
    {
        /// <summary>
        /// Run a powershell cmdlet that returns the first PSObject as a return value.
        /// </summary>
        /// <typeparam name="T"></typeparam>
        /// <param name="cmdlet"></param>
        /// <returns></returns>
        private T RunPSCmdletAndReturnFirst<T>(PowershellCore.CmdletsInfo cmdlet)           
        {
            WindowsAzurePowershellCmdlet azurePowershellCmdlet = new WindowsAzurePowershellCmdlet(cmdlet);
            Collection<PSObject> result = azurePowershellCmdlet.Run();
            if (result.Count == 1)
            {
                return (T) result[0].BaseObject;
            }
            return default(T);
        }

        /// <summary>
        /// Run a powershell cmdlet that returns a collection of PSObjects as a return value.
        /// </summary>
        /// <typeparam name="T"></typeparam>
        /// <param name="cmdlet"></param>
        /// <returns></returns>
        private Collection<T> RunPSCmdletAndReturnAll<T>(PowershellCore.CmdletsInfo cmdlet)
        {            
            WindowsAzurePowershellCmdlet azurePowershellCmdlet = new WindowsAzurePowershellCmdlet(cmdlet);
            Collection<PSObject> result = azurePowershellCmdlet.Run();
            Collection<T> resultCollection = new Collection<T>();
            foreach (PSObject re in result)
            {
                resultCollection.Add((T)re.BaseObject);
            }
            return resultCollection;
        }

        public Collection <PSObject> RunPSScript(string script)
        {
            List<string> st = new List<string>();
            st.Add(script);

            WindowsAzurePowershellScript azurePowershellCmdlet = new WindowsAzurePowershellScript(st);
            return azurePowershellCmdlet.Run();
        }

        public bool TestAzureServiceName(string serviceName)
        {
            return RunPSCmdletAndReturnFirst<bool>(new TestAzureNameCmdletInfo("Service", serviceName));            
        }

        public Collection<LocationsContext> GetAzureLocation()
        {
            return RunPSCmdletAndReturnAll<LocationsContext>(new GetAzureLocationCmdletInfo());            
        }

        public string GetAzureLocationName(string[] keywords)
        {
            Collection<LocationsContext> locations = GetAzureLocation();
            if (keywords != null)
            {
                foreach (LocationsContext location in locations)
                {
                    if (MatchExactWords(location.Name, keywords) >= 0)
                    {
                        return location.Name;
                    }
                }
            }
            else
            {
                if (locations.Count == 1)
                {
                    return locations[0].Name;
                }
            }
            return null;
        }

        private static int MatchExactWords(string input, string[] keywords)
        { //returns -1 for no match, 0 for exact match, and a positive number for how many keywords are matched.
            int result = 0;
            if (string.IsNullOrEmpty(input) || keywords.Length == 0)
                return -1;
            foreach (string keyword in keywords)
            {
                //For whole word match, modify pattern to be "\b{0}\b"
                if (!string.IsNullOrEmpty(keyword) && keyword.ToLowerInvariant().Equals(input.ToLowerInvariant()))
                {
                    result++;
                }
            }
            if (result == keywords.Length)
            {
                return 0;
            }
            else if (result == 0)
            {
                return -1;
            }
            else
            {
                return result;
            }
        }

        public Collection<OSVersionsContext> GetAzureOSVersion()
        {
            return RunPSCmdletAndReturnAll<OSVersionsContext>(new GetAzureOSVersionCmdletInfo());            
        }

        #region CertificateSetting, VMConifig, ProvisioningConfig

        public CertificateSetting NewAzureCertificateSetting(string store, string thumbprint)
        {            
            return RunPSCmdletAndReturnFirst<CertificateSetting>(new NewAzureCertificateSettingCmdletInfo(store, thumbprint));            
        }
        
        public PersistentVM NewAzureVMConfig(AzureVMConfigInfo vmConfig)
        {            
            return RunPSCmdletAndReturnFirst<PersistentVM>(new NewAzureVMConfigCmdletInfo(vmConfig));
        }

        public PersistentVM AddAzureProvisioningConfig(AzureProvisioningConfigInfo provConfig)
        {            
            return RunPSCmdletAndReturnFirst<PersistentVM>(new AddAzureProvisioningConfigCmdletInfo(provConfig));
        }

        #endregion

        #region AzureAffinityGroup

        public ManagementOperationContext NewAzureAffinityGroup(string name, string location, string label, string description)
        {
            return RunPSCmdletAndReturnFirst<ManagementOperationContext> (new NewAzureAffinityGroupCmdletInfo(name, location, label, description));
        }

        public Collection<AffinityGroupContext> GetAzureAffinityGroup(string name)
        {
            return RunPSCmdletAndReturnAll<AffinityGroupContext>(new GetAzureAffinityGroupCmdletInfo(name));            
        }

        public ManagementOperationContext SetAzureAffinityGroup(string name, string label, string description)
        {
            return RunPSCmdletAndReturnFirst<ManagementOperationContext> (new SetAzureAffinityGroupCmdletInfo(name, label, description));
        }

        public ManagementOperationContext RemoveAzureAffinityGroup(string name)
        {
            return RunPSCmdletAndReturnFirst<ManagementOperationContext>(new RemoveAzureAffinityGroupCmdletInfo(name));
        }

        #endregion

        #region AzureAvailabilitySet

        public PersistentVM SetAzureAvailabilitySet(string vmName, string serviceName, string availabilitySetName)
        {
            if (!string.IsNullOrEmpty(availabilitySetName))
            {
                PersistentVM vm = GetAzureVM(vmName, serviceName).VM;

                return RunPSCmdletAndReturnFirst<PersistentVM>(new SetAzureAvailabilitySetCmdletInfo(availabilitySetName, vm));
            }
            else
            {
                return null;
            }
        }

        #endregion AzureAvailabilitySet

        #region AzureCertificate

        public ManagementOperationContext AddAzureCertificate(string serviceName, PSObject cert, string password = null)
        {
            return RunPSCmdletAndReturnFirst<ManagementOperationContext>(new AddAzureCertificateCmdletInfo(serviceName, cert, password));            
        }        

        public Collection <CertificateContext> GetAzureCertificate(string serviceName, string thumbprint = null, string algorithm = null)
        {
            return RunPSCmdletAndReturnAll<CertificateContext> (new GetAzureCertificateCmdletInfo(serviceName, thumbprint, algorithm));            
        }
        
        public ManagementOperationContext RemoveAzureCertificate(string serviceName, string thumbprint, string algorithm)
        {
            return RunPSCmdletAndReturnFirst<ManagementOperationContext>(new RemoveAzureCertificateCmdletInfo(serviceName, thumbprint, algorithm));            
        }

        #endregion

        #region AzureDataDisk

        public PersistentVM AddAzureDataDisk(AddAzureDataDiskConfig diskConfig)
        {
            return RunPSCmdletAndReturnFirst<PersistentVM>(new AddAzureDataDiskCmdletInfo(diskConfig));            
        }

        public void AddDataDisk(string vmName, string serviceName, AddAzureDataDiskConfig [] diskConfigs)
        {            
            PersistentVM vm = GetAzureVM(vmName, serviceName).VM;

            foreach (AddAzureDataDiskConfig config in diskConfigs)
            {
                config.Vm = vm;
                vm = AddAzureDataDisk(config);
            }
            UpdateAzureVM(vmName, serviceName, vm);
        }

        public PersistentVM SetAzureDataDisk(SetAzureDataDiskConfig discCfg)
        {
            return RunPSCmdletAndReturnFirst<PersistentVM>(new SetAzureDataDiskCmdletInfo(discCfg));            
        }

        public void SetDataDisk(string vmName, string serviceName, HostCaching hc, int lun)
        {            
            SetAzureDataDiskConfig config = new SetAzureDataDiskConfig(hc, lun);
            config.Vm = GetAzureVM(vmName, serviceName).VM;
            UpdateAzureVM(vmName, serviceName, SetAzureDataDisk(config));
        }

        public Collection<DataVirtualHardDisk> GetAzureDataDisk(string vmName, string serviceName)
        {
            PersistentVMRoleContext vmRolectx = GetAzureVM(vmName, serviceName);

            return RunPSCmdletAndReturnAll<DataVirtualHardDisk>(new GetAzureDataDiskCmdletInfo(vmRolectx.VM));
        }

        private PersistentVM RemoveAzureDataDisk(RemoveAzureDataDiskConfig discCfg)
        {
            return RunPSCmdletAndReturnFirst<PersistentVM>(new RemoveAzureDataDiskCmdletInfo(discCfg));            
        }

        public void RemoveDataDisk(string vmName, string serviceName, int [] lunSlots)
        {
            PersistentVM vm = GetAzureVM(vmName, serviceName).VM;

            foreach (int lun in lunSlots)
            {
                RemoveAzureDataDiskConfig config = new RemoveAzureDataDiskConfig(lun, vm);                
                RemoveAzureDataDisk(config);
            }
            UpdateAzureVM(vmName, serviceName, vm);
        }

        #endregion

        #region AzureDeployment

        public ManagementOperationContext NewAzureDeployment(string serviceName, string packagePath, string configPath, string slot, string label, string name, bool doNotStart, bool warning, ExtensionConfigurationInput config = null)
        {
            return RunPSCmdletAndReturnFirst<ManagementOperationContext>(new NewAzureDeploymentCmdletInfo(serviceName, packagePath, configPath, slot, label, name, doNotStart, warning, config));
        }

        public DeploymentInfoContext GetAzureDeployment(string serviceName, string slot)
        {
            return RunPSCmdletAndReturnFirst<DeploymentInfoContext>(new GetAzureDeploymentCmdletInfo(serviceName, slot));            
        }

        public DeploymentInfoContext GetAzureDeployment(string serviceName)
        {
            return GetAzureDeployment(serviceName, DeploymentSlotType.Production);
        }  

        private ManagementOperationContext SetAzureDeployment(SetAzureDeploymentCmdletInfo cmdletInfo)
        {
            return RunPSCmdletAndReturnFirst<ManagementOperationContext>(cmdletInfo);            
        }

        public ManagementOperationContext SetAzureDeploymentStatus(string serviceName, string slot, string newStatus)
        {
            return SetAzureDeployment(SetAzureDeploymentCmdletInfo.SetAzureDeploymentStatusCmdletInfo(serviceName, slot, newStatus));
        }

        public ManagementOperationContext SetAzureDeploymentConfig(string serviceName, string slot, string configPath)
        {
            return SetAzureDeployment(SetAzureDeploymentCmdletInfo.SetAzureDeploymentConfigCmdletInfo(serviceName, slot, configPath));
        }

        public ManagementOperationContext SetAzureDeploymentUpgrade(string serviceName, string slot, string mode, string packagePath, string configPath)
        {
            return SetAzureDeployment(SetAzureDeploymentCmdletInfo.SetAzureDeploymentUpgradeCmdletInfo(serviceName, slot, mode, packagePath, configPath));
        }

        public ManagementOperationContext SetAzureDeployment(string option, string serviceName, string packagePath, string newStatus, string configName, string slot, string mode, string label, string roleName, bool force)
        {
            return SetAzureDeployment(new SetAzureDeploymentCmdletInfo(option, serviceName, packagePath, newStatus, configName, slot, mode, label, roleName, force));            
        }

        public ManagementOperationContext RemoveAzureDeployment(string serviceName, string slot, bool force)
        {
            return RunPSCmdletAndReturnFirst<ManagementOperationContext>(new RemoveAzureDeploymentCmdletInfo(serviceName, slot, force));            
        }

        public ManagementOperationContext MoveAzureDeployment(string serviceName)
        {
            return RunPSCmdletAndReturnFirst<ManagementOperationContext>(new MoveAzureDeploymentCmdletInfo(serviceName));            
        }

        public ManagementOperationContext SetAzureWalkUpgradeDomain(string serviceName, string slot, int domainNumber)
        {
            return RunPSCmdletAndReturnFirst<ManagementOperationContext>(new SetAzureWalkUpgradeDomainCmdletInfo(serviceName, slot, domainNumber));            
        }

        #endregion

        #region AzureDisk

        // Add-AzureDisk
        public DiskContext AddAzureDisk(string diskName, string mediaPath, string label, string os)
        {
            return RunPSCmdletAndReturnFirst<DiskContext>(new AddAzureDiskCmdletInfo(diskName, mediaPath, label, os));            
        }

        // Get-AzureDisk
        public Collection<DiskContext> GetAzureDisk(string diskName)
        {
            return GetAzureDisk(new GetAzureDiskCmdletInfo(diskName));
        }

        public Collection<DiskContext> GetAzureDisk()
        {
            return GetAzureDisk(new GetAzureDiskCmdletInfo((string)null));
        }

        private Collection<DiskContext> GetAzureDisk(GetAzureDiskCmdletInfo getAzureDiskCmdletInfo)
        {
            return RunPSCmdletAndReturnAll<DiskContext>(getAzureDiskCmdletInfo);            
        }

        public Collection<DiskContext> GetAzureDiskAttachedToRoleName(string[] roleName, bool exactMatch = true)
        {
            Collection<DiskContext> retDisks = new Collection<DiskContext>();
            Collection<DiskContext> disks = GetAzureDisk();
            foreach (DiskContext disk in disks)
            {
                if (disk.AttachedTo != null && disk.AttachedTo.RoleName != null)
                {
                    if (Utilities.MatchKeywords(disk.AttachedTo.RoleName, roleName, exactMatch) >= 0)
                        retDisks.Add(disk);
                }
            }
            return retDisks;
        }

        // Remove-AzureDisk
        public ManagementOperationContext RemoveAzureDisk(string diskName, bool deleteVhd)
        {
            return RunPSCmdletAndReturnFirst<ManagementOperationContext>(new RemoveAzureDiskCmdletInfo(diskName, deleteVhd));            
        }

        // Update-AzureDisk
        public DiskContext UpdateAzureDisk(string diskName, string label)
        {
            return RunPSCmdletAndReturnFirst<DiskContext>(new UpdateAzureDiskCmdletInfo(diskName, label));            
        }

        #endregion

        #region AzureDns

        public DnsServer NewAzureDns(string name, string ipAddress)
        {
            return RunPSCmdletAndReturnFirst<DnsServer>(new NewAzureDnsCmdletInfo(name, ipAddress));            
        }
        
        public DnsServerList GetAzureDns(DnsSettings settings)
        {           
            GetAzureDnsCmdletInfo getAzureDnsCmdletInfo = new GetAzureDnsCmdletInfo(settings);
            WindowsAzurePowershellCmdlet azurePowershellCmdlet = new WindowsAzurePowershellCmdlet(getAzureDnsCmdletInfo);

            Collection<PSObject> result = azurePowershellCmdlet.Run();
            DnsServerList dnsList = new DnsServerList();

            foreach (PSObject re in result)
            {
                dnsList.Add((DnsServer)re.BaseObject);
            }
            return dnsList;
        }

        #endregion

        #region AzureEndpoint

        public PersistentVM AddAzureEndPoint(AzureEndPointConfigInfo endPointConfig)
        {
            return RunPSCmdletAndReturnFirst<PersistentVM>(new AddAzureEndpointCmdletInfo(endPointConfig));            
        }
        
        public void AddEndPoint(string vmName, string serviceName, AzureEndPointConfigInfo [] endPointConfigs)
        {                      
            PersistentVM vm = GetAzureVM(vmName, serviceName).VM;

            foreach (AzureEndPointConfigInfo config in endPointConfigs)
            {
                config.Vm = vm;
                vm = AddAzureEndPoint(config);
            }
            UpdateAzureVM(vmName, serviceName, vm);
        }

        public Collection <InputEndpointContext> GetAzureEndPoint(PersistentVMRoleContext vmRoleCtxt)
        {
            return RunPSCmdletAndReturnAll<InputEndpointContext>(new GetAzureEndpointCmdletInfo(vmRoleCtxt));            
        }

        public void SetEndPoint(string vmName, string serviceName, AzureEndPointConfigInfo endPointConfig)
        {
            endPointConfig.Vm = GetAzureVM(vmName, serviceName).VM;
            UpdateAzureVM(vmName, serviceName, SetAzureEndPoint(endPointConfig));
        }

        public PersistentVM SetAzureEndPoint(AzureEndPointConfigInfo endPointConfig)
        {
            if (null != endPointConfig)
            {
                return RunPSCmdletAndReturnFirst<PersistentVM>(new SetAzureEndpointCmdletInfo(endPointConfig));
            }
            return null;
        }

        public void SetLBEndPoint(string vmName, string serviceName, AzureEndPointConfigInfo endPointConfig, AzureEndPointConfigInfo.ParameterSet paramset)
        {
            endPointConfig.Vm = GetAzureVM(vmName, serviceName).VM;
            SetAzureLoadBalancedEndPoint(endPointConfig, paramset);

            //UpdateAzureVM(vmName, serviceName, SetAzureLoadBalancedEndPoint(endPointConfig, paramset));
        }

        private ManagementOperationContext SetAzureLoadBalancedEndPoint(AzureEndPointConfigInfo endPointConfig, AzureEndPointConfigInfo.ParameterSet paramset)
        {
            if (null != endPointConfig)
            {
                return RunPSCmdletAndReturnFirst<ManagementOperationContext>(new SetAzureLoadBalancedEndpointCmdletInfo(endPointConfig, paramset));
            }
            return null;
        }

        public PersistentVMRoleContext RemoveAzureEndPoint(string epName, PersistentVMRoleContext vmRoleCtxt)
        {
            return RunPSCmdletAndReturnFirst<PersistentVMRoleContext>(new RemoveAzureEndpointCmdletInfo(epName, vmRoleCtxt));            
        }

        public void RemoveEndPoint(string vmName, string serviceName, string [] epNames)
        {
            PersistentVMRoleContext vmRoleCtxt = GetAzureVM(vmName, serviceName);

            foreach (string ep in epNames)
            {                
                vmRoleCtxt.VM = RemoveAzureEndPoint(ep, vmRoleCtxt).VM;
            }
            UpdateAzureVM(vmName, serviceName, vmRoleCtxt.VM);
        }

        #endregion

        #region AzureOSDisk

        public PersistentVM SetAzureOSDisk(HostCaching hc, PersistentVM vm)
        {
            return RunPSCmdletAndReturnFirst<PersistentVM>(new SetAzureOSDiskCmdletInfo(hc, vm));
        }

        public OSVirtualHardDisk GetAzureOSDisk(PersistentVM vm)
        {
            return RunPSCmdletAndReturnFirst<OSVirtualHardDisk>(new GetAzureOSDiskCmdletInfo(vm));            
        }

        #endregion

        #region AzureRole

        public ManagementOperationContext SetAzureRole(string serviceName, string slot, string roleName, int count)
        {
            return RunPSCmdletAndReturnFirst<ManagementOperationContext>(new SetAzureRoleCmdletInfo(serviceName, slot, roleName, count));            
        }

        public Collection<RoleContext> GetAzureRole(string serviceName, string slot, string roleName, bool details)
        {
            return RunPSCmdletAndReturnAll<RoleContext>(new GetAzureRoleCmdletInfo(serviceName, slot, roleName, details));            
        }

        #endregion

        #region AzureQuickVM

        public PersistentVMRoleContext NewAzureQuickVM(OS os, string name, string serviceName, string imageName, string userName, string password, string locationName, InstanceSize? instanceSize)
        {
            NewAzureQuickVMCmdletInfo newAzureQuickVMCmdlet = new NewAzureQuickVMCmdletInfo(os, name, serviceName, imageName, userName, password, locationName, instanceSize);            
            WindowsAzurePowershellCmdlet azurePowershellCmdlet = new WindowsAzurePowershellCmdlet(newAzureQuickVMCmdlet);

            SubscriptionData currentSubscription;
            if ((currentSubscription = GetCurrentAzureSubscription()) == null)
            {
                ImportAzurePublishSettingsFile();
                currentSubscription = GetCurrentAzureSubscription();
            }
            if (string.IsNullOrEmpty(currentSubscription.CurrentStorageAccount))
            {
                StorageServicePropertiesOperationContext storageAccount = NewAzureStorageAccount(Utilities.GetUniqueShortName("storage"), locationName);
                if (storageAccount != null)
                {
                    SetAzureSubscription(currentSubscription.SubscriptionName, storageAccount.StorageAccountName);
                    currentSubscription = GetCurrentAzureSubscription();
                }
            }
            if (!string.IsNullOrEmpty(currentSubscription.CurrentStorageAccount))
            {                
                azurePowershellCmdlet.Run();
                return GetAzureVM(name, serviceName);
            }
            return null;
        }

        public PersistentVMRoleContext NewAzureQuickVM(OS os, string name, string serviceName, string imageName, string userName, string password, string locationName)
        {
            return NewAzureQuickVM(os, name, serviceName, imageName, userName, password, locationName, null);
        }

        public PersistentVMRoleContext NewAzureQuickLinuxVM(OS os, string name, string serviceName, string imageName, string userName, string password, string locationName)
        {
            return NewAzureQuickVM(os, name, serviceName, imageName, userName, password, locationName);
        }

        #endregion 

        #region AzurePublishSettingsFile

        internal void ImportAzurePublishSettingsFile()
        {
            this.ImportAzurePublishSettingsFile(CredentialHelper.PublishSettingsFile);
        }

        internal void ImportAzurePublishSettingsFile(string publishSettingsFile)
        {            
            ImportAzurePublishSettingsFileCmdletInfo importAzurePublishSettingsFileCmdlet = new ImportAzurePublishSettingsFileCmdletInfo(publishSettingsFile);

            WindowsAzurePowershellCmdlet importAzurePublishSettingsFile = new WindowsAzurePowershellCmdlet(importAzurePublishSettingsFileCmdlet);
            var i = importAzurePublishSettingsFile.Run();
            Console.WriteLine(i.ToString());
        }

        #endregion

        #region AzureSubscription

        public Collection<SubscriptionData> GetAzureSubscription()
        {
            return RunPSCmdletAndReturnAll<SubscriptionData>(new GetAzureSubscriptionCmdletInfo());            
        }

        public SubscriptionData GetCurrentAzureSubscription()
        {
            Collection<SubscriptionData> subscriptions = GetAzureSubscription();
            foreach (SubscriptionData subscription in subscriptions)
            {
                if (subscription.IsDefault)
                {
                    return subscription;
                }
            }
            return null;
        }

        public SubscriptionData SetAzureSubscription(string subscriptionName, string currentStorageAccount)
        {          
            SetAzureSubscriptionCmdletInfo setAzureSubscriptionCmdlet = new SetAzureSubscriptionCmdletInfo(subscriptionName, currentStorageAccount);
            WindowsAzurePowershellCmdlet azurePowershellCmdlet = new WindowsAzurePowershellCmdlet(setAzureSubscriptionCmdlet);
            azurePowershellCmdlet.Run();

            Collection<SubscriptionData> subscriptions = GetAzureSubscription();
            foreach (SubscriptionData subscription in subscriptions)
            {
                if (subscription.SubscriptionName == subscriptionName)
                {
                    return subscription;
                }
            }
            return null;
        }

        public SubscriptionData SetDefaultAzureSubscription(string subscriptionName)
        {
            SetAzureSubscriptionCmdletInfo setAzureSubscriptionCmdlet = new SetAzureSubscriptionCmdletInfo(subscriptionName);
            WindowsAzurePowershellCmdlet azurePowershellCmdlet = new WindowsAzurePowershellCmdlet(setAzureSubscriptionCmdlet);
            azurePowershellCmdlet.Run();

            Collection<SubscriptionData> subscriptions = GetAzureSubscription();
            foreach (SubscriptionData subscription in subscriptions)
            {
                if (subscription.SubscriptionName == subscriptionName)
                {
                    return subscription;
                }
            }
            return null;
        }

        #endregion

        #region AzureSubnet

        public SubnetNamesCollection GetAzureSubnet(PersistentVM vm)
        {
            GetAzureSubnetCmdletInfo getAzureSubnetCmdlet = new GetAzureSubnetCmdletInfo(vm);
            WindowsAzurePowershellCmdlet azurePowershellCmdlet = new WindowsAzurePowershellCmdlet(getAzureSubnetCmdlet);
            Collection <PSObject> result = azurePowershellCmdlet.Run();
            
            SubnetNamesCollection subnets = new SubnetNamesCollection();
            foreach (PSObject re in result)            
            {
                subnets.Add((string)re.BaseObject);
            }
            return subnets;
        }

        public PersistentVM SetAzureSubnet(PersistentVM vm, string [] subnetNames)
        {
            return RunPSCmdletAndReturnFirst<PersistentVM>(new SetAzureSubnetCmdletInfo(vm, subnetNames));            
        }

        #endregion

        #region AzureStorageAccount

        public ManagementOperationContext NewAzureStorageAccount(string storageName, string locationName, string affinity, string label, string description)
        {
            return RunPSCmdletAndReturnFirst<ManagementOperationContext>(new NewAzureStorageAccountCmdletInfo(storageName, locationName, affinity, label, description));            
        }

        public StorageServicePropertiesOperationContext NewAzureStorageAccount(string storageName, string locationName)
        {
            NewAzureStorageAccount(storageName, locationName, null, null, null);

            Collection<StorageServicePropertiesOperationContext> storageAccounts = GetAzureStorageAccount(null);
            foreach (StorageServicePropertiesOperationContext storageAccount in storageAccounts)
            {
                if (storageAccount.StorageAccountName == storageName)
                    return storageAccount;
            }
            return null;
        }

        public Collection<StorageServicePropertiesOperationContext> GetAzureStorageAccount(string accountName)
        {
            return RunPSCmdletAndReturnAll<StorageServicePropertiesOperationContext>(new GetAzureStorageAccountCmdletInfo(accountName));            
        }

        public ManagementOperationContext SetAzureStorageAccount(string accountName, string label, string description, bool? geoReplication)
        {
            return RunPSCmdletAndReturnFirst<ManagementOperationContext>(new SetAzureStorageAccountCmdletInfo(accountName, label, description, geoReplication));            
        }

        public void RemoveAzureStorageAccount(string storageAccountName)
        {            
            var removeAzureStorageAccountCmdletInfo = new RemoveAzureStorageAccountCmdletInfo(storageAccountName);
            var azurePowershellCmdlet = new WindowsAzurePowershellCmdlet(removeAzureStorageAccountCmdletInfo);
            Collection<PSObject> result = azurePowershellCmdlet.Run();
        }

        #endregion

        #region AzureStorageKey

        public StorageServiceKeyOperationContext GetAzureStorageAccountKey(string stroageAccountName)
        {
            return RunPSCmdletAndReturnFirst<StorageServiceKeyOperationContext>(new GetAzureStorageKeyCmdletInfo(stroageAccountName));
        }

        public StorageServiceKeyOperationContext NewAzureStorageAccountKey(string stroageAccountName, string keyType)
        {
            return RunPSCmdletAndReturnFirst<StorageServiceKeyOperationContext>(new NewAzureStorageKeyCmdletInfo(stroageAccountName, keyType));
        }

        #endregion

        #region AzureService

        public ManagementOperationContext NewAzureService(string serviceName, string location)
        {
            return RunPSCmdletAndReturnFirst<ManagementOperationContext>(new NewAzureServiceCmdletInfo(serviceName, location));            
        }

        internal void NewAzureService(string serviceName, string serviceLabel, string locationName)
        {
            NewAzureServiceCmdletInfo newAzureServiceCmdletInfo = new NewAzureServiceCmdletInfo(serviceName, serviceLabel, locationName);
            WindowsAzurePowershellCmdlet newAzureServiceCmdlet = new WindowsAzurePowershellCmdlet(newAzureServiceCmdletInfo);

            Collection<PSObject> result = newAzureServiceCmdlet.Run();
        }

        public void RemoveAzureService(string serviceName)
        {
            RemoveAzureServiceCmdletInfo removeAzureServiceCmdletInfo = new RemoveAzureServiceCmdletInfo(serviceName);
            WindowsAzurePowershellCmdlet removeAzureServiceCmdlet = new WindowsAzurePowershellCmdlet(removeAzureServiceCmdletInfo);

            var result = removeAzureServiceCmdlet.Run();
        }

        public HostedServiceDetailedContext GetAzureService(string serviceName)
        {
            return RunPSCmdletAndReturnFirst<HostedServiceDetailedContext>(new GetAzureServiceCmdletInfo(serviceName));            
        }

        #endregion

        #region AzureServiceDiagnosticsExtension

        // New-AzureServiceDiagnosticsExtensionConfig
        public ExtensionConfigurationInput NewAzureServiceDiagnosticsExtensionConfig(string storage, XmlDocument config = null, string[] roles = null)
        {
            return RunPSCmdletAndReturnFirst<ExtensionConfigurationInput>(new NewAzureServiceDiagnosticsExtensionConfigCmdletInfo(storage, config, roles));
        }

        public ExtensionConfigurationInput NewAzureServiceDiagnosticsExtensionConfig
            (string storage, X509Certificate2 cert, XmlDocument config = null, string[] roles = null)
        {
            return RunPSCmdletAndReturnFirst<ExtensionConfigurationInput>
                (new NewAzureServiceDiagnosticsExtensionConfigCmdletInfo(storage, cert, config, roles));
        }

        public ExtensionConfigurationInput NewAzureServiceDiagnosticsExtensionConfig
            (string storage, string thumbprint, string algorithm = null, XmlDocument config = null, string[] roles = null)
        {
            return RunPSCmdletAndReturnFirst<ExtensionConfigurationInput>
                (new NewAzureServiceDiagnosticsExtensionConfigCmdletInfo(storage, thumbprint, algorithm, config, roles));
        }

        // Set-AzureServiceDiagnosticsExtension
        public ManagementOperationContext SetAzureServiceDiagnosticsExtension
            (string service, string storage, XmlDocument config = null, string[] roles = null, string slot = null)
        {
            return RunPSCmdletAndReturnFirst<ManagementOperationContext>(new SetAzureServiceDiagnosticsExtensionCmdletInfo(service, storage, config, roles, slot));
        }

        public ManagementOperationContext SetAzureServiceDiagnosticsExtension(string service, string storage, X509Certificate2 cert, XmlDocument config = null, string[] roles = null, string slot = null)
        {
            return RunPSCmdletAndReturnFirst<ManagementOperationContext>(new SetAzureServiceDiagnosticsExtensionCmdletInfo(service, storage, cert, config, roles, slot));
        }

        public ManagementOperationContext SetAzureServiceDiagnosticsExtension(string service, string storage, string thumbprint, string algorithm = null, XmlDocument config = null, string[] roles = null, string slot = null)
        {
            return RunPSCmdletAndReturnFirst<ManagementOperationContext>(new SetAzureServiceDiagnosticsExtensionCmdletInfo(service, storage, thumbprint, algorithm, config, roles, slot));
        }

        // Get-AzureServiceDiagnosticsExtension
        public Collection <DiagnosticExtensionContext> GetAzureServiceDiagnosticsExtension(string serviceName, string slot = null)
        {
            return RunPSCmdletAndReturnAll<DiagnosticExtensionContext>(new GetAzureServiceDiagnosticsExtensionCmdletInfo(serviceName, slot));
        }

        // Remove-AzureServiceDiagnosticsExtension
        public ManagementOperationContext RemoveAzureServiceDiagnosticsExtension(string serviceName, bool uninstall = false, string[] roles = null, string slot = null)
        {
            return RunPSCmdletAndReturnFirst<ManagementOperationContext>(new RemoveAzureServiceDiagnosticsExtensionCmdletInfo(serviceName, uninstall, roles, slot));
        }

        #endregion

        #region AzureServiceRemoteDesktopExtension

        // New-AzureServiceRemoteDesktopExtensionConfig
        public ExtensionConfigurationInput NewAzureServiceRemoteDesktopExtensionConfig(PSCredential cred, DateTime? exp = null, string[] roles = null)
        {
            return RunPSCmdletAndReturnFirst<ExtensionConfigurationInput>(new NewAzureServiceRemoteDesktopExtensionConfigCmdletInfo(cred, exp, roles));
        }

        public ExtensionConfigurationInput NewAzureServiceRemoteDesktopExtensionConfig(PSCredential cred, X509Certificate2 cert, string alg = null, DateTime? exp = null, string[] roles = null)
        {
            return RunPSCmdletAndReturnFirst<ExtensionConfigurationInput>(new NewAzureServiceRemoteDesktopExtensionConfigCmdletInfo(cred, cert, alg, exp, roles));
        }

        public ExtensionConfigurationInput NewAzureServiceRemoteDesktopExtensionConfig(PSCredential cred, string thumbprint, string algorithm = null, DateTime? exp = null, string[] roles = null)
        {
            return RunPSCmdletAndReturnFirst<ExtensionConfigurationInput>(new NewAzureServiceRemoteDesktopExtensionConfigCmdletInfo(cred, thumbprint, algorithm, exp, roles));
        }

        // Set-AzureServiceRemoteDesktopExtension
        public ManagementOperationContext SetAzureServiceRemoteDesktopExtension(string serviceName, PSCredential cred, DateTime? exp = null, string[] roles = null, string slot = null)
        {
            return RunPSCmdletAndReturnFirst<ManagementOperationContext>(new SetAzureServiceRemoteDesktopExtensionCmdletInfo(serviceName, cred, exp, roles, slot));
        }

        public ManagementOperationContext SetAzureServiceRemoteDesktopExtension(string serviceName, PSCredential credential, X509Certificate2 cert, DateTime? expiration = null, string[] roles = null, string slot = null)
        {
            return RunPSCmdletAndReturnFirst<ManagementOperationContext>(new SetAzureServiceRemoteDesktopExtensionCmdletInfo(serviceName, credential, cert, expiration, roles, slot));
        }

        public ManagementOperationContext SetAzureServiceRemoteDesktopExtension(string serviceName, PSCredential credential, string thumbprint, string algorithm = null, DateTime? expiration = null, string[] roles = null, string slot = null)
        {
            return RunPSCmdletAndReturnFirst<ManagementOperationContext>(new SetAzureServiceRemoteDesktopExtensionCmdletInfo(serviceName, credential, thumbprint, algorithm, expiration, roles, slot));
        }

        // Get-AzureServiceRemoteDesktopExtension
        public Collection <RemoteDesktopExtensionContext> GetAzureServiceRemoteDesktopExtension(string serviceName, string slot = null)
        //public RemoteDesktopExtensionContext GetAzureServiceRemoteDesktopExtension(string serviceName, string slot = null)
        {
            return RunPSCmdletAndReturnAll<RemoteDesktopExtensionContext>(new GetAzureServiceRemoteDesktopExtensionCmdletInfo(serviceName, slot));
            //return RunPSCmdletAndReturnFirst<RemoteDesktopExtensionContext>(new GetAzureServiceRemoteDesktopExtensionCmdletInfo(serviceName, slot));
        }

        // Remove-AzureServiceRemoteDesktopExtension
        public ManagementOperationContext RemoveAzureServiceRemoteDesktopExtension(string serviceName, bool uninstall = false, string[] roles = null, string slot = null)
        {
            return RunPSCmdletAndReturnFirst<ManagementOperationContext>(new RemoveAzureServiceRemoteDesktopExtensionCmdletInfo(serviceName, uninstall, roles, slot));
        }

        #endregion

        #region AzureVM
        
        internal Collection<ManagementOperationContext> NewAzureVM(string serviceName, PersistentVM[] VMs)
        {
            return NewAzureVM(serviceName, VMs, null, null, null, null, null, null, null, null);                        
        }

        internal Collection<ManagementOperationContext> NewAzureVM(string serviceName, PersistentVM[] vms, string vnetName, DnsServer[] dnsSettings, string affinityGroup,
            string serviceLabel, string serviceDescription, string deploymentLabel, string deploymentDescription, string location)
        {
            return RunPSCmdletAndReturnAll<ManagementOperationContext>(
                new NewAzureVMCmdletInfo(serviceName, vms, vnetName, dnsSettings, affinityGroup, serviceLabel, serviceDescription, deploymentLabel, deploymentDescription, location));
        }

        public PersistentVMRoleContext GetAzureVM(string vmName, string serviceName)
        {
=======
    using Microsoft.VisualStudio.TestTools.UnitTesting;
    using Microsoft.WindowsAzure.Management.ServiceManagement.Extensions;
    using System.Security.Cryptography.X509Certificates;
    using System.Xml;

    using Microsoft.WindowsAzure.Storage.Blob;

    public class ServiceManagementCmdletTestHelper 
    {

        /// <summary>
        /// Run a powershell cmdlet that returns the first PSObject as a return value.
        /// </summary>
        /// <typeparam name="T"></typeparam>
        /// <param name="cmdlet"></param>
        /// <returns></returns>
        private T RunPSCmdletAndReturnFirst<T>(PowershellCore.CmdletsInfo cmdlet)           
        {
            WindowsAzurePowershellCmdlet azurePowershellCmdlet = new WindowsAzurePowershellCmdlet(cmdlet);
            Collection<PSObject> result = azurePowershellCmdlet.Run();
            if (result.Count == 1)
            {
                return (T) result[0].BaseObject;
            }
            return default(T);
        }

        /// <summary>
        /// Run a powershell cmdlet that returns a collection of PSObjects as a return value.
        /// </summary>
        /// <typeparam name="T"></typeparam>
        /// <param name="cmdlet"></param>
        /// <returns></returns>
        private Collection<T> RunPSCmdletAndReturnAll<T>(PowershellCore.CmdletsInfo cmdlet)
        {            
            WindowsAzurePowershellCmdlet azurePowershellCmdlet = new WindowsAzurePowershellCmdlet(cmdlet);
            Collection<PSObject> result = azurePowershellCmdlet.Run();
            Collection<T> resultCollection = new Collection<T>();
            foreach (PSObject re in result)
            {
                resultCollection.Add((T)re.BaseObject);
            }
            return resultCollection;
        }



        public Collection <PSObject> RunPSScript(string script)
        {
            List<string> st = new List<string>();
            st.Add(script);

            WindowsAzurePowershellScript azurePowershellCmdlet = new WindowsAzurePowershellScript(st);
            return azurePowershellCmdlet.Run();
        }

        public CopyState CheckCopyBlobStatus(string destContainer, string destBlob)
        {
            List<string> st = new List<string>();
            st.Add(string.Format("Get-AzureStorageBlobCopyState -Container {0} -Blob {1}", destContainer, destBlob));

            WindowsAzurePowershellScript azurePowershellCmdlet = new WindowsAzurePowershellScript(st);
            return (CopyState)azurePowershellCmdlet.Run()[0].BaseObject;
        }

        public bool TestAzureServiceName(string serviceName)
        {
            return RunPSCmdletAndReturnFirst<bool>(new TestAzureNameCmdletInfo("Service", serviceName));            
        }

        public Collection<LocationsContext> GetAzureLocation()
        {
            return RunPSCmdletAndReturnAll<LocationsContext>(new GetAzureLocationCmdletInfo());            
        }

        public string GetAzureLocationName(string[] keywords)
        {
            Collection<LocationsContext> locations = GetAzureLocation();
            if (keywords != null)
            {
                foreach (LocationsContext location in locations)
                {
                    if (MatchExactWords(location.Name, keywords) >= 0)
                    {
                        return location.Name;
                    }
                }
            }
            else
            {
                if (locations.Count == 1)
                {
                    return locations[0].Name;
                }
            }
            return null;
        }

        private static int MatchExactWords(string input, string[] keywords)
        { //returns -1 for no match, 0 for exact match, and a positive number for how many keywords are matched.
            int result = 0;
            if (string.IsNullOrEmpty(input) || keywords.Length == 0)
                return -1;
            foreach (string keyword in keywords)
            {
                //For whole word match, modify pattern to be "\b{0}\b"
                if (!string.IsNullOrEmpty(keyword) && keyword.ToLowerInvariant().Equals(input.ToLowerInvariant()))
                {
                    result++;
                }
            }
            if (result == keywords.Length)
            {
                return 0;
            }
            else if (result == 0)
            {
                return -1;
            }
            else
            {
                return result;
            }
        }

        public Collection<OSVersionsContext> GetAzureOSVersion()
        {
            return RunPSCmdletAndReturnAll<OSVersionsContext>(new GetAzureOSVersionCmdletInfo());            
        }

        #region CertificateSetting, VMConifig, ProvisioningConfig

        public CertificateSetting NewAzureCertificateSetting(string store, string thumbprint)
        {            
            return RunPSCmdletAndReturnFirst<CertificateSetting>(new NewAzureCertificateSettingCmdletInfo(store, thumbprint));            
        }
        
        public PersistentVM NewAzureVMConfig(AzureVMConfigInfo vmConfig)
        {            
            return RunPSCmdletAndReturnFirst<PersistentVM>(new NewAzureVMConfigCmdletInfo(vmConfig));
        }

        public PersistentVM AddAzureProvisioningConfig(AzureProvisioningConfigInfo provConfig)
        {            
            return RunPSCmdletAndReturnFirst<PersistentVM>(new AddAzureProvisioningConfigCmdletInfo(provConfig));
        }

        #endregion


        #region AzureAffinityGroup

        public ManagementOperationContext NewAzureAffinityGroup(string name, string location, string label, string description)
        {
            return RunPSCmdletAndReturnFirst<ManagementOperationContext> (new NewAzureAffinityGroupCmdletInfo(name, location, label, description));
        }

        public Collection<AffinityGroupContext> GetAzureAffinityGroup(string name)
        {
            return RunPSCmdletAndReturnAll<AffinityGroupContext>(new GetAzureAffinityGroupCmdletInfo(name));            
        }

        public ManagementOperationContext SetAzureAffinityGroup(string name, string label, string description)
        {
            return RunPSCmdletAndReturnFirst<ManagementOperationContext> (new SetAzureAffinityGroupCmdletInfo(name, label, description));
        }

        public ManagementOperationContext RemoveAzureAffinityGroup(string name)
        {
            return RunPSCmdletAndReturnFirst<ManagementOperationContext>(new RemoveAzureAffinityGroupCmdletInfo(name));
        }

        #endregion

        #region AzureAvailabilitySet

        public PersistentVM SetAzureAvailabilitySet(string vmName, string serviceName, string availabilitySetName)
        {
            if (!string.IsNullOrEmpty(availabilitySetName))
            {
                PersistentVM vm = GetAzureVM(vmName, serviceName).VM;

                return RunPSCmdletAndReturnFirst<PersistentVM>(new SetAzureAvailabilitySetCmdletInfo(availabilitySetName, vm));
            }
            else
            {
                return null;
            }
        }

        #endregion AzureAvailabilitySet

        #region AzureCertificate

        public ManagementOperationContext AddAzureCertificate(string serviceName, PSObject cert, string password = null)
        {
            return RunPSCmdletAndReturnFirst<ManagementOperationContext>(new AddAzureCertificateCmdletInfo(serviceName, cert, password));            
        }        

        public Collection <CertificateContext> GetAzureCertificate(string serviceName, string thumbprint = null, string algorithm = null)
        {
            return RunPSCmdletAndReturnAll<CertificateContext> (new GetAzureCertificateCmdletInfo(serviceName, thumbprint, algorithm));            
        }
        
        public ManagementOperationContext RemoveAzureCertificate(string serviceName, string thumbprint, string algorithm)
        {
            return RunPSCmdletAndReturnFirst<ManagementOperationContext>(new RemoveAzureCertificateCmdletInfo(serviceName, thumbprint, algorithm));            
        }

        #endregion


        #region AzureDataDisk

        public PersistentVM AddAzureDataDisk(AddAzureDataDiskConfig diskConfig)
        {
            return RunPSCmdletAndReturnFirst<PersistentVM>(new AddAzureDataDiskCmdletInfo(diskConfig));            
        }

        public void AddDataDisk(string vmName, string serviceName, AddAzureDataDiskConfig [] diskConfigs)
        {            
            PersistentVM vm = GetAzureVM(vmName, serviceName).VM;

            foreach (AddAzureDataDiskConfig config in diskConfigs)
            {
                config.Vm = vm;
                vm = AddAzureDataDisk(config);
            }
            UpdateAzureVM(vmName, serviceName, vm);
        }

        public PersistentVM SetAzureDataDisk(SetAzureDataDiskConfig discCfg)
        {
            return RunPSCmdletAndReturnFirst<PersistentVM>(new SetAzureDataDiskCmdletInfo(discCfg));            
        }

        public void SetDataDisk(string vmName, string serviceName, HostCaching hc, int lun)
        {            
            SetAzureDataDiskConfig config = new SetAzureDataDiskConfig(hc, lun);
            config.Vm = GetAzureVM(vmName, serviceName).VM;
            UpdateAzureVM(vmName, serviceName, SetAzureDataDisk(config));
        }

        public Collection<DataVirtualHardDisk> GetAzureDataDisk(string vmName, string serviceName)
        {
            PersistentVMRoleContext vmRolectx = GetAzureVM(vmName, serviceName);

            return RunPSCmdletAndReturnAll<DataVirtualHardDisk>(new GetAzureDataDiskCmdletInfo(vmRolectx.VM));
        }

        private PersistentVM RemoveAzureDataDisk(RemoveAzureDataDiskConfig discCfg)
        {
            return RunPSCmdletAndReturnFirst<PersistentVM>(new RemoveAzureDataDiskCmdletInfo(discCfg));            
        }

        public void RemoveDataDisk(string vmName, string serviceName, int [] lunSlots)
        {
            PersistentVM vm = GetAzureVM(vmName, serviceName).VM;

            foreach (int lun in lunSlots)
            {
                RemoveAzureDataDiskConfig config = new RemoveAzureDataDiskConfig(lun, vm);                
                RemoveAzureDataDisk(config);
            }
            UpdateAzureVM(vmName, serviceName, vm);
        }

        #endregion


        #region AzureDeployment

        public ManagementOperationContext NewAzureDeployment(string serviceName, string packagePath, string configPath, string slot, string label, string name, bool doNotStart, bool warning, ExtensionConfigurationInput config = null)
        {
            return RunPSCmdletAndReturnFirst<ManagementOperationContext>(new NewAzureDeploymentCmdletInfo(serviceName, packagePath, configPath, slot, label, name, doNotStart, warning, config));
        }

        public DeploymentInfoContext GetAzureDeployment(string serviceName, string slot)
        {
            return RunPSCmdletAndReturnFirst<DeploymentInfoContext>(new GetAzureDeploymentCmdletInfo(serviceName, slot));            
        }

        public DeploymentInfoContext GetAzureDeployment(string serviceName)
        {
            return GetAzureDeployment(serviceName, DeploymentSlotType.Production);
        }  

        private ManagementOperationContext SetAzureDeployment(SetAzureDeploymentCmdletInfo cmdletInfo)
        {
            return RunPSCmdletAndReturnFirst<ManagementOperationContext>(cmdletInfo);            
        }

        public ManagementOperationContext SetAzureDeploymentStatus(string serviceName, string slot, string newStatus)
        {
            return SetAzureDeployment(SetAzureDeploymentCmdletInfo.SetAzureDeploymentStatusCmdletInfo(serviceName, slot, newStatus));
        }

        public ManagementOperationContext SetAzureDeploymentConfig(string serviceName, string slot, string configPath)
        {
            return SetAzureDeployment(SetAzureDeploymentCmdletInfo.SetAzureDeploymentConfigCmdletInfo(serviceName, slot, configPath));
        }

        public ManagementOperationContext SetAzureDeploymentUpgrade(string serviceName, string slot, string mode, string packagePath, string configPath)
        {
            return SetAzureDeployment(SetAzureDeploymentCmdletInfo.SetAzureDeploymentUpgradeCmdletInfo(serviceName, slot, mode, packagePath, configPath));
        }

        public ManagementOperationContext SetAzureDeployment(string option, string serviceName, string packagePath, string newStatus, string configName, string slot, string mode, string label, string roleName, bool force)
        {
            return SetAzureDeployment(new SetAzureDeploymentCmdletInfo(option, serviceName, packagePath, newStatus, configName, slot, mode, label, roleName, force));            
        }

        public ManagementOperationContext RemoveAzureDeployment(string serviceName, string slot, bool force)
        {
            return RunPSCmdletAndReturnFirst<ManagementOperationContext>(new RemoveAzureDeploymentCmdletInfo(serviceName, slot, force));            
        }

        public ManagementOperationContext MoveAzureDeployment(string serviceName)
        {
            return RunPSCmdletAndReturnFirst<ManagementOperationContext>(new MoveAzureDeploymentCmdletInfo(serviceName));            
        }

        public ManagementOperationContext SetAzureWalkUpgradeDomain(string serviceName, string slot, int domainNumber)
        {
            return RunPSCmdletAndReturnFirst<ManagementOperationContext>(new SetAzureWalkUpgradeDomainCmdletInfo(serviceName, slot, domainNumber));            
        }

        #endregion


        #region AzureDisk

        // Add-AzureDisk
        public DiskContext AddAzureDisk(string diskName, string mediaPath, string label, string os)
        {
            return RunPSCmdletAndReturnFirst<DiskContext>(new AddAzureDiskCmdletInfo(diskName, mediaPath, label, os));            
        }

        // Get-AzureDisk
        public Collection<DiskContext> GetAzureDisk(string diskName)
        {
            return GetAzureDisk(new GetAzureDiskCmdletInfo(diskName));
        }

        public Collection<DiskContext> GetAzureDisk()
        {
            return GetAzureDisk(new GetAzureDiskCmdletInfo((string)null));
        }

        private Collection<DiskContext> GetAzureDisk(GetAzureDiskCmdletInfo getAzureDiskCmdletInfo)
        {
            return RunPSCmdletAndReturnAll<DiskContext>(getAzureDiskCmdletInfo);            
        }

        public Collection<DiskContext> GetAzureDiskAttachedToRoleName(string[] roleName, bool exactMatch = true)
        {
            Collection<DiskContext> retDisks = new Collection<DiskContext>();
            Collection<DiskContext> disks = GetAzureDisk();
            foreach (DiskContext disk in disks)
            {
                if (disk.AttachedTo != null && disk.AttachedTo.RoleName != null)
                {
                    if (Utilities.MatchKeywords(disk.AttachedTo.RoleName, roleName, exactMatch) >= 0)
                        retDisks.Add(disk);
                }
            }
            return retDisks;
        }

        // Remove-AzureDisk
        public ManagementOperationContext RemoveAzureDisk(string diskName, bool deleteVhd)
        {
            return RunPSCmdletAndReturnFirst<ManagementOperationContext>(new RemoveAzureDiskCmdletInfo(diskName, deleteVhd));            
        }

        // Update-AzureDisk
        public DiskContext UpdateAzureDisk(string diskName, string label)
        {
            return RunPSCmdletAndReturnFirst<DiskContext>(new UpdateAzureDiskCmdletInfo(diskName, label));            
        }

        #endregion


        #region AzureDns

        public DnsServer NewAzureDns(string name, string ipAddress)
        {
            return RunPSCmdletAndReturnFirst<DnsServer>(new NewAzureDnsCmdletInfo(name, ipAddress));            
        }
        
        public DnsServerList GetAzureDns(DnsSettings settings)
        {           
            GetAzureDnsCmdletInfo getAzureDnsCmdletInfo = new GetAzureDnsCmdletInfo(settings);
            WindowsAzurePowershellCmdlet azurePowershellCmdlet = new WindowsAzurePowershellCmdlet(getAzureDnsCmdletInfo);

            Collection<PSObject> result = azurePowershellCmdlet.Run();
            DnsServerList dnsList = new DnsServerList();

            foreach (PSObject re in result)
            {
                dnsList.Add((DnsServer)re.BaseObject);
            }
            return dnsList;
        }

        #endregion


        #region AzureEndpoint

        public PersistentVM AddAzureEndPoint(AzureEndPointConfigInfo endPointConfig)
        {
            return RunPSCmdletAndReturnFirst<PersistentVM>(new AddAzureEndpointCmdletInfo(endPointConfig));            
        }
        
        public void AddEndPoint(string vmName, string serviceName, AzureEndPointConfigInfo [] endPointConfigs)
        {          
            
            PersistentVM vm = GetAzureVM(vmName, serviceName).VM;

            foreach (AzureEndPointConfigInfo config in endPointConfigs)
            {
                config.Vm = vm;
                vm = AddAzureEndPoint(config);
            }
            UpdateAzureVM(vmName, serviceName, vm);
        }

        public Collection <InputEndpointContext> GetAzureEndPoint(PersistentVMRoleContext vmRoleCtxt)
        {
            return RunPSCmdletAndReturnAll<InputEndpointContext>(new GetAzureEndpointCmdletInfo(vmRoleCtxt));            
        }

        public PersistentVM SetAzureEndPoint(AzureEndPointConfigInfo endPointConfig)
        {
            if (null != endPointConfig)
            {
                return RunPSCmdletAndReturnFirst<PersistentVM>(new SetAzureEndpointCmdletInfo(endPointConfig));                
            }
            return null;
        }

        public void SetEndPoint(string vmName, string serviceName, AzureEndPointConfigInfo endPointConfig)
        {
            endPointConfig.Vm = GetAzureVM(vmName, serviceName).VM;
            UpdateAzureVM(vmName, serviceName, SetAzureEndPoint(endPointConfig));
        }

        public PersistentVMRoleContext RemoveAzureEndPoint(string epName, PersistentVMRoleContext vmRoleCtxt)
        {
            return RunPSCmdletAndReturnFirst<PersistentVMRoleContext>(new RemoveAzureEndpointCmdletInfo(epName, vmRoleCtxt));            
        }

        public void RemoveEndPoint(string vmName, string serviceName, string [] epNames)
        {
            PersistentVMRoleContext vmRoleCtxt = GetAzureVM(vmName, serviceName);

            foreach (string ep in epNames)
            {                
                vmRoleCtxt.VM = RemoveAzureEndPoint(ep, vmRoleCtxt).VM;
            }
            UpdateAzureVM(vmName, serviceName, vmRoleCtxt.VM);
        }

        #endregion


        #region AzureOSDisk

        public PersistentVM SetAzureOSDisk(HostCaching hc, PersistentVM vm)
        {
            return RunPSCmdletAndReturnFirst<PersistentVM>(new SetAzureOSDiskCmdletInfo(hc, vm));
        }

        public OSVirtualHardDisk GetAzureOSDisk(PersistentVM vm)
        {
            return RunPSCmdletAndReturnFirst<OSVirtualHardDisk>(new GetAzureOSDiskCmdletInfo(vm));            
        }

        #endregion


        #region AzureRole

        public ManagementOperationContext SetAzureRole(string serviceName, string slot, string roleName, int count)
        {
            return RunPSCmdletAndReturnFirst<ManagementOperationContext>(new SetAzureRoleCmdletInfo(serviceName, slot, roleName, count));            
        }


        public Collection<RoleContext> GetAzureRole(string serviceName, string slot, string roleName, bool details)
        {
            return RunPSCmdletAndReturnAll<RoleContext>(new GetAzureRoleCmdletInfo(serviceName, slot, roleName, details));            
        }

        #endregion


        #region AzureQuickVM

        public PersistentVMRoleContext NewAzureQuickVM(OS os, string name, string serviceName, string imageName, string userName, string password, string locationName, InstanceSize? instanceSize)
        {
            NewAzureQuickVMCmdletInfo newAzureQuickVMCmdlet = new NewAzureQuickVMCmdletInfo(os, name, serviceName, imageName, userName, password, locationName, instanceSize);            
            WindowsAzurePowershellCmdlet azurePowershellCmdlet = new WindowsAzurePowershellCmdlet(newAzureQuickVMCmdlet);

            SubscriptionData currentSubscription;
            if ((currentSubscription = GetCurrentAzureSubscription()) == null)
            {
                ImportAzurePublishSettingsFile();
                currentSubscription = GetCurrentAzureSubscription();
            }
            if (string.IsNullOrEmpty(currentSubscription.CurrentStorageAccount))
            {
                StorageServicePropertiesOperationContext storageAccount = NewAzureStorageAccount(Utilities.GetUniqueShortName("storage"), locationName);
                if (storageAccount != null)
                {
                    SetAzureSubscription(currentSubscription.SubscriptionName, storageAccount.StorageAccountName);
                    currentSubscription = GetCurrentAzureSubscription();
                }
            }
            if (!string.IsNullOrEmpty(currentSubscription.CurrentStorageAccount))
            {                
                azurePowershellCmdlet.Run();
                return GetAzureVM(name, serviceName);
            }
            return null;
        }

        public PersistentVMRoleContext NewAzureQuickVM(OS os, string name, string serviceName, string imageName, string userName, string password, string locationName)
        {
            return NewAzureQuickVM(os, name, serviceName, imageName, userName, password, locationName, null);
        }

        public PersistentVMRoleContext NewAzureQuickLinuxVM(OS os, string name, string serviceName, string imageName, string userName, string password, string locationName)
        {
            return NewAzureQuickVM(os, name, serviceName, imageName, userName, password, locationName);
        }



        #endregion 

        
        #region AzurePublishSettingsFile

        internal void ImportAzurePublishSettingsFile()
        {
            this.ImportAzurePublishSettingsFile(CredentialHelper.PublishSettingsFile);
        }

        internal void ImportAzurePublishSettingsFile(string publishSettingsFile)
        {            
            ImportAzurePublishSettingsFileCmdletInfo importAzurePublishSettingsFileCmdlet = new ImportAzurePublishSettingsFileCmdletInfo(publishSettingsFile);

            WindowsAzurePowershellCmdlet importAzurePublishSettingsFile = new WindowsAzurePowershellCmdlet(importAzurePublishSettingsFileCmdlet);
            var i = importAzurePublishSettingsFile.Run();
            Console.WriteLine(i.ToString());
        }

        #endregion


        #region AzureSubscription

        public Collection<SubscriptionData> GetAzureSubscription()
        {
            return RunPSCmdletAndReturnAll<SubscriptionData>(new GetAzureSubscriptionCmdletInfo());            
        }


        public SubscriptionData GetCurrentAzureSubscription()
        {
            Collection<SubscriptionData> subscriptions = GetAzureSubscription();
            foreach (SubscriptionData subscription in subscriptions)
            {
                if (subscription.IsDefault)
                {
                    return subscription;
                }
            }
            return null;
        }

        public SubscriptionData SetAzureSubscription(string subscriptionName, string currentStorageAccount)
        {          
            SetAzureSubscriptionCmdletInfo setAzureSubscriptionCmdlet = new SetAzureSubscriptionCmdletInfo(subscriptionName, currentStorageAccount);
            WindowsAzurePowershellCmdlet azurePowershellCmdlet = new WindowsAzurePowershellCmdlet(setAzureSubscriptionCmdlet);
            azurePowershellCmdlet.Run();

            Collection<SubscriptionData> subscriptions = GetAzureSubscription();
            foreach (SubscriptionData subscription in subscriptions)
            {
                if (subscription.SubscriptionName == subscriptionName)
                {
                    return subscription;
                }
            }
            return null;
        }

        public SubscriptionData SetDefaultAzureSubscription(string subscriptionName)
        {
            SetAzureSubscriptionCmdletInfo setAzureSubscriptionCmdlet = new SetAzureSubscriptionCmdletInfo(subscriptionName);
            WindowsAzurePowershellCmdlet azurePowershellCmdlet = new WindowsAzurePowershellCmdlet(setAzureSubscriptionCmdlet);
            azurePowershellCmdlet.Run();

            Collection<SubscriptionData> subscriptions = GetAzureSubscription();
            foreach (SubscriptionData subscription in subscriptions)
            {
                if (subscription.SubscriptionName == subscriptionName)
                {
                    return subscription;
                }
            }
            return null;
        }


        #endregion

        #region AzureSubnet


        public SubnetNamesCollection GetAzureSubnet(PersistentVM vm)
        {
            GetAzureSubnetCmdletInfo getAzureSubnetCmdlet = new GetAzureSubnetCmdletInfo(vm);
            WindowsAzurePowershellCmdlet azurePowershellCmdlet = new WindowsAzurePowershellCmdlet(getAzureSubnetCmdlet);
            Collection <PSObject> result = azurePowershellCmdlet.Run();
            
            SubnetNamesCollection subnets = new SubnetNamesCollection();
            foreach (PSObject re in result)            
            {
                subnets.Add((string)re.BaseObject);
            }
            return subnets;
        }

        public PersistentVM SetAzureSubnet(PersistentVM vm, string [] subnetNames)
        {
            return RunPSCmdletAndReturnFirst<PersistentVM>(new SetAzureSubnetCmdletInfo(vm, subnetNames));            
        }

        #endregion


        #region AzureStorageAccount

        public ManagementOperationContext NewAzureStorageAccount(string storageName, string locationName, string affinity, string label, string description)
        {
            return RunPSCmdletAndReturnFirst<ManagementOperationContext>(new NewAzureStorageAccountCmdletInfo(storageName, locationName, affinity, label, description));            
        }

        public StorageServicePropertiesOperationContext NewAzureStorageAccount(string storageName, string locationName)
        {
            NewAzureStorageAccount(storageName, locationName, null, null, null);

            Collection<StorageServicePropertiesOperationContext> storageAccounts = GetAzureStorageAccount(null);
            foreach (StorageServicePropertiesOperationContext storageAccount in storageAccounts)
            {
                if (storageAccount.StorageAccountName == storageName)
                    return storageAccount;
            }
            return null;
        }

        public Collection<StorageServicePropertiesOperationContext> GetAzureStorageAccount(string accountName)
        {
            return RunPSCmdletAndReturnAll<StorageServicePropertiesOperationContext>(new GetAzureStorageAccountCmdletInfo(accountName));            
        }

        public ManagementOperationContext SetAzureStorageAccount(string accountName, string label, string description, bool? geoReplication)
        {
            return RunPSCmdletAndReturnFirst<ManagementOperationContext>(new SetAzureStorageAccountCmdletInfo(accountName, label, description, geoReplication));            
        }

        public void RemoveAzureStorageAccount(string storageAccountName)
        {            
            var removeAzureStorageAccountCmdletInfo = new RemoveAzureStorageAccountCmdletInfo(storageAccountName);
            var azurePowershellCmdlet = new WindowsAzurePowershellCmdlet(removeAzureStorageAccountCmdletInfo);
            Collection<PSObject> result = azurePowershellCmdlet.Run();
        }

        #endregion


        #region AzureStorageKey

        public StorageServiceKeyOperationContext GetAzureStorageAccountKey(string stroageAccountName)
        {
            return RunPSCmdletAndReturnFirst<StorageServiceKeyOperationContext>(new GetAzureStorageKeyCmdletInfo(stroageAccountName));
        }

        public StorageServiceKeyOperationContext NewAzureStorageAccountKey(string stroageAccountName, string keyType)
        {
            return RunPSCmdletAndReturnFirst<StorageServiceKeyOperationContext>(new NewAzureStorageKeyCmdletInfo(stroageAccountName, keyType));
        }

        #endregion


        #region AzureService

        public ManagementOperationContext NewAzureService(string serviceName, string location)
        {
            return RunPSCmdletAndReturnFirst<ManagementOperationContext>(new NewAzureServiceCmdletInfo(serviceName, location));            
        }

        internal void NewAzureService(string serviceName, string serviceLabel, string locationName)
        {
            NewAzureServiceCmdletInfo newAzureServiceCmdletInfo = new NewAzureServiceCmdletInfo(serviceName, serviceLabel, locationName);
            WindowsAzurePowershellCmdlet newAzureServiceCmdlet = new WindowsAzurePowershellCmdlet(newAzureServiceCmdletInfo);

            Collection<PSObject> result = newAzureServiceCmdlet.Run();
        }

        public void RemoveAzureService(string serviceName)
        {
            RemoveAzureServiceCmdletInfo removeAzureServiceCmdletInfo = new RemoveAzureServiceCmdletInfo(serviceName);
            WindowsAzurePowershellCmdlet removeAzureServiceCmdlet = new WindowsAzurePowershellCmdlet(removeAzureServiceCmdletInfo);

            var result = removeAzureServiceCmdlet.Run();
        }

        public HostedServiceDetailedContext GetAzureService(string serviceName)
        {
            return RunPSCmdletAndReturnFirst<HostedServiceDetailedContext>(new GetAzureServiceCmdletInfo(serviceName));            
        }

        #endregion


        #region AzureServiceDiagnosticsExtension

        // New-AzureServiceDiagnosticsExtensionConfig
        public ExtensionConfigurationInput NewAzureServiceDiagnosticsExtensionConfig(string storage, XmlDocument config = null, string[] roles = null)
        {
            return RunPSCmdletAndReturnFirst<ExtensionConfigurationInput>(new NewAzureServiceDiagnosticsExtensionConfigCmdletInfo(storage, config, roles));
        }

        public ExtensionConfigurationInput NewAzureServiceDiagnosticsExtensionConfig
            (string storage, X509Certificate2 cert, XmlDocument config = null, string[] roles = null)
        {
            return RunPSCmdletAndReturnFirst<ExtensionConfigurationInput>
                (new NewAzureServiceDiagnosticsExtensionConfigCmdletInfo(storage, cert, config, roles));
        }

        public ExtensionConfigurationInput NewAzureServiceDiagnosticsExtensionConfig
            (string storage, string thumbprint, string algorithm = null, XmlDocument config = null, string[] roles = null)
        {
            return RunPSCmdletAndReturnFirst<ExtensionConfigurationInput>
                (new NewAzureServiceDiagnosticsExtensionConfigCmdletInfo(storage, thumbprint, algorithm, config, roles));
        }

        // Set-AzureServiceDiagnosticsExtension
        public ManagementOperationContext SetAzureServiceDiagnosticsExtension
            (string service, string storage, XmlDocument config = null, string[] roles = null, string slot = null)
        {
            return RunPSCmdletAndReturnFirst<ManagementOperationContext>(new SetAzureServiceDiagnosticsExtensionCmdletInfo(service, storage, config, roles, slot));
        }

        public ManagementOperationContext SetAzureServiceDiagnosticsExtension(string service, string storage, X509Certificate2 cert, XmlDocument config = null, string[] roles = null, string slot = null)
        {
            return RunPSCmdletAndReturnFirst<ManagementOperationContext>(new SetAzureServiceDiagnosticsExtensionCmdletInfo(service, storage, cert, config, roles, slot));
        }

        public ManagementOperationContext SetAzureServiceDiagnosticsExtension(string service, string storage, string thumbprint, string algorithm = null, XmlDocument config = null, string[] roles = null, string slot = null)
        {
            return RunPSCmdletAndReturnFirst<ManagementOperationContext>(new SetAzureServiceDiagnosticsExtensionCmdletInfo(service, storage, thumbprint, algorithm, config, roles, slot));
        }

        // Get-AzureServiceDiagnosticsExtension
        public Collection <DiagnosticExtensionContext> GetAzureServiceDiagnosticsExtension(string serviceName, string slot = null)
        {
            return RunPSCmdletAndReturnAll<DiagnosticExtensionContext>(new GetAzureServiceDiagnosticsExtensionCmdletInfo(serviceName, slot));
        }

        // Remove-AzureServiceDiagnosticsExtension
        public ManagementOperationContext RemoveAzureServiceDiagnosticsExtension(string serviceName, bool uninstall = false, string[] roles = null, string slot = null)
        {
            return RunPSCmdletAndReturnFirst<ManagementOperationContext>(new RemoveAzureServiceDiagnosticsExtensionCmdletInfo(serviceName, uninstall, roles, slot));
        }

        #endregion


        #region AzureServiceRemoteDesktopExtension

        // New-AzureServiceRemoteDesktopExtensionConfig
        public ExtensionConfigurationInput NewAzureServiceRemoteDesktopExtensionConfig(PSCredential cred, DateTime? exp = null, string[] roles = null)
        {
            return RunPSCmdletAndReturnFirst<ExtensionConfigurationInput>(new NewAzureServiceRemoteDesktopExtensionConfigCmdletInfo(cred, exp, roles));
        }

        public ExtensionConfigurationInput NewAzureServiceRemoteDesktopExtensionConfig(PSCredential cred, X509Certificate2 cert, string alg = null, DateTime? exp = null, string[] roles = null)
        {
            return RunPSCmdletAndReturnFirst<ExtensionConfigurationInput>(new NewAzureServiceRemoteDesktopExtensionConfigCmdletInfo(cred, cert, alg, exp, roles));
        }

        public ExtensionConfigurationInput NewAzureServiceRemoteDesktopExtensionConfig(PSCredential cred, string thumbprint, string algorithm = null, DateTime? exp = null, string[] roles = null)
        {
            return RunPSCmdletAndReturnFirst<ExtensionConfigurationInput>(new NewAzureServiceRemoteDesktopExtensionConfigCmdletInfo(cred, thumbprint, algorithm, exp, roles));
        }

        // Set-AzureServiceRemoteDesktopExtension
        public ManagementOperationContext SetAzureServiceRemoteDesktopExtension(string serviceName, PSCredential cred, DateTime? exp = null, string[] roles = null, string slot = null)
        {
            return RunPSCmdletAndReturnFirst<ManagementOperationContext>(new SetAzureServiceRemoteDesktopExtensionCmdletInfo(serviceName, cred, exp, roles, slot));
        }

        public ManagementOperationContext SetAzureServiceRemoteDesktopExtension(string serviceName, PSCredential credential, X509Certificate2 cert, DateTime? expiration = null, string[] roles = null, string slot = null)
        {
            return RunPSCmdletAndReturnFirst<ManagementOperationContext>(new SetAzureServiceRemoteDesktopExtensionCmdletInfo(serviceName, credential, cert, expiration, roles, slot));
        }

        public ManagementOperationContext SetAzureServiceRemoteDesktopExtension(string serviceName, PSCredential credential, string thumbprint, string algorithm = null, DateTime? expiration = null, string[] roles = null, string slot = null)
        {
            return RunPSCmdletAndReturnFirst<ManagementOperationContext>(new SetAzureServiceRemoteDesktopExtensionCmdletInfo(serviceName, credential, thumbprint, algorithm, expiration, roles, slot));
        }

        // Get-AzureServiceRemoteDesktopExtension
        public Collection <RemoteDesktopExtensionContext> GetAzureServiceRemoteDesktopExtension(string serviceName, string slot = null)
        //public RemoteDesktopExtensionContext GetAzureServiceRemoteDesktopExtension(string serviceName, string slot = null)
        {
            return RunPSCmdletAndReturnAll<RemoteDesktopExtensionContext>(new GetAzureServiceRemoteDesktopExtensionCmdletInfo(serviceName, slot));
            //return RunPSCmdletAndReturnFirst<RemoteDesktopExtensionContext>(new GetAzureServiceRemoteDesktopExtensionCmdletInfo(serviceName, slot));
        }

        // Remove-AzureServiceRemoteDesktopExtension
        public ManagementOperationContext RemoveAzureServiceRemoteDesktopExtension(string serviceName, bool uninstall = false, string[] roles = null, string slot = null)
        {
            return RunPSCmdletAndReturnFirst<ManagementOperationContext>(new RemoveAzureServiceRemoteDesktopExtensionCmdletInfo(serviceName, uninstall, roles, slot));
        }

        #endregion

        #region AzureVM
        
        internal Collection<ManagementOperationContext> NewAzureVM(string serviceName, PersistentVM[] VMs)
        {
            return NewAzureVM(serviceName, VMs, null, null, null, null, null, null, null, null);                        
        }

        internal Collection<ManagementOperationContext> NewAzureVM(string serviceName, PersistentVM[] vms, string vnetName, DnsServer[] dnsSettings, string affinityGroup,
            string serviceLabel, string serviceDescription, string deploymentLabel, string deploymentDescription, string location)
        {
            return RunPSCmdletAndReturnAll<ManagementOperationContext>(
                new NewAzureVMCmdletInfo(serviceName, vms, vnetName, dnsSettings, affinityGroup, serviceLabel, serviceDescription, deploymentLabel, deploymentDescription, location));
        }

        public PersistentVMRoleContext GetAzureVM(string vmName, string serviceName)
        {
>>>>>>> e1d3854e
            return RunPSCmdletAndReturnFirst<PersistentVMRoleContext>(new GetAzureVMCmdletInfo(vmName, serviceName));
        }

        public ManagementOperationContext RemoveAzureVM(string vmName, string serviceName)
        {            
            return RunPSCmdletAndReturnFirst<ManagementOperationContext>(new RemoveAzureVMCmdletInfo(vmName, serviceName));
        }

        public ManagementOperationContext StartAzureVM(string vmName, string serviceName)
        {
            return RunPSCmdletAndReturnFirst<ManagementOperationContext>(new StartAzureVMCmdletInfo(vmName, serviceName));
        }

        public ManagementOperationContext StopAzureVM(PersistentVM vm, string serviceName, bool stay = false, bool force = false)
        {
            return RunPSCmdletAndReturnFirst<ManagementOperationContext>(new StopAzureVMCmdletInfo(vm, serviceName, stay, force));
        }

        public ManagementOperationContext StopAzureVM(string vmName, string serviceName, bool stay = false, bool force = false)
        {
            return RunPSCmdletAndReturnFirst<ManagementOperationContext>(new StopAzureVMCmdletInfo(vmName, serviceName, stay, force));
        }

        public void RestartAzureVM(string vmName, string serviceName)
        {
            RestartAzureVMCmdletInfo restartAzureVMCmdlet = new RestartAzureVMCmdletInfo(vmName, serviceName);
            WindowsAzurePowershellCmdlet azurePowershellCmdlet = new WindowsAzurePowershellCmdlet(restartAzureVMCmdlet);
            azurePowershellCmdlet.Run();
        }
       
        public PersistentVMRoleContext ExportAzureVM(string vmName, string serviceName, string path)
        {
            return RunPSCmdletAndReturnFirst<PersistentVMRoleContext>(new ExportAzureVMCmdletInfo(vmName, serviceName, path));            
        }

        public Collection<PersistentVM> ImportAzureVM(string path)
        {                        
            return RunPSCmdletAndReturnAll<PersistentVM>(new ImportAzureVMCmdletInfo(path));            
        }

        public ManagementOperationContext UpdateAzureVM(string vmName, string serviceName, PersistentVM persistentVM)
        {
            return RunPSCmdletAndReturnFirst<ManagementOperationContext>(new UpdateAzureVMCmdletInfo(vmName, serviceName, persistentVM));            
        }

        #endregion
        
        #region AzureVMImage

        public OSImageContext AddAzureVMImage(string imageName, string mediaLocation, OS os, string label = null)
        {
            return RunPSCmdletAndReturnFirst<OSImageContext>(new AddAzureVMImageCmdletInfo(imageName, mediaLocation, os, label));
        }

        public OSImageContext AddAzureVMImage(string imageName, string mediaLocation, OS os, InstanceSize recommendedSize)
        {
            return RunPSCmdletAndReturnFirst<OSImageContext>(new AddAzureVMImageCmdletInfo(imageName, mediaLocation, os, null, recommendedSize));
        }

        public OSImageContext UpdateAzureVMImage(string imageName, string label)
        {
            return RunPSCmdletAndReturnFirst<OSImageContext>(new UpdateAzureVMImageCmdletInfo(imageName, label));            
        }

        public OSImageContext UpdateAzureVMImage(string imageName, InstanceSize recommendedSize)
        {
            return RunPSCmdletAndReturnFirst<OSImageContext>(new UpdateAzureVMImageCmdletInfo(imageName, null, recommendedSize));
        }

        public ManagementOperationContext RemoveAzureVMImage(string imageName, bool deleteVhd = false)
        {
            return RunPSCmdletAndReturnFirst<ManagementOperationContext>(new RemoveAzureVMImageCmdletInfo(imageName, deleteVhd));            
        }

        public void SaveAzureVMImage(string serviceName, string vmName, string newVmName, string newImageName = null)
        {
            RunPSCmdletAndReturnFirst<ManagementOperationContext>(new SaveAzureVMImageCmdletInfo(serviceName, vmName, newVmName, newImageName));            
        }

        public Collection<OSImageContext> GetAzureVMImage(string imageName = null)
        {
            return RunPSCmdletAndReturnAll<OSImageContext>(new GetAzureVMImageCmdletInfo(imageName));            
        }
        
        public string GetAzureVMImageName(string[] keywords, bool exactMatch = true)
        {            
            Collection<OSImageContext> vmImages = GetAzureVMImage();
            foreach (OSImageContext image in vmImages)
            {
                if (Utilities.MatchKeywords(image.ImageName, keywords, exactMatch) >= 0)
                    return image.ImageName;
            }
            return null;
        }

        #endregion

        #region AzureVhd
        
        public string AddAzureVhdStop(FileInfo localFile, string destination, int ms)
        {
            WindowsAzurePowershellCmdlet azurePowershellCmdlet = new WindowsAzurePowershellCmdlet(new AddAzureVhdCmdletInfo(destination, localFile.FullName, null, false, null));
            return azurePowershellCmdlet.RunAndStop(ms).ToString();            
        }

        public VhdUploadContext AddAzureVhd(FileInfo localFile, string destination)
        {
            return RunPSCmdletAndReturnFirst<VhdUploadContext>(new AddAzureVhdCmdletInfo(destination, localFile.FullName, null, false, null));            
        }

        public VhdUploadContext AddAzureVhd(FileInfo localFile, string destination, string baseImage)
        {
            return RunPSCmdletAndReturnFirst<VhdUploadContext>(new AddAzureVhdCmdletInfo(destination, localFile.FullName, null, false, baseImage));
        }

        public VhdUploadContext AddAzureVhd(FileInfo localFile, string destination, bool overwrite)
        {
            return RunPSCmdletAndReturnFirst<VhdUploadContext>(new AddAzureVhdCmdletInfo(destination, localFile.FullName, null, overwrite, null));
        }

        public VhdUploadContext AddAzureVhd(FileInfo localFile, string destination, int numberOfUploaderThreads)
        {
            return RunPSCmdletAndReturnFirst<VhdUploadContext>(new AddAzureVhdCmdletInfo(destination, localFile.FullName, numberOfUploaderThreads, false, null));
        }

        public VhdUploadContext AddAzureVhd(FileInfo localFile, string destination, int? numberOfUploaderThreads, bool overWrite)
        {
            return RunPSCmdletAndReturnFirst<VhdUploadContext>(new AddAzureVhdCmdletInfo(destination, localFile.FullName, numberOfUploaderThreads, overWrite, null));            
        }

        public VhdDownloadContext SaveAzureVhd(Uri source, FileInfo localFilePath, int? numThreads, string storageKey, bool overwrite)
        {
            return RunPSCmdletAndReturnFirst<VhdDownloadContext>(new SaveAzureVhdCmdletInfo(source, localFilePath, numThreads, storageKey, overwrite));
        }

        public string SaveAzureVhdStop(Uri source, FileInfo localFilePath, int? numThreads, string storageKey, bool overwrite, int ms)
        {
            SaveAzureVhdCmdletInfo saveAzureVhdCmdletInfo = new SaveAzureVhdCmdletInfo(source, localFilePath, numThreads, storageKey, overwrite);
            WindowsAzurePowershellCmdlet azurePowershellCmdlet = new WindowsAzurePowershellCmdlet(saveAzureVhdCmdletInfo);
            return azurePowershellCmdlet.RunAndStop(ms).ToString();            
        }       

        #endregion

        #region AzureVnetConfig

        public Collection<VirtualNetworkConfigContext> GetAzureVNetConfig(string filePath)
        {
            return RunPSCmdletAndReturnAll<VirtualNetworkConfigContext>(new GetAzureVNetConfigCmdletInfo(filePath));            
        }
     
        public ManagementOperationContext SetAzureVNetConfig(string filePath)
        {
            return RunPSCmdletAndReturnFirst<ManagementOperationContext>(new SetAzureVNetConfigCmdletInfo(filePath));            
        }

        public ManagementOperationContext RemoveAzureVNetConfig()
        {
            return RunPSCmdletAndReturnFirst<ManagementOperationContext>(new RemoveAzureVNetConfigCmdletInfo());            
        }

        #endregion

        #region AzureVNetGateway

        public ManagementOperationContext NewAzureVNetGateway(string vnetName)
        {
            return RunPSCmdletAndReturnFirst<ManagementOperationContext>(new NewAzureVNetGatewayCmdletInfo(vnetName));            
        }

        public Collection <VirtualNetworkGatewayContext> GetAzureVNetGateway(string vnetName)
        {
            return RunPSCmdletAndReturnAll<VirtualNetworkGatewayContext>(new GetAzureVNetGatewayCmdletInfo(vnetName));            
        }

        public ManagementOperationContext SetAzureVNetGateway(string option, string vnetName, string localNetwork)
        {
            return RunPSCmdletAndReturnFirst<ManagementOperationContext>(new SetAzureVNetGatewayCmdletInfo(option, vnetName, localNetwork));            
        }

        public ManagementOperationContext RemoveAzureVNetGateway(string vnetName)
        {                        
            return RunPSCmdletAndReturnFirst<ManagementOperationContext>(new RemoveAzureVNetGatewayCmdletInfo(vnetName));            
        }

        public SharedKeyContext GetAzureVNetGatewayKey(string vnetName, string localnet)
        {
            return RunPSCmdletAndReturnFirst<SharedKeyContext>(new GetAzureVNetGatewayKeyCmdletInfo(vnetName, localnet));            
        }

        #endregion

        #region AzureVNet

        public Collection<GatewayConnectionContext> GetAzureVNetConnection(string vnetName)
        {
            return RunPSCmdletAndReturnAll<GatewayConnectionContext>(new GetAzureVNetConnectionCmdletInfo(vnetName));            
        }

        public Collection<VirtualNetworkSiteContext> GetAzureVNetSite(string vnetName)
        {
            return RunPSCmdletAndReturnAll<VirtualNetworkSiteContext>(new GetAzureVNetSiteCmdletInfo(vnetName));            
        }

        #endregion

        public ManagementOperationContext GetAzureRemoteDesktopFile(string vmName, string serviceName, string localPath, bool launch)
        {            
            return RunPSCmdletAndReturnFirst<ManagementOperationContext>(new GetAzureRemoteDesktopFileCmdletInfo(vmName, serviceName, localPath, launch));            
        }

        internal PersistentVM GetPersistentVM(PersistentVMConfigInfo configInfo)
        {
            PersistentVM vm = null;

            if (null != configInfo)
            {
                if (configInfo.VmConfig != null)
                {
                    vm = NewAzureVMConfig(configInfo.VmConfig);
                }

                if (configInfo.ProvConfig != null)
                {
                    configInfo.ProvConfig.Vm = vm;
                    vm = AddAzureProvisioningConfig(configInfo.ProvConfig);
                }

                if (configInfo.DiskConfig != null)
                {
                    configInfo.DiskConfig.Vm = vm;
                    vm = AddAzureDataDisk(configInfo.DiskConfig);
                }

                if (configInfo.EndPointConfig != null)
                {
                    configInfo.EndPointConfig.Vm = vm;
                    vm = AddAzureEndPoint(configInfo.EndPointConfig);
                }
            }

            return vm;
        }
       
        internal void AddVMDataDisks(string vmName, string serviceName, AddAzureDataDiskConfig[] diskConfig)
        {
            PersistentVMRoleContext vmRolectx = GetAzureVM(vmName, serviceName);

            foreach (AddAzureDataDiskConfig discCfg in diskConfig)
            {
                discCfg.Vm = vmRolectx.VM;
                vmRolectx.VM = AddAzureDataDisk(discCfg);
            }

            UpdateAzureVM(vmName, serviceName, vmRolectx.VM);
        }

        internal void SetVMDataDisks(string vmName, string serviceName, SetAzureDataDiskConfig[] diskConfig)
        {
            PersistentVMRoleContext vmRolectx = GetAzureVM(vmName, serviceName);

            foreach (SetAzureDataDiskConfig discCfg in diskConfig)
            {
                discCfg.Vm = vmRolectx.VM;
                vmRolectx.VM = SetAzureDataDisk(discCfg);
            }

            UpdateAzureVM(vmName, serviceName, vmRolectx.VM);
        }

        internal void SetVMSize(string vmName, string serviceName, SetAzureVMSizeConfig vmSizeConfig)
        {
            PersistentVMRoleContext vmRolectx = GetAzureVM(vmName, serviceName);

            vmSizeConfig.Vm = vmRolectx.VM;
            vmRolectx.VM = SetAzureVMSize(vmSizeConfig);

            UpdateAzureVM(vmName, serviceName, vmRolectx.VM);
        }

        private PersistentVM SetAzureVMSize(SetAzureVMSizeConfig sizeCfg)
        {
            return RunPSCmdletAndReturnFirst<PersistentVM>(new SetAzureVMSizeCmdletInfo(sizeCfg));            
        }

        internal void AddVMDataDisksAndEndPoint(string vmName, string serviceName, AddAzureDataDiskConfig[] dataDiskConfig, AzureEndPointConfigInfo endPointConfig)
        {
            AddVMDataDisks(vmName, serviceName, dataDiskConfig);

            AddEndPoint(vmName, serviceName, new [] {endPointConfig});
        }

        public void RemoveAzureSubscriptions()
        {
            // Remove all subscriptions.  SAS Uri should work without a subscription.
            try
            {
                RunPSScript("Get-AzureSubscription | Remove-AzureSubscription -Force");
            }
            catch
            {
                Console.WriteLine("Subscriptions cannot be removed");
            }

            // Check if all subscriptions are removed.
            try
            {
                GetAzureSubscription();
                Assert.Fail("Subscription was not removed!");
            }
            catch (Exception e)
            {
                if (e is AssertFailedException)
                {
                    throw;
                }
            }
        }

        public void RemoveAzureSubscription(string subscriptionName, bool force)
        {
            RemoveAzureSubscriptionCmdletInfo removeAzureSubscriptionCmdletInfo = new RemoveAzureSubscriptionCmdletInfo(subscriptionName, null, force);
            WindowsAzurePowershellCmdlet removeAzureSubscriptionCmdlet = new WindowsAzurePowershellCmdlet(removeAzureSubscriptionCmdletInfo);

            var result = removeAzureSubscriptionCmdlet.Run();
        }

        internal NetworkAclObject NewAzureAclConfig()
        {
            return RunPSCmdletAndReturnFirst<NetworkAclObject>(new NewAzureAclConfigCmdletInfo());
        }

        // Set-AzureAclConfig -AddRule -ACL $acl2 -Order 100 -Action Deny -RemoteSubnet "172.0.0.0/8" -Description "notes3" 
         //   vmPowershellCmdlets.SetAzureAclConfig(SetACLConfig.AddRule, aclObj, 100, ACLAction.Permit,  "172.0.0.0//8", "Desc");
        internal void SetAzureAclConfig(SetACLConfig aclConfig, NetworkAclObject aclObj, int order, ACLAction aclAction, string remoteSubnet, string desc)
        {
            SetAzureAclConfigCmdletInfo setAzureAclConfigCmdletInfo = new SetAzureAclConfigCmdletInfo(aclConfig.ToString(), aclObj, order, aclAction.ToString(), remoteSubnet, desc, null);

            WindowsAzurePowershellCmdlet setAzureAclConfigCmdlet = new WindowsAzurePowershellCmdlet(setAzureAclConfigCmdletInfo);

            var result = setAzureAclConfigCmdlet.Run();
        }

    }
  

}
<|MERGE_RESOLUTION|>--- conflicted
+++ resolved
@@ -1,2060 +1,1216 @@
-// ----------------------------------------------------------------------------------
-//
-// Copyright Microsoft Corporation
-// Licensed under the Apache License, Version 2.0 (the "License");
-// you may not use this file except in compliance with the License.
-// You may obtain a copy of the License at
-// http://www.apache.org/licenses/LICENSE-2.0
-// Unless required by applicable law or agreed to in writing, software
-// distributed under the License is distributed on an "AS IS" BASIS,
-// WITHOUT WARRANTIES OR CONDITIONS OF ANY KIND, either express or implied.
-// See the License for the specific language governing permissions and
-// limitations under the License.
-// ----------------------------------------------------------------------------------
-namespace Microsoft.WindowsAzure.Management.ServiceManagement.Test.FunctionalTests
-{
-    using System;
-    using System.Collections.Generic;
-    using System.Collections.ObjectModel;
-    using System.IO;
-    using System.Management.Automation;
-    using System.Security.Cryptography.X509Certificates;
-    using System.Xml;
-    using ConfigDataInfo;
-    using IaasCmdletInfo;
-    using Microsoft.VisualStudio.TestTools.UnitTesting;
-    using Microsoft.WindowsAzure.Management.ServiceManagement.Extensions;
-    using Microsoft.WindowsAzure.Management.Utilities.Common;
-<<<<<<< HEAD
-    using Model;
-    using PaasCmdletInfo;
-    using WindowsAzure.ServiceManagement;
-    
-    public class ServiceManagementCmdletTestHelper 
-    {
-        /// <summary>
-        /// Run a powershell cmdlet that returns the first PSObject as a return value.
-        /// </summary>
-        /// <typeparam name="T"></typeparam>
-        /// <param name="cmdlet"></param>
-        /// <returns></returns>
-        private T RunPSCmdletAndReturnFirst<T>(PowershellCore.CmdletsInfo cmdlet)           
-        {
-            WindowsAzurePowershellCmdlet azurePowershellCmdlet = new WindowsAzurePowershellCmdlet(cmdlet);
-            Collection<PSObject> result = azurePowershellCmdlet.Run();
-            if (result.Count == 1)
-            {
-                return (T) result[0].BaseObject;
-            }
-            return default(T);
+// ----------------------------------------------------------------------------------
+//
+// Copyright Microsoft Corporation
+// Licensed under the Apache License, Version 2.0 (the "License");
+// you may not use this file except in compliance with the License.
+// You may obtain a copy of the License at
+// http://www.apache.org/licenses/LICENSE-2.0
+// Unless required by applicable law or agreed to in writing, software
+// distributed under the License is distributed on an "AS IS" BASIS,
+// WITHOUT WARRANTIES OR CONDITIONS OF ANY KIND, either express or implied.
+// See the License for the specific language governing permissions and
+// limitations under the License.
+// ----------------------------------------------------------------------------------
+namespace Microsoft.WindowsAzure.Management.ServiceManagement.Test.FunctionalTests
+{
+    using System;
+    using System.Collections.Generic;
+    using System.Collections.ObjectModel;
+    using System.IO;
+    using System.Management.Automation;
+    using System.Security.Cryptography.X509Certificates;
+    using System.Xml;
+    using ConfigDataInfo;
+    using IaasCmdletInfo;
+    using Microsoft.VisualStudio.TestTools.UnitTesting;
+    using Microsoft.WindowsAzure.Management.ServiceManagement.Extensions;
+    using Microsoft.WindowsAzure.Management.Utilities.Common;
+    using Model;
+    using PaasCmdletInfo;
+    using WindowsAzure.ServiceManagement;
+    using Microsoft.WindowsAzure.Storage.Blob;
+
+
+    public class ServiceManagementCmdletTestHelper 
+    {
+        /// <summary>
+        /// Run a powershell cmdlet that returns the first PSObject as a return value.
+        /// </summary>
+        /// <typeparam name="T"></typeparam>
+        /// <param name="cmdlet"></param>
+        /// <returns></returns>
+        private T RunPSCmdletAndReturnFirst<T>(PowershellCore.CmdletsInfo cmdlet)           
+        {
+            WindowsAzurePowershellCmdlet azurePowershellCmdlet = new WindowsAzurePowershellCmdlet(cmdlet);
+            Collection<PSObject> result = azurePowershellCmdlet.Run();
+            if (result.Count == 1)
+            {
+                return (T) result[0].BaseObject;
+            }
+            return default(T);
+        }
+
+        /// <summary>
+        /// Run a powershell cmdlet that returns a collection of PSObjects as a return value.
+        /// </summary>
+        /// <typeparam name="T"></typeparam>
+        /// <param name="cmdlet"></param>
+        /// <returns></returns>
+        private Collection<T> RunPSCmdletAndReturnAll<T>(PowershellCore.CmdletsInfo cmdlet)
+        {            
+            WindowsAzurePowershellCmdlet azurePowershellCmdlet = new WindowsAzurePowershellCmdlet(cmdlet);
+            Collection<PSObject> result = azurePowershellCmdlet.Run();
+            Collection<T> resultCollection = new Collection<T>();
+            foreach (PSObject re in result)
+            {
+                resultCollection.Add((T)re.BaseObject);
+            }
+            return resultCollection;
+        }
+
+        public Collection <PSObject> RunPSScript(string script)
+        {
+            List<string> st = new List<string>();
+            st.Add(script);
+
+            WindowsAzurePowershellScript azurePowershellCmdlet = new WindowsAzurePowershellScript(st);
+            return azurePowershellCmdlet.Run();
+        }
+
+
+        public CopyState CheckCopyBlobStatus(string destContainer, string destBlob)
+        {
+            List<string> st = new List<string>();
+            st.Add(string.Format("Get-AzureStorageBlobCopyState -Container {0} -Blob {1}", destContainer, destBlob));
+
+            WindowsAzurePowershellScript azurePowershellCmdlet = new WindowsAzurePowershellScript(st);
+            return (CopyState)azurePowershellCmdlet.Run()[0].BaseObject;
         }
-
-        /// <summary>
-        /// Run a powershell cmdlet that returns a collection of PSObjects as a return value.
-        /// </summary>
-        /// <typeparam name="T"></typeparam>
-        /// <param name="cmdlet"></param>
-        /// <returns></returns>
-        private Collection<T> RunPSCmdletAndReturnAll<T>(PowershellCore.CmdletsInfo cmdlet)
-        {            
-            WindowsAzurePowershellCmdlet azurePowershellCmdlet = new WindowsAzurePowershellCmdlet(cmdlet);
-            Collection<PSObject> result = azurePowershellCmdlet.Run();
-            Collection<T> resultCollection = new Collection<T>();
-            foreach (PSObject re in result)
-            {
-                resultCollection.Add((T)re.BaseObject);
-            }
-            return resultCollection;
-        }
-
-        public Collection <PSObject> RunPSScript(string script)
-        {
-            List<string> st = new List<string>();
-            st.Add(script);
-
-            WindowsAzurePowershellScript azurePowershellCmdlet = new WindowsAzurePowershellScript(st);
-            return azurePowershellCmdlet.Run();
-        }
-
-        public bool TestAzureServiceName(string serviceName)
-        {
-            return RunPSCmdletAndReturnFirst<bool>(new TestAzureNameCmdletInfo("Service", serviceName));            
-        }
-
-        public Collection<LocationsContext> GetAzureLocation()
-        {
-            return RunPSCmdletAndReturnAll<LocationsContext>(new GetAzureLocationCmdletInfo());            
-        }
-
-        public string GetAzureLocationName(string[] keywords)
-        {
-            Collection<LocationsContext> locations = GetAzureLocation();
-            if (keywords != null)
-            {
-                foreach (LocationsContext location in locations)
-                {
-                    if (MatchExactWords(location.Name, keywords) >= 0)
-                    {
-                        return location.Name;
-                    }
-                }
-            }
-            else
-            {
-                if (locations.Count == 1)
-                {
-                    return locations[0].Name;
-                }
-            }
-            return null;
-        }
-
-        private static int MatchExactWords(string input, string[] keywords)
-        { //returns -1 for no match, 0 for exact match, and a positive number for how many keywords are matched.
-            int result = 0;
-            if (string.IsNullOrEmpty(input) || keywords.Length == 0)
-                return -1;
-            foreach (string keyword in keywords)
-            {
-                //For whole word match, modify pattern to be "\b{0}\b"
-                if (!string.IsNullOrEmpty(keyword) && keyword.ToLowerInvariant().Equals(input.ToLowerInvariant()))
-                {
-                    result++;
-                }
-            }
-            if (result == keywords.Length)
-            {
-                return 0;
-            }
-            else if (result == 0)
-            {
-                return -1;
-            }
-            else
-            {
-                return result;
-            }
-        }
-
-        public Collection<OSVersionsContext> GetAzureOSVersion()
-        {
-            return RunPSCmdletAndReturnAll<OSVersionsContext>(new GetAzureOSVersionCmdletInfo());            
-        }
-
-        #region CertificateSetting, VMConifig, ProvisioningConfig
-
-        public CertificateSetting NewAzureCertificateSetting(string store, string thumbprint)
-        {            
-            return RunPSCmdletAndReturnFirst<CertificateSetting>(new NewAzureCertificateSettingCmdletInfo(store, thumbprint));            
-        }
-        
-        public PersistentVM NewAzureVMConfig(AzureVMConfigInfo vmConfig)
-        {            
-            return RunPSCmdletAndReturnFirst<PersistentVM>(new NewAzureVMConfigCmdletInfo(vmConfig));
-        }
-
-        public PersistentVM AddAzureProvisioningConfig(AzureProvisioningConfigInfo provConfig)
-        {            
-            return RunPSCmdletAndReturnFirst<PersistentVM>(new AddAzureProvisioningConfigCmdletInfo(provConfig));
-        }
-
-        #endregion
-
-        #region AzureAffinityGroup
-
-        public ManagementOperationContext NewAzureAffinityGroup(string name, string location, string label, string description)
-        {
-            return RunPSCmdletAndReturnFirst<ManagementOperationContext> (new NewAzureAffinityGroupCmdletInfo(name, location, label, description));
-        }
-
-        public Collection<AffinityGroupContext> GetAzureAffinityGroup(string name)
-        {
-            return RunPSCmdletAndReturnAll<AffinityGroupContext>(new GetAzureAffinityGroupCmdletInfo(name));            
-        }
-
-        public ManagementOperationContext SetAzureAffinityGroup(string name, string label, string description)
-        {
-            return RunPSCmdletAndReturnFirst<ManagementOperationContext> (new SetAzureAffinityGroupCmdletInfo(name, label, description));
-        }
-
-        public ManagementOperationContext RemoveAzureAffinityGroup(string name)
-        {
-            return RunPSCmdletAndReturnFirst<ManagementOperationContext>(new RemoveAzureAffinityGroupCmdletInfo(name));
-        }
-
-        #endregion
-
-        #region AzureAvailabilitySet
-
-        public PersistentVM SetAzureAvailabilitySet(string vmName, string serviceName, string availabilitySetName)
-        {
-            if (!string.IsNullOrEmpty(availabilitySetName))
-            {
-                PersistentVM vm = GetAzureVM(vmName, serviceName).VM;
-
-                return RunPSCmdletAndReturnFirst<PersistentVM>(new SetAzureAvailabilitySetCmdletInfo(availabilitySetName, vm));
-            }
-            else
-            {
-                return null;
-            }
-        }
-
-        #endregion AzureAvailabilitySet
-
-        #region AzureCertificate
-
-        public ManagementOperationContext AddAzureCertificate(string serviceName, PSObject cert, string password = null)
-        {
-            return RunPSCmdletAndReturnFirst<ManagementOperationContext>(new AddAzureCertificateCmdletInfo(serviceName, cert, password));            
-        }        
-
-        public Collection <CertificateContext> GetAzureCertificate(string serviceName, string thumbprint = null, string algorithm = null)
-        {
-            return RunPSCmdletAndReturnAll<CertificateContext> (new GetAzureCertificateCmdletInfo(serviceName, thumbprint, algorithm));            
-        }
-        
-        public ManagementOperationContext RemoveAzureCertificate(string serviceName, string thumbprint, string algorithm)
-        {
-            return RunPSCmdletAndReturnFirst<ManagementOperationContext>(new RemoveAzureCertificateCmdletInfo(serviceName, thumbprint, algorithm));            
-        }
-
-        #endregion
-
-        #region AzureDataDisk
-
-        public PersistentVM AddAzureDataDisk(AddAzureDataDiskConfig diskConfig)
-        {
-            return RunPSCmdletAndReturnFirst<PersistentVM>(new AddAzureDataDiskCmdletInfo(diskConfig));            
-        }
-
-        public void AddDataDisk(string vmName, string serviceName, AddAzureDataDiskConfig [] diskConfigs)
-        {            
-            PersistentVM vm = GetAzureVM(vmName, serviceName).VM;
-
-            foreach (AddAzureDataDiskConfig config in diskConfigs)
-            {
-                config.Vm = vm;
-                vm = AddAzureDataDisk(config);
-            }
-            UpdateAzureVM(vmName, serviceName, vm);
-        }
-
-        public PersistentVM SetAzureDataDisk(SetAzureDataDiskConfig discCfg)
-        {
-            return RunPSCmdletAndReturnFirst<PersistentVM>(new SetAzureDataDiskCmdletInfo(discCfg));            
-        }
-
-        public void SetDataDisk(string vmName, string serviceName, HostCaching hc, int lun)
-        {            
-            SetAzureDataDiskConfig config = new SetAzureDataDiskConfig(hc, lun);
-            config.Vm = GetAzureVM(vmName, serviceName).VM;
-            UpdateAzureVM(vmName, serviceName, SetAzureDataDisk(config));
-        }
-
-        public Collection<DataVirtualHardDisk> GetAzureDataDisk(string vmName, string serviceName)
-        {
-            PersistentVMRoleContext vmRolectx = GetAzureVM(vmName, serviceName);
-
-            return RunPSCmdletAndReturnAll<DataVirtualHardDisk>(new GetAzureDataDiskCmdletInfo(vmRolectx.VM));
-        }
-
-        private PersistentVM RemoveAzureDataDisk(RemoveAzureDataDiskConfig discCfg)
-        {
-            return RunPSCmdletAndReturnFirst<PersistentVM>(new RemoveAzureDataDiskCmdletInfo(discCfg));            
-        }
-
-        public void RemoveDataDisk(string vmName, string serviceName, int [] lunSlots)
-        {
-            PersistentVM vm = GetAzureVM(vmName, serviceName).VM;
-
-            foreach (int lun in lunSlots)
-            {
-                RemoveAzureDataDiskConfig config = new RemoveAzureDataDiskConfig(lun, vm);                
-                RemoveAzureDataDisk(config);
-            }
-            UpdateAzureVM(vmName, serviceName, vm);
-        }
-
-        #endregion
-
-        #region AzureDeployment
-
-        public ManagementOperationContext NewAzureDeployment(string serviceName, string packagePath, string configPath, string slot, string label, string name, bool doNotStart, bool warning, ExtensionConfigurationInput config = null)
-        {
-            return RunPSCmdletAndReturnFirst<ManagementOperationContext>(new NewAzureDeploymentCmdletInfo(serviceName, packagePath, configPath, slot, label, name, doNotStart, warning, config));
-        }
-
-        public DeploymentInfoContext GetAzureDeployment(string serviceName, string slot)
-        {
-            return RunPSCmdletAndReturnFirst<DeploymentInfoContext>(new GetAzureDeploymentCmdletInfo(serviceName, slot));            
-        }
-
-        public DeploymentInfoContext GetAzureDeployment(string serviceName)
-        {
-            return GetAzureDeployment(serviceName, DeploymentSlotType.Production);
-        }  
-
-        private ManagementOperationContext SetAzureDeployment(SetAzureDeploymentCmdletInfo cmdletInfo)
-        {
-            return RunPSCmdletAndReturnFirst<ManagementOperationContext>(cmdletInfo);            
-        }
-
-        public ManagementOperationContext SetAzureDeploymentStatus(string serviceName, string slot, string newStatus)
-        {
-            return SetAzureDeployment(SetAzureDeploymentCmdletInfo.SetAzureDeploymentStatusCmdletInfo(serviceName, slot, newStatus));
-        }
-
-        public ManagementOperationContext SetAzureDeploymentConfig(string serviceName, string slot, string configPath)
-        {
-            return SetAzureDeployment(SetAzureDeploymentCmdletInfo.SetAzureDeploymentConfigCmdletInfo(serviceName, slot, configPath));
-        }
-
-        public ManagementOperationContext SetAzureDeploymentUpgrade(string serviceName, string slot, string mode, string packagePath, string configPath)
-        {
-            return SetAzureDeployment(SetAzureDeploymentCmdletInfo.SetAzureDeploymentUpgradeCmdletInfo(serviceName, slot, mode, packagePath, configPath));
-        }
-
-        public ManagementOperationContext SetAzureDeployment(string option, string serviceName, string packagePath, string newStatus, string configName, string slot, string mode, string label, string roleName, bool force)
-        {
-            return SetAzureDeployment(new SetAzureDeploymentCmdletInfo(option, serviceName, packagePath, newStatus, configName, slot, mode, label, roleName, force));            
-        }
-
-        public ManagementOperationContext RemoveAzureDeployment(string serviceName, string slot, bool force)
-        {
-            return RunPSCmdletAndReturnFirst<ManagementOperationContext>(new RemoveAzureDeploymentCmdletInfo(serviceName, slot, force));            
-        }
-
-        public ManagementOperationContext MoveAzureDeployment(string serviceName)
-        {
-            return RunPSCmdletAndReturnFirst<ManagementOperationContext>(new MoveAzureDeploymentCmdletInfo(serviceName));            
-        }
-
-        public ManagementOperationContext SetAzureWalkUpgradeDomain(string serviceName, string slot, int domainNumber)
-        {
-            return RunPSCmdletAndReturnFirst<ManagementOperationContext>(new SetAzureWalkUpgradeDomainCmdletInfo(serviceName, slot, domainNumber));            
-        }
-
-        #endregion
-
-        #region AzureDisk
-
-        // Add-AzureDisk
-        public DiskContext AddAzureDisk(string diskName, string mediaPath, string label, string os)
-        {
-            return RunPSCmdletAndReturnFirst<DiskContext>(new AddAzureDiskCmdletInfo(diskName, mediaPath, label, os));            
-        }
-
-        // Get-AzureDisk
-        public Collection<DiskContext> GetAzureDisk(string diskName)
-        {
-            return GetAzureDisk(new GetAzureDiskCmdletInfo(diskName));
-        }
-
-        public Collection<DiskContext> GetAzureDisk()
-        {
-            return GetAzureDisk(new GetAzureDiskCmdletInfo((string)null));
-        }
-
-        private Collection<DiskContext> GetAzureDisk(GetAzureDiskCmdletInfo getAzureDiskCmdletInfo)
-        {
-            return RunPSCmdletAndReturnAll<DiskContext>(getAzureDiskCmdletInfo);            
-        }
-
-        public Collection<DiskContext> GetAzureDiskAttachedToRoleName(string[] roleName, bool exactMatch = true)
-        {
-            Collection<DiskContext> retDisks = new Collection<DiskContext>();
-            Collection<DiskContext> disks = GetAzureDisk();
-            foreach (DiskContext disk in disks)
-            {
-                if (disk.AttachedTo != null && disk.AttachedTo.RoleName != null)
-                {
-                    if (Utilities.MatchKeywords(disk.AttachedTo.RoleName, roleName, exactMatch) >= 0)
-                        retDisks.Add(disk);
-                }
-            }
-            return retDisks;
-        }
-
-        // Remove-AzureDisk
-        public ManagementOperationContext RemoveAzureDisk(string diskName, bool deleteVhd)
-        {
-            return RunPSCmdletAndReturnFirst<ManagementOperationContext>(new RemoveAzureDiskCmdletInfo(diskName, deleteVhd));            
-        }
-
-        // Update-AzureDisk
-        public DiskContext UpdateAzureDisk(string diskName, string label)
-        {
-            return RunPSCmdletAndReturnFirst<DiskContext>(new UpdateAzureDiskCmdletInfo(diskName, label));            
-        }
-
-        #endregion
-
-        #region AzureDns
-
-        public DnsServer NewAzureDns(string name, string ipAddress)
-        {
-            return RunPSCmdletAndReturnFirst<DnsServer>(new NewAzureDnsCmdletInfo(name, ipAddress));            
-        }
-        
-        public DnsServerList GetAzureDns(DnsSettings settings)
-        {           
-            GetAzureDnsCmdletInfo getAzureDnsCmdletInfo = new GetAzureDnsCmdletInfo(settings);
-            WindowsAzurePowershellCmdlet azurePowershellCmdlet = new WindowsAzurePowershellCmdlet(getAzureDnsCmdletInfo);
-
-            Collection<PSObject> result = azurePowershellCmdlet.Run();
-            DnsServerList dnsList = new DnsServerList();
-
-            foreach (PSObject re in result)
-            {
-                dnsList.Add((DnsServer)re.BaseObject);
-            }
-            return dnsList;
-        }
-
-        #endregion
-
-        #region AzureEndpoint
-
-        public PersistentVM AddAzureEndPoint(AzureEndPointConfigInfo endPointConfig)
-        {
-            return RunPSCmdletAndReturnFirst<PersistentVM>(new AddAzureEndpointCmdletInfo(endPointConfig));            
-        }
-        
-        public void AddEndPoint(string vmName, string serviceName, AzureEndPointConfigInfo [] endPointConfigs)
-        {                      
-            PersistentVM vm = GetAzureVM(vmName, serviceName).VM;
-
-            foreach (AzureEndPointConfigInfo config in endPointConfigs)
-            {
-                config.Vm = vm;
-                vm = AddAzureEndPoint(config);
-            }
-            UpdateAzureVM(vmName, serviceName, vm);
-        }
-
-        public Collection <InputEndpointContext> GetAzureEndPoint(PersistentVMRoleContext vmRoleCtxt)
-        {
-            return RunPSCmdletAndReturnAll<InputEndpointContext>(new GetAzureEndpointCmdletInfo(vmRoleCtxt));            
-        }
-
-        public void SetEndPoint(string vmName, string serviceName, AzureEndPointConfigInfo endPointConfig)
-        {
-            endPointConfig.Vm = GetAzureVM(vmName, serviceName).VM;
-            UpdateAzureVM(vmName, serviceName, SetAzureEndPoint(endPointConfig));
-        }
-
-        public PersistentVM SetAzureEndPoint(AzureEndPointConfigInfo endPointConfig)
-        {
-            if (null != endPointConfig)
-            {
-                return RunPSCmdletAndReturnFirst<PersistentVM>(new SetAzureEndpointCmdletInfo(endPointConfig));
-            }
-            return null;
-        }
-
-        public void SetLBEndPoint(string vmName, string serviceName, AzureEndPointConfigInfo endPointConfig, AzureEndPointConfigInfo.ParameterSet paramset)
-        {
-            endPointConfig.Vm = GetAzureVM(vmName, serviceName).VM;
-            SetAzureLoadBalancedEndPoint(endPointConfig, paramset);
-
-            //UpdateAzureVM(vmName, serviceName, SetAzureLoadBalancedEndPoint(endPointConfig, paramset));
-        }
-
-        private ManagementOperationContext SetAzureLoadBalancedEndPoint(AzureEndPointConfigInfo endPointConfig, AzureEndPointConfigInfo.ParameterSet paramset)
-        {
-            if (null != endPointConfig)
-            {
-                return RunPSCmdletAndReturnFirst<ManagementOperationContext>(new SetAzureLoadBalancedEndpointCmdletInfo(endPointConfig, paramset));
-            }
-            return null;
-        }
-
-        public PersistentVMRoleContext RemoveAzureEndPoint(string epName, PersistentVMRoleContext vmRoleCtxt)
-        {
-            return RunPSCmdletAndReturnFirst<PersistentVMRoleContext>(new RemoveAzureEndpointCmdletInfo(epName, vmRoleCtxt));            
-        }
-
-        public void RemoveEndPoint(string vmName, string serviceName, string [] epNames)
-        {
-            PersistentVMRoleContext vmRoleCtxt = GetAzureVM(vmName, serviceName);
-
-            foreach (string ep in epNames)
-            {                
-                vmRoleCtxt.VM = RemoveAzureEndPoint(ep, vmRoleCtxt).VM;
-            }
-            UpdateAzureVM(vmName, serviceName, vmRoleCtxt.VM);
-        }
-
-        #endregion
-
-        #region AzureOSDisk
-
-        public PersistentVM SetAzureOSDisk(HostCaching hc, PersistentVM vm)
-        {
-            return RunPSCmdletAndReturnFirst<PersistentVM>(new SetAzureOSDiskCmdletInfo(hc, vm));
-        }
-
-        public OSVirtualHardDisk GetAzureOSDisk(PersistentVM vm)
-        {
-            return RunPSCmdletAndReturnFirst<OSVirtualHardDisk>(new GetAzureOSDiskCmdletInfo(vm));            
-        }
-
-        #endregion
-
-        #region AzureRole
-
-        public ManagementOperationContext SetAzureRole(string serviceName, string slot, string roleName, int count)
-        {
-            return RunPSCmdletAndReturnFirst<ManagementOperationContext>(new SetAzureRoleCmdletInfo(serviceName, slot, roleName, count));            
-        }
-
-        public Collection<RoleContext> GetAzureRole(string serviceName, string slot, string roleName, bool details)
-        {
-            return RunPSCmdletAndReturnAll<RoleContext>(new GetAzureRoleCmdletInfo(serviceName, slot, roleName, details));            
-        }
-
-        #endregion
-
-        #region AzureQuickVM
-
-        public PersistentVMRoleContext NewAzureQuickVM(OS os, string name, string serviceName, string imageName, string userName, string password, string locationName, InstanceSize? instanceSize)
-        {
-            NewAzureQuickVMCmdletInfo newAzureQuickVMCmdlet = new NewAzureQuickVMCmdletInfo(os, name, serviceName, imageName, userName, password, locationName, instanceSize);            
-            WindowsAzurePowershellCmdlet azurePowershellCmdlet = new WindowsAzurePowershellCmdlet(newAzureQuickVMCmdlet);
-
-            SubscriptionData currentSubscription;
-            if ((currentSubscription = GetCurrentAzureSubscription()) == null)
-            {
-                ImportAzurePublishSettingsFile();
-                currentSubscription = GetCurrentAzureSubscription();
-            }
-            if (string.IsNullOrEmpty(currentSubscription.CurrentStorageAccount))
-            {
-                StorageServicePropertiesOperationContext storageAccount = NewAzureStorageAccount(Utilities.GetUniqueShortName("storage"), locationName);
-                if (storageAccount != null)
-                {
-                    SetAzureSubscription(currentSubscription.SubscriptionName, storageAccount.StorageAccountName);
-                    currentSubscription = GetCurrentAzureSubscription();
-                }
-            }
-            if (!string.IsNullOrEmpty(currentSubscription.CurrentStorageAccount))
-            {                
-                azurePowershellCmdlet.Run();
-                return GetAzureVM(name, serviceName);
-            }
-            return null;
-        }
-
-        public PersistentVMRoleContext NewAzureQuickVM(OS os, string name, string serviceName, string imageName, string userName, string password, string locationName)
-        {
-            return NewAzureQuickVM(os, name, serviceName, imageName, userName, password, locationName, null);
-        }
-
-        public PersistentVMRoleContext NewAzureQuickLinuxVM(OS os, string name, string serviceName, string imageName, string userName, string password, string locationName)
-        {
-            return NewAzureQuickVM(os, name, serviceName, imageName, userName, password, locationName);
-        }
-
-        #endregion 
-
-        #region AzurePublishSettingsFile
-
-        internal void ImportAzurePublishSettingsFile()
-        {
-            this.ImportAzurePublishSettingsFile(CredentialHelper.PublishSettingsFile);
-        }
-
-        internal void ImportAzurePublishSettingsFile(string publishSettingsFile)
-        {            
-            ImportAzurePublishSettingsFileCmdletInfo importAzurePublishSettingsFileCmdlet = new ImportAzurePublishSettingsFileCmdletInfo(publishSettingsFile);
-
-            WindowsAzurePowershellCmdlet importAzurePublishSettingsFile = new WindowsAzurePowershellCmdlet(importAzurePublishSettingsFileCmdlet);
-            var i = importAzurePublishSettingsFile.Run();
-            Console.WriteLine(i.ToString());
-        }
-
-        #endregion
-
-        #region AzureSubscription
-
-        public Collection<SubscriptionData> GetAzureSubscription()
-        {
-            return RunPSCmdletAndReturnAll<SubscriptionData>(new GetAzureSubscriptionCmdletInfo());            
-        }
-
-        public SubscriptionData GetCurrentAzureSubscription()
-        {
-            Collection<SubscriptionData> subscriptions = GetAzureSubscription();
-            foreach (SubscriptionData subscription in subscriptions)
-            {
-                if (subscription.IsDefault)
-                {
-                    return subscription;
-                }
-            }
-            return null;
-        }
-
-        public SubscriptionData SetAzureSubscription(string subscriptionName, string currentStorageAccount)
-        {          
-            SetAzureSubscriptionCmdletInfo setAzureSubscriptionCmdlet = new SetAzureSubscriptionCmdletInfo(subscriptionName, currentStorageAccount);
-            WindowsAzurePowershellCmdlet azurePowershellCmdlet = new WindowsAzurePowershellCmdlet(setAzureSubscriptionCmdlet);
-            azurePowershellCmdlet.Run();
-
-            Collection<SubscriptionData> subscriptions = GetAzureSubscription();
-            foreach (SubscriptionData subscription in subscriptions)
-            {
-                if (subscription.SubscriptionName == subscriptionName)
-                {
-                    return subscription;
-                }
-            }
-            return null;
-        }
-
-        public SubscriptionData SetDefaultAzureSubscription(string subscriptionName)
-        {
-            SetAzureSubscriptionCmdletInfo setAzureSubscriptionCmdlet = new SetAzureSubscriptionCmdletInfo(subscriptionName);
-            WindowsAzurePowershellCmdlet azurePowershellCmdlet = new WindowsAzurePowershellCmdlet(setAzureSubscriptionCmdlet);
-            azurePowershellCmdlet.Run();
-
-            Collection<SubscriptionData> subscriptions = GetAzureSubscription();
-            foreach (SubscriptionData subscription in subscriptions)
-            {
-                if (subscription.SubscriptionName == subscriptionName)
-                {
-                    return subscription;
-                }
-            }
-            return null;
-        }
-
-        #endregion
-
-        #region AzureSubnet
-
-        public SubnetNamesCollection GetAzureSubnet(PersistentVM vm)
-        {
-            GetAzureSubnetCmdletInfo getAzureSubnetCmdlet = new GetAzureSubnetCmdletInfo(vm);
-            WindowsAzurePowershellCmdlet azurePowershellCmdlet = new WindowsAzurePowershellCmdlet(getAzureSubnetCmdlet);
-            Collection <PSObject> result = azurePowershellCmdlet.Run();
-            
-            SubnetNamesCollection subnets = new SubnetNamesCollection();
-            foreach (PSObject re in result)            
-            {
-                subnets.Add((string)re.BaseObject);
-            }
-            return subnets;
-        }
-
-        public PersistentVM SetAzureSubnet(PersistentVM vm, string [] subnetNames)
-        {
-            return RunPSCmdletAndReturnFirst<PersistentVM>(new SetAzureSubnetCmdletInfo(vm, subnetNames));            
-        }
-
-        #endregion
-
-        #region AzureStorageAccount
-
-        public ManagementOperationContext NewAzureStorageAccount(string storageName, string locationName, string affinity, string label, string description)
-        {
-            return RunPSCmdletAndReturnFirst<ManagementOperationContext>(new NewAzureStorageAccountCmdletInfo(storageName, locationName, affinity, label, description));            
-        }
-
-        public StorageServicePropertiesOperationContext NewAzureStorageAccount(string storageName, string locationName)
-        {
-            NewAzureStorageAccount(storageName, locationName, null, null, null);
-
-            Collection<StorageServicePropertiesOperationContext> storageAccounts = GetAzureStorageAccount(null);
-            foreach (StorageServicePropertiesOperationContext storageAccount in storageAccounts)
-            {
-                if (storageAccount.StorageAccountName == storageName)
-                    return storageAccount;
-            }
-            return null;
-        }
-
-        public Collection<StorageServicePropertiesOperationContext> GetAzureStorageAccount(string accountName)
-        {
-            return RunPSCmdletAndReturnAll<StorageServicePropertiesOperationContext>(new GetAzureStorageAccountCmdletInfo(accountName));            
-        }
-
-        public ManagementOperationContext SetAzureStorageAccount(string accountName, string label, string description, bool? geoReplication)
-        {
-            return RunPSCmdletAndReturnFirst<ManagementOperationContext>(new SetAzureStorageAccountCmdletInfo(accountName, label, description, geoReplication));            
-        }
-
-        public void RemoveAzureStorageAccount(string storageAccountName)
-        {            
-            var removeAzureStorageAccountCmdletInfo = new RemoveAzureStorageAccountCmdletInfo(storageAccountName);
-            var azurePowershellCmdlet = new WindowsAzurePowershellCmdlet(removeAzureStorageAccountCmdletInfo);
-            Collection<PSObject> result = azurePowershellCmdlet.Run();
-        }
-
-        #endregion
-
-        #region AzureStorageKey
-
-        public StorageServiceKeyOperationContext GetAzureStorageAccountKey(string stroageAccountName)
-        {
-            return RunPSCmdletAndReturnFirst<StorageServiceKeyOperationContext>(new GetAzureStorageKeyCmdletInfo(stroageAccountName));
-        }
-
-        public StorageServiceKeyOperationContext NewAzureStorageAccountKey(string stroageAccountName, string keyType)
-        {
-            return RunPSCmdletAndReturnFirst<StorageServiceKeyOperationContext>(new NewAzureStorageKeyCmdletInfo(stroageAccountName, keyType));
-        }
-
-        #endregion
-
-        #region AzureService
-
-        public ManagementOperationContext NewAzureService(string serviceName, string location)
-        {
-            return RunPSCmdletAndReturnFirst<ManagementOperationContext>(new NewAzureServiceCmdletInfo(serviceName, location));            
-        }
-
-        internal void NewAzureService(string serviceName, string serviceLabel, string locationName)
-        {
-            NewAzureServiceCmdletInfo newAzureServiceCmdletInfo = new NewAzureServiceCmdletInfo(serviceName, serviceLabel, locationName);
-            WindowsAzurePowershellCmdlet newAzureServiceCmdlet = new WindowsAzurePowershellCmdlet(newAzureServiceCmdletInfo);
-
-            Collection<PSObject> result = newAzureServiceCmdlet.Run();
-        }
-
-        public void RemoveAzureService(string serviceName)
-        {
-            RemoveAzureServiceCmdletInfo removeAzureServiceCmdletInfo = new RemoveAzureServiceCmdletInfo(serviceName);
-            WindowsAzurePowershellCmdlet removeAzureServiceCmdlet = new WindowsAzurePowershellCmdlet(removeAzureServiceCmdletInfo);
-
-            var result = removeAzureServiceCmdlet.Run();
-        }
-
-        public HostedServiceDetailedContext GetAzureService(string serviceName)
-        {
-            return RunPSCmdletAndReturnFirst<HostedServiceDetailedContext>(new GetAzureServiceCmdletInfo(serviceName));            
-        }
-
-        #endregion
-
-        #region AzureServiceDiagnosticsExtension
-
-        // New-AzureServiceDiagnosticsExtensionConfig
-        public ExtensionConfigurationInput NewAzureServiceDiagnosticsExtensionConfig(string storage, XmlDocument config = null, string[] roles = null)
-        {
-            return RunPSCmdletAndReturnFirst<ExtensionConfigurationInput>(new NewAzureServiceDiagnosticsExtensionConfigCmdletInfo(storage, config, roles));
-        }
-
-        public ExtensionConfigurationInput NewAzureServiceDiagnosticsExtensionConfig
-            (string storage, X509Certificate2 cert, XmlDocument config = null, string[] roles = null)
-        {
-            return RunPSCmdletAndReturnFirst<ExtensionConfigurationInput>
-                (new NewAzureServiceDiagnosticsExtensionConfigCmdletInfo(storage, cert, config, roles));
-        }
-
-        public ExtensionConfigurationInput NewAzureServiceDiagnosticsExtensionConfig
-            (string storage, string thumbprint, string algorithm = null, XmlDocument config = null, string[] roles = null)
-        {
-            return RunPSCmdletAndReturnFirst<ExtensionConfigurationInput>
-                (new NewAzureServiceDiagnosticsExtensionConfigCmdletInfo(storage, thumbprint, algorithm, config, roles));
-        }
-
-        // Set-AzureServiceDiagnosticsExtension
-        public ManagementOperationContext SetAzureServiceDiagnosticsExtension
-            (string service, string storage, XmlDocument config = null, string[] roles = null, string slot = null)
-        {
-            return RunPSCmdletAndReturnFirst<ManagementOperationContext>(new SetAzureServiceDiagnosticsExtensionCmdletInfo(service, storage, config, roles, slot));
-        }
-
-        public ManagementOperationContext SetAzureServiceDiagnosticsExtension(string service, string storage, X509Certificate2 cert, XmlDocument config = null, string[] roles = null, string slot = null)
-        {
-            return RunPSCmdletAndReturnFirst<ManagementOperationContext>(new SetAzureServiceDiagnosticsExtensionCmdletInfo(service, storage, cert, config, roles, slot));
-        }
-
-        public ManagementOperationContext SetAzureServiceDiagnosticsExtension(string service, string storage, string thumbprint, string algorithm = null, XmlDocument config = null, string[] roles = null, string slot = null)
-        {
-            return RunPSCmdletAndReturnFirst<ManagementOperationContext>(new SetAzureServiceDiagnosticsExtensionCmdletInfo(service, storage, thumbprint, algorithm, config, roles, slot));
-        }
-
-        // Get-AzureServiceDiagnosticsExtension
-        public Collection <DiagnosticExtensionContext> GetAzureServiceDiagnosticsExtension(string serviceName, string slot = null)
-        {
-            return RunPSCmdletAndReturnAll<DiagnosticExtensionContext>(new GetAzureServiceDiagnosticsExtensionCmdletInfo(serviceName, slot));
-        }
-
-        // Remove-AzureServiceDiagnosticsExtension
-        public ManagementOperationContext RemoveAzureServiceDiagnosticsExtension(string serviceName, bool uninstall = false, string[] roles = null, string slot = null)
-        {
-            return RunPSCmdletAndReturnFirst<ManagementOperationContext>(new RemoveAzureServiceDiagnosticsExtensionCmdletInfo(serviceName, uninstall, roles, slot));
-        }
-
-        #endregion
-
-        #region AzureServiceRemoteDesktopExtension
-
-        // New-AzureServiceRemoteDesktopExtensionConfig
-        public ExtensionConfigurationInput NewAzureServiceRemoteDesktopExtensionConfig(PSCredential cred, DateTime? exp = null, string[] roles = null)
-        {
-            return RunPSCmdletAndReturnFirst<ExtensionConfigurationInput>(new NewAzureServiceRemoteDesktopExtensionConfigCmdletInfo(cred, exp, roles));
-        }
-
-        public ExtensionConfigurationInput NewAzureServiceRemoteDesktopExtensionConfig(PSCredential cred, X509Certificate2 cert, string alg = null, DateTime? exp = null, string[] roles = null)
-        {
-            return RunPSCmdletAndReturnFirst<ExtensionConfigurationInput>(new NewAzureServiceRemoteDesktopExtensionConfigCmdletInfo(cred, cert, alg, exp, roles));
-        }
-
-        public ExtensionConfigurationInput NewAzureServiceRemoteDesktopExtensionConfig(PSCredential cred, string thumbprint, string algorithm = null, DateTime? exp = null, string[] roles = null)
-        {
-            return RunPSCmdletAndReturnFirst<ExtensionConfigurationInput>(new NewAzureServiceRemoteDesktopExtensionConfigCmdletInfo(cred, thumbprint, algorithm, exp, roles));
-        }
-
-        // Set-AzureServiceRemoteDesktopExtension
-        public ManagementOperationContext SetAzureServiceRemoteDesktopExtension(string serviceName, PSCredential cred, DateTime? exp = null, string[] roles = null, string slot = null)
-        {
-            return RunPSCmdletAndReturnFirst<ManagementOperationContext>(new SetAzureServiceRemoteDesktopExtensionCmdletInfo(serviceName, cred, exp, roles, slot));
-        }
-
-        public ManagementOperationContext SetAzureServiceRemoteDesktopExtension(string serviceName, PSCredential credential, X509Certificate2 cert, DateTime? expiration = null, string[] roles = null, string slot = null)
-        {
-            return RunPSCmdletAndReturnFirst<ManagementOperationContext>(new SetAzureServiceRemoteDesktopExtensionCmdletInfo(serviceName, credential, cert, expiration, roles, slot));
-        }
-
-        public ManagementOperationContext SetAzureServiceRemoteDesktopExtension(string serviceName, PSCredential credential, string thumbprint, string algorithm = null, DateTime? expiration = null, string[] roles = null, string slot = null)
-        {
-            return RunPSCmdletAndReturnFirst<ManagementOperationContext>(new SetAzureServiceRemoteDesktopExtensionCmdletInfo(serviceName, credential, thumbprint, algorithm, expiration, roles, slot));
-        }
-
-        // Get-AzureServiceRemoteDesktopExtension
-        public Collection <RemoteDesktopExtensionContext> GetAzureServiceRemoteDesktopExtension(string serviceName, string slot = null)
-        //public RemoteDesktopExtensionContext GetAzureServiceRemoteDesktopExtension(string serviceName, string slot = null)
-        {
-            return RunPSCmdletAndReturnAll<RemoteDesktopExtensionContext>(new GetAzureServiceRemoteDesktopExtensionCmdletInfo(serviceName, slot));
-            //return RunPSCmdletAndReturnFirst<RemoteDesktopExtensionContext>(new GetAzureServiceRemoteDesktopExtensionCmdletInfo(serviceName, slot));
-        }
-
-        // Remove-AzureServiceRemoteDesktopExtension
-        public ManagementOperationContext RemoveAzureServiceRemoteDesktopExtension(string serviceName, bool uninstall = false, string[] roles = null, string slot = null)
-        {
-            return RunPSCmdletAndReturnFirst<ManagementOperationContext>(new RemoveAzureServiceRemoteDesktopExtensionCmdletInfo(serviceName, uninstall, roles, slot));
-        }
-
-        #endregion
-
-        #region AzureVM
-        
-        internal Collection<ManagementOperationContext> NewAzureVM(string serviceName, PersistentVM[] VMs)
-        {
-            return NewAzureVM(serviceName, VMs, null, null, null, null, null, null, null, null);                        
-        }
-
-        internal Collection<ManagementOperationContext> NewAzureVM(string serviceName, PersistentVM[] vms, string vnetName, DnsServer[] dnsSettings, string affinityGroup,
-            string serviceLabel, string serviceDescription, string deploymentLabel, string deploymentDescription, string location)
-        {
-            return RunPSCmdletAndReturnAll<ManagementOperationContext>(
-                new NewAzureVMCmdletInfo(serviceName, vms, vnetName, dnsSettings, affinityGroup, serviceLabel, serviceDescription, deploymentLabel, deploymentDescription, location));
-        }
-
-        public PersistentVMRoleContext GetAzureVM(string vmName, string serviceName)
-        {
-=======
-    using Microsoft.VisualStudio.TestTools.UnitTesting;
-    using Microsoft.WindowsAzure.Management.ServiceManagement.Extensions;
-    using System.Security.Cryptography.X509Certificates;
-    using System.Xml;
-
-    using Microsoft.WindowsAzure.Storage.Blob;
-
-    public class ServiceManagementCmdletTestHelper 
-    {
-
-        /// <summary>
-        /// Run a powershell cmdlet that returns the first PSObject as a return value.
-        /// </summary>
-        /// <typeparam name="T"></typeparam>
-        /// <param name="cmdlet"></param>
-        /// <returns></returns>
-        private T RunPSCmdletAndReturnFirst<T>(PowershellCore.CmdletsInfo cmdlet)           
-        {
-            WindowsAzurePowershellCmdlet azurePowershellCmdlet = new WindowsAzurePowershellCmdlet(cmdlet);
-            Collection<PSObject> result = azurePowershellCmdlet.Run();
-            if (result.Count == 1)
-            {
-                return (T) result[0].BaseObject;
-            }
-            return default(T);
-        }
-
-        /// <summary>
-        /// Run a powershell cmdlet that returns a collection of PSObjects as a return value.
-        /// </summary>
-        /// <typeparam name="T"></typeparam>
-        /// <param name="cmdlet"></param>
-        /// <returns></returns>
-        private Collection<T> RunPSCmdletAndReturnAll<T>(PowershellCore.CmdletsInfo cmdlet)
-        {            
-            WindowsAzurePowershellCmdlet azurePowershellCmdlet = new WindowsAzurePowershellCmdlet(cmdlet);
-            Collection<PSObject> result = azurePowershellCmdlet.Run();
-            Collection<T> resultCollection = new Collection<T>();
-            foreach (PSObject re in result)
-            {
-                resultCollection.Add((T)re.BaseObject);
-            }
-            return resultCollection;
-        }
-
-
-
-        public Collection <PSObject> RunPSScript(string script)
-        {
-            List<string> st = new List<string>();
-            st.Add(script);
-
-            WindowsAzurePowershellScript azurePowershellCmdlet = new WindowsAzurePowershellScript(st);
-            return azurePowershellCmdlet.Run();
-        }
-
-        public CopyState CheckCopyBlobStatus(string destContainer, string destBlob)
-        {
-            List<string> st = new List<string>();
-            st.Add(string.Format("Get-AzureStorageBlobCopyState -Container {0} -Blob {1}", destContainer, destBlob));
-
-            WindowsAzurePowershellScript azurePowershellCmdlet = new WindowsAzurePowershellScript(st);
-            return (CopyState)azurePowershellCmdlet.Run()[0].BaseObject;
-        }
-
-        public bool TestAzureServiceName(string serviceName)
-        {
-            return RunPSCmdletAndReturnFirst<bool>(new TestAzureNameCmdletInfo("Service", serviceName));            
-        }
-
-        public Collection<LocationsContext> GetAzureLocation()
-        {
-            return RunPSCmdletAndReturnAll<LocationsContext>(new GetAzureLocationCmdletInfo());            
-        }
-
-        public string GetAzureLocationName(string[] keywords)
-        {
-            Collection<LocationsContext> locations = GetAzureLocation();
-            if (keywords != null)
-            {
-                foreach (LocationsContext location in locations)
-                {
-                    if (MatchExactWords(location.Name, keywords) >= 0)
-                    {
-                        return location.Name;
-                    }
-                }
-            }
-            else
-            {
-                if (locations.Count == 1)
-                {
-                    return locations[0].Name;
-                }
-            }
-            return null;
-        }
-
-        private static int MatchExactWords(string input, string[] keywords)
-        { //returns -1 for no match, 0 for exact match, and a positive number for how many keywords are matched.
-            int result = 0;
-            if (string.IsNullOrEmpty(input) || keywords.Length == 0)
-                return -1;
-            foreach (string keyword in keywords)
-            {
-                //For whole word match, modify pattern to be "\b{0}\b"
-                if (!string.IsNullOrEmpty(keyword) && keyword.ToLowerInvariant().Equals(input.ToLowerInvariant()))
-                {
-                    result++;
-                }
-            }
-            if (result == keywords.Length)
-            {
-                return 0;
-            }
-            else if (result == 0)
-            {
-                return -1;
-            }
-            else
-            {
-                return result;
-            }
-        }
-
-        public Collection<OSVersionsContext> GetAzureOSVersion()
-        {
-            return RunPSCmdletAndReturnAll<OSVersionsContext>(new GetAzureOSVersionCmdletInfo());            
-        }
-
-        #region CertificateSetting, VMConifig, ProvisioningConfig
-
-        public CertificateSetting NewAzureCertificateSetting(string store, string thumbprint)
-        {            
-            return RunPSCmdletAndReturnFirst<CertificateSetting>(new NewAzureCertificateSettingCmdletInfo(store, thumbprint));            
-        }
-        
-        public PersistentVM NewAzureVMConfig(AzureVMConfigInfo vmConfig)
-        {            
-            return RunPSCmdletAndReturnFirst<PersistentVM>(new NewAzureVMConfigCmdletInfo(vmConfig));
-        }
-
-        public PersistentVM AddAzureProvisioningConfig(AzureProvisioningConfigInfo provConfig)
-        {            
-            return RunPSCmdletAndReturnFirst<PersistentVM>(new AddAzureProvisioningConfigCmdletInfo(provConfig));
-        }
-
-        #endregion
-
-
-        #region AzureAffinityGroup
-
-        public ManagementOperationContext NewAzureAffinityGroup(string name, string location, string label, string description)
-        {
-            return RunPSCmdletAndReturnFirst<ManagementOperationContext> (new NewAzureAffinityGroupCmdletInfo(name, location, label, description));
-        }
-
-        public Collection<AffinityGroupContext> GetAzureAffinityGroup(string name)
-        {
-            return RunPSCmdletAndReturnAll<AffinityGroupContext>(new GetAzureAffinityGroupCmdletInfo(name));            
-        }
-
-        public ManagementOperationContext SetAzureAffinityGroup(string name, string label, string description)
-        {
-            return RunPSCmdletAndReturnFirst<ManagementOperationContext> (new SetAzureAffinityGroupCmdletInfo(name, label, description));
-        }
-
-        public ManagementOperationContext RemoveAzureAffinityGroup(string name)
-        {
-            return RunPSCmdletAndReturnFirst<ManagementOperationContext>(new RemoveAzureAffinityGroupCmdletInfo(name));
-        }
-
-        #endregion
-
-        #region AzureAvailabilitySet
-
-        public PersistentVM SetAzureAvailabilitySet(string vmName, string serviceName, string availabilitySetName)
-        {
-            if (!string.IsNullOrEmpty(availabilitySetName))
-            {
-                PersistentVM vm = GetAzureVM(vmName, serviceName).VM;
-
-                return RunPSCmdletAndReturnFirst<PersistentVM>(new SetAzureAvailabilitySetCmdletInfo(availabilitySetName, vm));
-            }
-            else
-            {
-                return null;
-            }
-        }
-
-        #endregion AzureAvailabilitySet
-
-        #region AzureCertificate
-
-        public ManagementOperationContext AddAzureCertificate(string serviceName, PSObject cert, string password = null)
-        {
-            return RunPSCmdletAndReturnFirst<ManagementOperationContext>(new AddAzureCertificateCmdletInfo(serviceName, cert, password));            
-        }        
-
-        public Collection <CertificateContext> GetAzureCertificate(string serviceName, string thumbprint = null, string algorithm = null)
-        {
-            return RunPSCmdletAndReturnAll<CertificateContext> (new GetAzureCertificateCmdletInfo(serviceName, thumbprint, algorithm));            
-        }
-        
-        public ManagementOperationContext RemoveAzureCertificate(string serviceName, string thumbprint, string algorithm)
-        {
-            return RunPSCmdletAndReturnFirst<ManagementOperationContext>(new RemoveAzureCertificateCmdletInfo(serviceName, thumbprint, algorithm));            
-        }
-
-        #endregion
-
-
-        #region AzureDataDisk
-
-        public PersistentVM AddAzureDataDisk(AddAzureDataDiskConfig diskConfig)
-        {
-            return RunPSCmdletAndReturnFirst<PersistentVM>(new AddAzureDataDiskCmdletInfo(diskConfig));            
-        }
-
-        public void AddDataDisk(string vmName, string serviceName, AddAzureDataDiskConfig [] diskConfigs)
-        {            
-            PersistentVM vm = GetAzureVM(vmName, serviceName).VM;
-
-            foreach (AddAzureDataDiskConfig config in diskConfigs)
-            {
-                config.Vm = vm;
-                vm = AddAzureDataDisk(config);
-            }
-            UpdateAzureVM(vmName, serviceName, vm);
-        }
-
-        public PersistentVM SetAzureDataDisk(SetAzureDataDiskConfig discCfg)
-        {
-            return RunPSCmdletAndReturnFirst<PersistentVM>(new SetAzureDataDiskCmdletInfo(discCfg));            
-        }
-
-        public void SetDataDisk(string vmName, string serviceName, HostCaching hc, int lun)
-        {            
-            SetAzureDataDiskConfig config = new SetAzureDataDiskConfig(hc, lun);
-            config.Vm = GetAzureVM(vmName, serviceName).VM;
-            UpdateAzureVM(vmName, serviceName, SetAzureDataDisk(config));
-        }
-
-        public Collection<DataVirtualHardDisk> GetAzureDataDisk(string vmName, string serviceName)
-        {
-            PersistentVMRoleContext vmRolectx = GetAzureVM(vmName, serviceName);
-
-            return RunPSCmdletAndReturnAll<DataVirtualHardDisk>(new GetAzureDataDiskCmdletInfo(vmRolectx.VM));
-        }
-
-        private PersistentVM RemoveAzureDataDisk(RemoveAzureDataDiskConfig discCfg)
-        {
-            return RunPSCmdletAndReturnFirst<PersistentVM>(new RemoveAzureDataDiskCmdletInfo(discCfg));            
-        }
-
-        public void RemoveDataDisk(string vmName, string serviceName, int [] lunSlots)
-        {
-            PersistentVM vm = GetAzureVM(vmName, serviceName).VM;
-
-            foreach (int lun in lunSlots)
-            {
-                RemoveAzureDataDiskConfig config = new RemoveAzureDataDiskConfig(lun, vm);                
-                RemoveAzureDataDisk(config);
-            }
-            UpdateAzureVM(vmName, serviceName, vm);
-        }
-
-        #endregion
-
-
-        #region AzureDeployment
-
-        public ManagementOperationContext NewAzureDeployment(string serviceName, string packagePath, string configPath, string slot, string label, string name, bool doNotStart, bool warning, ExtensionConfigurationInput config = null)
-        {
-            return RunPSCmdletAndReturnFirst<ManagementOperationContext>(new NewAzureDeploymentCmdletInfo(serviceName, packagePath, configPath, slot, label, name, doNotStart, warning, config));
-        }
-
-        public DeploymentInfoContext GetAzureDeployment(string serviceName, string slot)
-        {
-            return RunPSCmdletAndReturnFirst<DeploymentInfoContext>(new GetAzureDeploymentCmdletInfo(serviceName, slot));            
-        }
-
-        public DeploymentInfoContext GetAzureDeployment(string serviceName)
-        {
-            return GetAzureDeployment(serviceName, DeploymentSlotType.Production);
-        }  
-
-        private ManagementOperationContext SetAzureDeployment(SetAzureDeploymentCmdletInfo cmdletInfo)
-        {
-            return RunPSCmdletAndReturnFirst<ManagementOperationContext>(cmdletInfo);            
-        }
-
-        public ManagementOperationContext SetAzureDeploymentStatus(string serviceName, string slot, string newStatus)
-        {
-            return SetAzureDeployment(SetAzureDeploymentCmdletInfo.SetAzureDeploymentStatusCmdletInfo(serviceName, slot, newStatus));
-        }
-
-        public ManagementOperationContext SetAzureDeploymentConfig(string serviceName, string slot, string configPath)
-        {
-            return SetAzureDeployment(SetAzureDeploymentCmdletInfo.SetAzureDeploymentConfigCmdletInfo(serviceName, slot, configPath));
-        }
-
-        public ManagementOperationContext SetAzureDeploymentUpgrade(string serviceName, string slot, string mode, string packagePath, string configPath)
-        {
-            return SetAzureDeployment(SetAzureDeploymentCmdletInfo.SetAzureDeploymentUpgradeCmdletInfo(serviceName, slot, mode, packagePath, configPath));
-        }
-
-        public ManagementOperationContext SetAzureDeployment(string option, string serviceName, string packagePath, string newStatus, string configName, string slot, string mode, string label, string roleName, bool force)
-        {
-            return SetAzureDeployment(new SetAzureDeploymentCmdletInfo(option, serviceName, packagePath, newStatus, configName, slot, mode, label, roleName, force));            
-        }
-
-        public ManagementOperationContext RemoveAzureDeployment(string serviceName, string slot, bool force)
-        {
-            return RunPSCmdletAndReturnFirst<ManagementOperationContext>(new RemoveAzureDeploymentCmdletInfo(serviceName, slot, force));            
-        }
-
-        public ManagementOperationContext MoveAzureDeployment(string serviceName)
-        {
-            return RunPSCmdletAndReturnFirst<ManagementOperationContext>(new MoveAzureDeploymentCmdletInfo(serviceName));            
-        }
-
-        public ManagementOperationContext SetAzureWalkUpgradeDomain(string serviceName, string slot, int domainNumber)
-        {
-            return RunPSCmdletAndReturnFirst<ManagementOperationContext>(new SetAzureWalkUpgradeDomainCmdletInfo(serviceName, slot, domainNumber));            
-        }
-
-        #endregion
-
-
-        #region AzureDisk
-
-        // Add-AzureDisk
-        public DiskContext AddAzureDisk(string diskName, string mediaPath, string label, string os)
-        {
-            return RunPSCmdletAndReturnFirst<DiskContext>(new AddAzureDiskCmdletInfo(diskName, mediaPath, label, os));            
-        }
-
-        // Get-AzureDisk
-        public Collection<DiskContext> GetAzureDisk(string diskName)
-        {
-            return GetAzureDisk(new GetAzureDiskCmdletInfo(diskName));
-        }
-
-        public Collection<DiskContext> GetAzureDisk()
-        {
-            return GetAzureDisk(new GetAzureDiskCmdletInfo((string)null));
-        }
-
-        private Collection<DiskContext> GetAzureDisk(GetAzureDiskCmdletInfo getAzureDiskCmdletInfo)
-        {
-            return RunPSCmdletAndReturnAll<DiskContext>(getAzureDiskCmdletInfo);            
-        }
-
-        public Collection<DiskContext> GetAzureDiskAttachedToRoleName(string[] roleName, bool exactMatch = true)
-        {
-            Collection<DiskContext> retDisks = new Collection<DiskContext>();
-            Collection<DiskContext> disks = GetAzureDisk();
-            foreach (DiskContext disk in disks)
-            {
-                if (disk.AttachedTo != null && disk.AttachedTo.RoleName != null)
-                {
-                    if (Utilities.MatchKeywords(disk.AttachedTo.RoleName, roleName, exactMatch) >= 0)
-                        retDisks.Add(disk);
-                }
-            }
-            return retDisks;
-        }
-
-        // Remove-AzureDisk
-        public ManagementOperationContext RemoveAzureDisk(string diskName, bool deleteVhd)
-        {
-            return RunPSCmdletAndReturnFirst<ManagementOperationContext>(new RemoveAzureDiskCmdletInfo(diskName, deleteVhd));            
-        }
-
-        // Update-AzureDisk
-        public DiskContext UpdateAzureDisk(string diskName, string label)
-        {
-            return RunPSCmdletAndReturnFirst<DiskContext>(new UpdateAzureDiskCmdletInfo(diskName, label));            
-        }
-
-        #endregion
-
-
-        #region AzureDns
-
-        public DnsServer NewAzureDns(string name, string ipAddress)
-        {
-            return RunPSCmdletAndReturnFirst<DnsServer>(new NewAzureDnsCmdletInfo(name, ipAddress));            
-        }
-        
-        public DnsServerList GetAzureDns(DnsSettings settings)
-        {           
-            GetAzureDnsCmdletInfo getAzureDnsCmdletInfo = new GetAzureDnsCmdletInfo(settings);
-            WindowsAzurePowershellCmdlet azurePowershellCmdlet = new WindowsAzurePowershellCmdlet(getAzureDnsCmdletInfo);
-
-            Collection<PSObject> result = azurePowershellCmdlet.Run();
-            DnsServerList dnsList = new DnsServerList();
-
-            foreach (PSObject re in result)
-            {
-                dnsList.Add((DnsServer)re.BaseObject);
-            }
-            return dnsList;
-        }
-
-        #endregion
-
-
-        #region AzureEndpoint
-
-        public PersistentVM AddAzureEndPoint(AzureEndPointConfigInfo endPointConfig)
-        {
-            return RunPSCmdletAndReturnFirst<PersistentVM>(new AddAzureEndpointCmdletInfo(endPointConfig));            
-        }
-        
-        public void AddEndPoint(string vmName, string serviceName, AzureEndPointConfigInfo [] endPointConfigs)
-        {          
-            
-            PersistentVM vm = GetAzureVM(vmName, serviceName).VM;
-
-            foreach (AzureEndPointConfigInfo config in endPointConfigs)
-            {
-                config.Vm = vm;
-                vm = AddAzureEndPoint(config);
-            }
-            UpdateAzureVM(vmName, serviceName, vm);
-        }
-
-        public Collection <InputEndpointContext> GetAzureEndPoint(PersistentVMRoleContext vmRoleCtxt)
-        {
-            return RunPSCmdletAndReturnAll<InputEndpointContext>(new GetAzureEndpointCmdletInfo(vmRoleCtxt));            
-        }
-
-        public PersistentVM SetAzureEndPoint(AzureEndPointConfigInfo endPointConfig)
-        {
-            if (null != endPointConfig)
-            {
-                return RunPSCmdletAndReturnFirst<PersistentVM>(new SetAzureEndpointCmdletInfo(endPointConfig));                
-            }
-            return null;
-        }
-
-        public void SetEndPoint(string vmName, string serviceName, AzureEndPointConfigInfo endPointConfig)
-        {
-            endPointConfig.Vm = GetAzureVM(vmName, serviceName).VM;
-            UpdateAzureVM(vmName, serviceName, SetAzureEndPoint(endPointConfig));
-        }
-
-        public PersistentVMRoleContext RemoveAzureEndPoint(string epName, PersistentVMRoleContext vmRoleCtxt)
-        {
-            return RunPSCmdletAndReturnFirst<PersistentVMRoleContext>(new RemoveAzureEndpointCmdletInfo(epName, vmRoleCtxt));            
-        }
-
-        public void RemoveEndPoint(string vmName, string serviceName, string [] epNames)
-        {
-            PersistentVMRoleContext vmRoleCtxt = GetAzureVM(vmName, serviceName);
-
-            foreach (string ep in epNames)
-            {                
-                vmRoleCtxt.VM = RemoveAzureEndPoint(ep, vmRoleCtxt).VM;
-            }
-            UpdateAzureVM(vmName, serviceName, vmRoleCtxt.VM);
-        }
-
-        #endregion
-
-
-        #region AzureOSDisk
-
-        public PersistentVM SetAzureOSDisk(HostCaching hc, PersistentVM vm)
-        {
-            return RunPSCmdletAndReturnFirst<PersistentVM>(new SetAzureOSDiskCmdletInfo(hc, vm));
-        }
-
-        public OSVirtualHardDisk GetAzureOSDisk(PersistentVM vm)
-        {
-            return RunPSCmdletAndReturnFirst<OSVirtualHardDisk>(new GetAzureOSDiskCmdletInfo(vm));            
-        }
-
-        #endregion
-
-
-        #region AzureRole
-
-        public ManagementOperationContext SetAzureRole(string serviceName, string slot, string roleName, int count)
-        {
-            return RunPSCmdletAndReturnFirst<ManagementOperationContext>(new SetAzureRoleCmdletInfo(serviceName, slot, roleName, count));            
-        }
-
-
-        public Collection<RoleContext> GetAzureRole(string serviceName, string slot, string roleName, bool details)
-        {
-            return RunPSCmdletAndReturnAll<RoleContext>(new GetAzureRoleCmdletInfo(serviceName, slot, roleName, details));            
-        }
-
-        #endregion
-
-
-        #region AzureQuickVM
-
-        public PersistentVMRoleContext NewAzureQuickVM(OS os, string name, string serviceName, string imageName, string userName, string password, string locationName, InstanceSize? instanceSize)
-        {
-            NewAzureQuickVMCmdletInfo newAzureQuickVMCmdlet = new NewAzureQuickVMCmdletInfo(os, name, serviceName, imageName, userName, password, locationName, instanceSize);            
-            WindowsAzurePowershellCmdlet azurePowershellCmdlet = new WindowsAzurePowershellCmdlet(newAzureQuickVMCmdlet);
-
-            SubscriptionData currentSubscription;
-            if ((currentSubscription = GetCurrentAzureSubscription()) == null)
-            {
-                ImportAzurePublishSettingsFile();
-                currentSubscription = GetCurrentAzureSubscription();
-            }
-            if (string.IsNullOrEmpty(currentSubscription.CurrentStorageAccount))
-            {
-                StorageServicePropertiesOperationContext storageAccount = NewAzureStorageAccount(Utilities.GetUniqueShortName("storage"), locationName);
-                if (storageAccount != null)
-                {
-                    SetAzureSubscription(currentSubscription.SubscriptionName, storageAccount.StorageAccountName);
-                    currentSubscription = GetCurrentAzureSubscription();
-                }
-            }
-            if (!string.IsNullOrEmpty(currentSubscription.CurrentStorageAccount))
-            {                
-                azurePowershellCmdlet.Run();
-                return GetAzureVM(name, serviceName);
-            }
-            return null;
-        }
-
-        public PersistentVMRoleContext NewAzureQuickVM(OS os, string name, string serviceName, string imageName, string userName, string password, string locationName)
-        {
-            return NewAzureQuickVM(os, name, serviceName, imageName, userName, password, locationName, null);
-        }
-
-        public PersistentVMRoleContext NewAzureQuickLinuxVM(OS os, string name, string serviceName, string imageName, string userName, string password, string locationName)
-        {
-            return NewAzureQuickVM(os, name, serviceName, imageName, userName, password, locationName);
-        }
-
-
-
-        #endregion 
-
-        
-        #region AzurePublishSettingsFile
-
-        internal void ImportAzurePublishSettingsFile()
-        {
-            this.ImportAzurePublishSettingsFile(CredentialHelper.PublishSettingsFile);
-        }
-
-        internal void ImportAzurePublishSettingsFile(string publishSettingsFile)
-        {            
-            ImportAzurePublishSettingsFileCmdletInfo importAzurePublishSettingsFileCmdlet = new ImportAzurePublishSettingsFileCmdletInfo(publishSettingsFile);
-
-            WindowsAzurePowershellCmdlet importAzurePublishSettingsFile = new WindowsAzurePowershellCmdlet(importAzurePublishSettingsFileCmdlet);
-            var i = importAzurePublishSettingsFile.Run();
-            Console.WriteLine(i.ToString());
-        }
-
-        #endregion
-
-
-        #region AzureSubscription
-
-        public Collection<SubscriptionData> GetAzureSubscription()
-        {
-            return RunPSCmdletAndReturnAll<SubscriptionData>(new GetAzureSubscriptionCmdletInfo());            
-        }
-
-
-        public SubscriptionData GetCurrentAzureSubscription()
-        {
-            Collection<SubscriptionData> subscriptions = GetAzureSubscription();
-            foreach (SubscriptionData subscription in subscriptions)
-            {
-                if (subscription.IsDefault)
-                {
-                    return subscription;
-                }
-            }
-            return null;
-        }
-
-        public SubscriptionData SetAzureSubscription(string subscriptionName, string currentStorageAccount)
-        {          
-            SetAzureSubscriptionCmdletInfo setAzureSubscriptionCmdlet = new SetAzureSubscriptionCmdletInfo(subscriptionName, currentStorageAccount);
-            WindowsAzurePowershellCmdlet azurePowershellCmdlet = new WindowsAzurePowershellCmdlet(setAzureSubscriptionCmdlet);
-            azurePowershellCmdlet.Run();
-
-            Collection<SubscriptionData> subscriptions = GetAzureSubscription();
-            foreach (SubscriptionData subscription in subscriptions)
-            {
-                if (subscription.SubscriptionName == subscriptionName)
-                {
-                    return subscription;
-                }
-            }
-            return null;
-        }
-
-        public SubscriptionData SetDefaultAzureSubscription(string subscriptionName)
-        {
-            SetAzureSubscriptionCmdletInfo setAzureSubscriptionCmdlet = new SetAzureSubscriptionCmdletInfo(subscriptionName);
-            WindowsAzurePowershellCmdlet azurePowershellCmdlet = new WindowsAzurePowershellCmdlet(setAzureSubscriptionCmdlet);
-            azurePowershellCmdlet.Run();
-
-            Collection<SubscriptionData> subscriptions = GetAzureSubscription();
-            foreach (SubscriptionData subscription in subscriptions)
-            {
-                if (subscription.SubscriptionName == subscriptionName)
-                {
-                    return subscription;
-                }
-            }
-            return null;
-        }
-
-
-        #endregion
-
-        #region AzureSubnet
-
-
-        public SubnetNamesCollection GetAzureSubnet(PersistentVM vm)
-        {
-            GetAzureSubnetCmdletInfo getAzureSubnetCmdlet = new GetAzureSubnetCmdletInfo(vm);
-            WindowsAzurePowershellCmdlet azurePowershellCmdlet = new WindowsAzurePowershellCmdlet(getAzureSubnetCmdlet);
-            Collection <PSObject> result = azurePowershellCmdlet.Run();
-            
-            SubnetNamesCollection subnets = new SubnetNamesCollection();
-            foreach (PSObject re in result)            
-            {
-                subnets.Add((string)re.BaseObject);
-            }
-            return subnets;
-        }
-
-        public PersistentVM SetAzureSubnet(PersistentVM vm, string [] subnetNames)
-        {
-            return RunPSCmdletAndReturnFirst<PersistentVM>(new SetAzureSubnetCmdletInfo(vm, subnetNames));            
-        }
-
-        #endregion
-
-
-        #region AzureStorageAccount
-
-        public ManagementOperationContext NewAzureStorageAccount(string storageName, string locationName, string affinity, string label, string description)
-        {
-            return RunPSCmdletAndReturnFirst<ManagementOperationContext>(new NewAzureStorageAccountCmdletInfo(storageName, locationName, affinity, label, description));            
-        }
-
-        public StorageServicePropertiesOperationContext NewAzureStorageAccount(string storageName, string locationName)
-        {
-            NewAzureStorageAccount(storageName, locationName, null, null, null);
-
-            Collection<StorageServicePropertiesOperationContext> storageAccounts = GetAzureStorageAccount(null);
-            foreach (StorageServicePropertiesOperationContext storageAccount in storageAccounts)
-            {
-                if (storageAccount.StorageAccountName == storageName)
-                    return storageAccount;
-            }
-            return null;
-        }
-
-        public Collection<StorageServicePropertiesOperationContext> GetAzureStorageAccount(string accountName)
-        {
-            return RunPSCmdletAndReturnAll<StorageServicePropertiesOperationContext>(new GetAzureStorageAccountCmdletInfo(accountName));            
-        }
-
-        public ManagementOperationContext SetAzureStorageAccount(string accountName, string label, string description, bool? geoReplication)
-        {
-            return RunPSCmdletAndReturnFirst<ManagementOperationContext>(new SetAzureStorageAccountCmdletInfo(accountName, label, description, geoReplication));            
-        }
-
-        public void RemoveAzureStorageAccount(string storageAccountName)
-        {            
-            var removeAzureStorageAccountCmdletInfo = new RemoveAzureStorageAccountCmdletInfo(storageAccountName);
-            var azurePowershellCmdlet = new WindowsAzurePowershellCmdlet(removeAzureStorageAccountCmdletInfo);
-            Collection<PSObject> result = azurePowershellCmdlet.Run();
-        }
-
-        #endregion
-
-
-        #region AzureStorageKey
-
-        public StorageServiceKeyOperationContext GetAzureStorageAccountKey(string stroageAccountName)
-        {
-            return RunPSCmdletAndReturnFirst<StorageServiceKeyOperationContext>(new GetAzureStorageKeyCmdletInfo(stroageAccountName));
-        }
-
-        public StorageServiceKeyOperationContext NewAzureStorageAccountKey(string stroageAccountName, string keyType)
-        {
-            return RunPSCmdletAndReturnFirst<StorageServiceKeyOperationContext>(new NewAzureStorageKeyCmdletInfo(stroageAccountName, keyType));
-        }
-
-        #endregion
-
-
-        #region AzureService
-
-        public ManagementOperationContext NewAzureService(string serviceName, string location)
-        {
-            return RunPSCmdletAndReturnFirst<ManagementOperationContext>(new NewAzureServiceCmdletInfo(serviceName, location));            
-        }
-
-        internal void NewAzureService(string serviceName, string serviceLabel, string locationName)
-        {
-            NewAzureServiceCmdletInfo newAzureServiceCmdletInfo = new NewAzureServiceCmdletInfo(serviceName, serviceLabel, locationName);
-            WindowsAzurePowershellCmdlet newAzureServiceCmdlet = new WindowsAzurePowershellCmdlet(newAzureServiceCmdletInfo);
-
-            Collection<PSObject> result = newAzureServiceCmdlet.Run();
-        }
-
-        public void RemoveAzureService(string serviceName)
-        {
-            RemoveAzureServiceCmdletInfo removeAzureServiceCmdletInfo = new RemoveAzureServiceCmdletInfo(serviceName);
-            WindowsAzurePowershellCmdlet removeAzureServiceCmdlet = new WindowsAzurePowershellCmdlet(removeAzureServiceCmdletInfo);
-
-            var result = removeAzureServiceCmdlet.Run();
-        }
-
-        public HostedServiceDetailedContext GetAzureService(string serviceName)
-        {
-            return RunPSCmdletAndReturnFirst<HostedServiceDetailedContext>(new GetAzureServiceCmdletInfo(serviceName));            
-        }
-
-        #endregion
-
-
-        #region AzureServiceDiagnosticsExtension
-
-        // New-AzureServiceDiagnosticsExtensionConfig
-        public ExtensionConfigurationInput NewAzureServiceDiagnosticsExtensionConfig(string storage, XmlDocument config = null, string[] roles = null)
-        {
-            return RunPSCmdletAndReturnFirst<ExtensionConfigurationInput>(new NewAzureServiceDiagnosticsExtensionConfigCmdletInfo(storage, config, roles));
-        }
-
-        public ExtensionConfigurationInput NewAzureServiceDiagnosticsExtensionConfig
-            (string storage, X509Certificate2 cert, XmlDocument config = null, string[] roles = null)
-        {
-            return RunPSCmdletAndReturnFirst<ExtensionConfigurationInput>
-                (new NewAzureServiceDiagnosticsExtensionConfigCmdletInfo(storage, cert, config, roles));
-        }
-
-        public ExtensionConfigurationInput NewAzureServiceDiagnosticsExtensionConfig
-            (string storage, string thumbprint, string algorithm = null, XmlDocument config = null, string[] roles = null)
-        {
-            return RunPSCmdletAndReturnFirst<ExtensionConfigurationInput>
-                (new NewAzureServiceDiagnosticsExtensionConfigCmdletInfo(storage, thumbprint, algorithm, config, roles));
-        }
-
-        // Set-AzureServiceDiagnosticsExtension
-        public ManagementOperationContext SetAzureServiceDiagnosticsExtension
-            (string service, string storage, XmlDocument config = null, string[] roles = null, string slot = null)
-        {
-            return RunPSCmdletAndReturnFirst<ManagementOperationContext>(new SetAzureServiceDiagnosticsExtensionCmdletInfo(service, storage, config, roles, slot));
-        }
-
-        public ManagementOperationContext SetAzureServiceDiagnosticsExtension(string service, string storage, X509Certificate2 cert, XmlDocument config = null, string[] roles = null, string slot = null)
-        {
-            return RunPSCmdletAndReturnFirst<ManagementOperationContext>(new SetAzureServiceDiagnosticsExtensionCmdletInfo(service, storage, cert, config, roles, slot));
-        }
-
-        public ManagementOperationContext SetAzureServiceDiagnosticsExtension(string service, string storage, string thumbprint, string algorithm = null, XmlDocument config = null, string[] roles = null, string slot = null)
-        {
-            return RunPSCmdletAndReturnFirst<ManagementOperationContext>(new SetAzureServiceDiagnosticsExtensionCmdletInfo(service, storage, thumbprint, algorithm, config, roles, slot));
-        }
-
-        // Get-AzureServiceDiagnosticsExtension
-        public Collection <DiagnosticExtensionContext> GetAzureServiceDiagnosticsExtension(string serviceName, string slot = null)
-        {
-            return RunPSCmdletAndReturnAll<DiagnosticExtensionContext>(new GetAzureServiceDiagnosticsExtensionCmdletInfo(serviceName, slot));
-        }
-
-        // Remove-AzureServiceDiagnosticsExtension
-        public ManagementOperationContext RemoveAzureServiceDiagnosticsExtension(string serviceName, bool uninstall = false, string[] roles = null, string slot = null)
-        {
-            return RunPSCmdletAndReturnFirst<ManagementOperationContext>(new RemoveAzureServiceDiagnosticsExtensionCmdletInfo(serviceName, uninstall, roles, slot));
-        }
-
-        #endregion
-
-
-        #region AzureServiceRemoteDesktopExtension
-
-        // New-AzureServiceRemoteDesktopExtensionConfig
-        public ExtensionConfigurationInput NewAzureServiceRemoteDesktopExtensionConfig(PSCredential cred, DateTime? exp = null, string[] roles = null)
-        {
-            return RunPSCmdletAndReturnFirst<ExtensionConfigurationInput>(new NewAzureServiceRemoteDesktopExtensionConfigCmdletInfo(cred, exp, roles));
-        }
-
-        public ExtensionConfigurationInput NewAzureServiceRemoteDesktopExtensionConfig(PSCredential cred, X509Certificate2 cert, string alg = null, DateTime? exp = null, string[] roles = null)
-        {
-            return RunPSCmdletAndReturnFirst<ExtensionConfigurationInput>(new NewAzureServiceRemoteDesktopExtensionConfigCmdletInfo(cred, cert, alg, exp, roles));
-        }
-
-        public ExtensionConfigurationInput NewAzureServiceRemoteDesktopExtensionConfig(PSCredential cred, string thumbprint, string algorithm = null, DateTime? exp = null, string[] roles = null)
-        {
-            return RunPSCmdletAndReturnFirst<ExtensionConfigurationInput>(new NewAzureServiceRemoteDesktopExtensionConfigCmdletInfo(cred, thumbprint, algorithm, exp, roles));
-        }
-
-        // Set-AzureServiceRemoteDesktopExtension
-        public ManagementOperationContext SetAzureServiceRemoteDesktopExtension(string serviceName, PSCredential cred, DateTime? exp = null, string[] roles = null, string slot = null)
-        {
-            return RunPSCmdletAndReturnFirst<ManagementOperationContext>(new SetAzureServiceRemoteDesktopExtensionCmdletInfo(serviceName, cred, exp, roles, slot));
-        }
-
-        public ManagementOperationContext SetAzureServiceRemoteDesktopExtension(string serviceName, PSCredential credential, X509Certificate2 cert, DateTime? expiration = null, string[] roles = null, string slot = null)
-        {
-            return RunPSCmdletAndReturnFirst<ManagementOperationContext>(new SetAzureServiceRemoteDesktopExtensionCmdletInfo(serviceName, credential, cert, expiration, roles, slot));
-        }
-
-        public ManagementOperationContext SetAzureServiceRemoteDesktopExtension(string serviceName, PSCredential credential, string thumbprint, string algorithm = null, DateTime? expiration = null, string[] roles = null, string slot = null)
-        {
-            return RunPSCmdletAndReturnFirst<ManagementOperationContext>(new SetAzureServiceRemoteDesktopExtensionCmdletInfo(serviceName, credential, thumbprint, algorithm, expiration, roles, slot));
-        }
-
-        // Get-AzureServiceRemoteDesktopExtension
-        public Collection <RemoteDesktopExtensionContext> GetAzureServiceRemoteDesktopExtension(string serviceName, string slot = null)
-        //public RemoteDesktopExtensionContext GetAzureServiceRemoteDesktopExtension(string serviceName, string slot = null)
-        {
-            return RunPSCmdletAndReturnAll<RemoteDesktopExtensionContext>(new GetAzureServiceRemoteDesktopExtensionCmdletInfo(serviceName, slot));
-            //return RunPSCmdletAndReturnFirst<RemoteDesktopExtensionContext>(new GetAzureServiceRemoteDesktopExtensionCmdletInfo(serviceName, slot));
-        }
-
-        // Remove-AzureServiceRemoteDesktopExtension
-        public ManagementOperationContext RemoveAzureServiceRemoteDesktopExtension(string serviceName, bool uninstall = false, string[] roles = null, string slot = null)
-        {
-            return RunPSCmdletAndReturnFirst<ManagementOperationContext>(new RemoveAzureServiceRemoteDesktopExtensionCmdletInfo(serviceName, uninstall, roles, slot));
-        }
-
-        #endregion
-
-        #region AzureVM
-        
-        internal Collection<ManagementOperationContext> NewAzureVM(string serviceName, PersistentVM[] VMs)
-        {
-            return NewAzureVM(serviceName, VMs, null, null, null, null, null, null, null, null);                        
-        }
-
-        internal Collection<ManagementOperationContext> NewAzureVM(string serviceName, PersistentVM[] vms, string vnetName, DnsServer[] dnsSettings, string affinityGroup,
-            string serviceLabel, string serviceDescription, string deploymentLabel, string deploymentDescription, string location)
-        {
-            return RunPSCmdletAndReturnAll<ManagementOperationContext>(
-                new NewAzureVMCmdletInfo(serviceName, vms, vnetName, dnsSettings, affinityGroup, serviceLabel, serviceDescription, deploymentLabel, deploymentDescription, location));
-        }
-
-        public PersistentVMRoleContext GetAzureVM(string vmName, string serviceName)
-        {
->>>>>>> e1d3854e
+        public bool TestAzureServiceName(string serviceName)
+        {
+            return RunPSCmdletAndReturnFirst<bool>(new TestAzureNameCmdletInfo("Service", serviceName));            
+        }
+
+        public Collection<LocationsContext> GetAzureLocation()
+        {
+            return RunPSCmdletAndReturnAll<LocationsContext>(new GetAzureLocationCmdletInfo());            
+        }
+
+        public string GetAzureLocationName(string[] keywords)
+        {
+            Collection<LocationsContext> locations = GetAzureLocation();
+            if (keywords != null)
+            {
+                foreach (LocationsContext location in locations)
+                {
+                    if (MatchExactWords(location.Name, keywords) >= 0)
+                    {
+                        return location.Name;
+                    }
+                }
+            }
+            else
+            {
+                if (locations.Count == 1)
+                {
+                    return locations[0].Name;
+                }
+            }
+            return null;
+        }
+
+        private static int MatchExactWords(string input, string[] keywords)
+        { //returns -1 for no match, 0 for exact match, and a positive number for how many keywords are matched.
+            int result = 0;
+            if (string.IsNullOrEmpty(input) || keywords.Length == 0)
+                return -1;
+            foreach (string keyword in keywords)
+            {
+                //For whole word match, modify pattern to be "\b{0}\b"
+                if (!string.IsNullOrEmpty(keyword) && keyword.ToLowerInvariant().Equals(input.ToLowerInvariant()))
+                {
+                    result++;
+                }
+            }
+            if (result == keywords.Length)
+            {
+                return 0;
+            }
+            else if (result == 0)
+            {
+                return -1;
+            }
+            else
+            {
+                return result;
+            }
+        }
+
+        public Collection<OSVersionsContext> GetAzureOSVersion()
+        {
+            return RunPSCmdletAndReturnAll<OSVersionsContext>(new GetAzureOSVersionCmdletInfo());            
+        }
+
+        #region CertificateSetting, VMConifig, ProvisioningConfig
+
+        public CertificateSetting NewAzureCertificateSetting(string store, string thumbprint)
+        {            
+            return RunPSCmdletAndReturnFirst<CertificateSetting>(new NewAzureCertificateSettingCmdletInfo(store, thumbprint));            
+        }
+        
+        public PersistentVM NewAzureVMConfig(AzureVMConfigInfo vmConfig)
+        {            
+            return RunPSCmdletAndReturnFirst<PersistentVM>(new NewAzureVMConfigCmdletInfo(vmConfig));
+        }
+
+        public PersistentVM AddAzureProvisioningConfig(AzureProvisioningConfigInfo provConfig)
+        {            
+            return RunPSCmdletAndReturnFirst<PersistentVM>(new AddAzureProvisioningConfigCmdletInfo(provConfig));
+        }
+
+        #endregion
+
+        #region AzureAffinityGroup
+
+        public ManagementOperationContext NewAzureAffinityGroup(string name, string location, string label, string description)
+        {
+            return RunPSCmdletAndReturnFirst<ManagementOperationContext> (new NewAzureAffinityGroupCmdletInfo(name, location, label, description));
+        }
+
+        public Collection<AffinityGroupContext> GetAzureAffinityGroup(string name)
+        {
+            return RunPSCmdletAndReturnAll<AffinityGroupContext>(new GetAzureAffinityGroupCmdletInfo(name));            
+        }
+
+        public ManagementOperationContext SetAzureAffinityGroup(string name, string label, string description)
+        {
+            return RunPSCmdletAndReturnFirst<ManagementOperationContext> (new SetAzureAffinityGroupCmdletInfo(name, label, description));
+        }
+
+        public ManagementOperationContext RemoveAzureAffinityGroup(string name)
+        {
+            return RunPSCmdletAndReturnFirst<ManagementOperationContext>(new RemoveAzureAffinityGroupCmdletInfo(name));
+        }
+
+        #endregion
+
+        #region AzureAvailabilitySet
+
+        public PersistentVM SetAzureAvailabilitySet(string vmName, string serviceName, string availabilitySetName)
+        {
+            if (!string.IsNullOrEmpty(availabilitySetName))
+            {
+                PersistentVM vm = GetAzureVM(vmName, serviceName).VM;
+
+                return RunPSCmdletAndReturnFirst<PersistentVM>(new SetAzureAvailabilitySetCmdletInfo(availabilitySetName, vm));
+            }
+            else
+            {
+                return null;
+            }
+        }
+
+        #endregion AzureAvailabilitySet
+
+        #region AzureCertificate
+
+        public ManagementOperationContext AddAzureCertificate(string serviceName, PSObject cert, string password = null)
+        {
+            return RunPSCmdletAndReturnFirst<ManagementOperationContext>(new AddAzureCertificateCmdletInfo(serviceName, cert, password));            
+        }        
+
+        public Collection <CertificateContext> GetAzureCertificate(string serviceName, string thumbprint = null, string algorithm = null)
+        {
+            return RunPSCmdletAndReturnAll<CertificateContext> (new GetAzureCertificateCmdletInfo(serviceName, thumbprint, algorithm));            
+        }
+        
+        public ManagementOperationContext RemoveAzureCertificate(string serviceName, string thumbprint, string algorithm)
+        {
+            return RunPSCmdletAndReturnFirst<ManagementOperationContext>(new RemoveAzureCertificateCmdletInfo(serviceName, thumbprint, algorithm));            
+        }
+
+        #endregion
+
+        #region AzureDataDisk
+
+        public PersistentVM AddAzureDataDisk(AddAzureDataDiskConfig diskConfig)
+        {
+            return RunPSCmdletAndReturnFirst<PersistentVM>(new AddAzureDataDiskCmdletInfo(diskConfig));            
+        }
+
+        public void AddDataDisk(string vmName, string serviceName, AddAzureDataDiskConfig [] diskConfigs)
+        {            
+            PersistentVM vm = GetAzureVM(vmName, serviceName).VM;
+
+            foreach (AddAzureDataDiskConfig config in diskConfigs)
+            {
+                config.Vm = vm;
+                vm = AddAzureDataDisk(config);
+            }
+            UpdateAzureVM(vmName, serviceName, vm);
+        }
+
+        public PersistentVM SetAzureDataDisk(SetAzureDataDiskConfig discCfg)
+        {
+            return RunPSCmdletAndReturnFirst<PersistentVM>(new SetAzureDataDiskCmdletInfo(discCfg));            
+        }
+
+        public void SetDataDisk(string vmName, string serviceName, HostCaching hc, int lun)
+        {            
+            SetAzureDataDiskConfig config = new SetAzureDataDiskConfig(hc, lun);
+            config.Vm = GetAzureVM(vmName, serviceName).VM;
+            UpdateAzureVM(vmName, serviceName, SetAzureDataDisk(config));
+        }
+
+        public Collection<DataVirtualHardDisk> GetAzureDataDisk(string vmName, string serviceName)
+        {
+            PersistentVMRoleContext vmRolectx = GetAzureVM(vmName, serviceName);
+
+            return RunPSCmdletAndReturnAll<DataVirtualHardDisk>(new GetAzureDataDiskCmdletInfo(vmRolectx.VM));
+        }
+
+        private PersistentVM RemoveAzureDataDisk(RemoveAzureDataDiskConfig discCfg)
+        {
+            return RunPSCmdletAndReturnFirst<PersistentVM>(new RemoveAzureDataDiskCmdletInfo(discCfg));            
+        }
+
+        public void RemoveDataDisk(string vmName, string serviceName, int [] lunSlots)
+        {
+            PersistentVM vm = GetAzureVM(vmName, serviceName).VM;
+
+            foreach (int lun in lunSlots)
+            {
+                RemoveAzureDataDiskConfig config = new RemoveAzureDataDiskConfig(lun, vm);                
+                RemoveAzureDataDisk(config);
+            }
+            UpdateAzureVM(vmName, serviceName, vm);
+        }
+
+        #endregion
+
+        #region AzureDeployment
+
+        public ManagementOperationContext NewAzureDeployment(string serviceName, string packagePath, string configPath, string slot, string label, string name, bool doNotStart, bool warning, ExtensionConfigurationInput config = null)
+        {
+            return RunPSCmdletAndReturnFirst<ManagementOperationContext>(new NewAzureDeploymentCmdletInfo(serviceName, packagePath, configPath, slot, label, name, doNotStart, warning, config));
+        }
+
+        public DeploymentInfoContext GetAzureDeployment(string serviceName, string slot)
+        {
+            return RunPSCmdletAndReturnFirst<DeploymentInfoContext>(new GetAzureDeploymentCmdletInfo(serviceName, slot));            
+        }
+
+        public DeploymentInfoContext GetAzureDeployment(string serviceName)
+        {
+            return GetAzureDeployment(serviceName, DeploymentSlotType.Production);
+        }  
+
+        private ManagementOperationContext SetAzureDeployment(SetAzureDeploymentCmdletInfo cmdletInfo)
+        {
+            return RunPSCmdletAndReturnFirst<ManagementOperationContext>(cmdletInfo);            
+        }
+
+        public ManagementOperationContext SetAzureDeploymentStatus(string serviceName, string slot, string newStatus)
+        {
+            return SetAzureDeployment(SetAzureDeploymentCmdletInfo.SetAzureDeploymentStatusCmdletInfo(serviceName, slot, newStatus));
+        }
+
+        public ManagementOperationContext SetAzureDeploymentConfig(string serviceName, string slot, string configPath)
+        {
+            return SetAzureDeployment(SetAzureDeploymentCmdletInfo.SetAzureDeploymentConfigCmdletInfo(serviceName, slot, configPath));
+        }
+
+        public ManagementOperationContext SetAzureDeploymentUpgrade(string serviceName, string slot, string mode, string packagePath, string configPath)
+        {
+            return SetAzureDeployment(SetAzureDeploymentCmdletInfo.SetAzureDeploymentUpgradeCmdletInfo(serviceName, slot, mode, packagePath, configPath));
+        }
+
+        public ManagementOperationContext SetAzureDeployment(string option, string serviceName, string packagePath, string newStatus, string configName, string slot, string mode, string label, string roleName, bool force)
+        {
+            return SetAzureDeployment(new SetAzureDeploymentCmdletInfo(option, serviceName, packagePath, newStatus, configName, slot, mode, label, roleName, force));            
+        }
+
+        public ManagementOperationContext RemoveAzureDeployment(string serviceName, string slot, bool force)
+        {
+            return RunPSCmdletAndReturnFirst<ManagementOperationContext>(new RemoveAzureDeploymentCmdletInfo(serviceName, slot, force));            
+        }
+
+        public ManagementOperationContext MoveAzureDeployment(string serviceName)
+        {
+            return RunPSCmdletAndReturnFirst<ManagementOperationContext>(new MoveAzureDeploymentCmdletInfo(serviceName));            
+        }
+
+        public ManagementOperationContext SetAzureWalkUpgradeDomain(string serviceName, string slot, int domainNumber)
+        {
+            return RunPSCmdletAndReturnFirst<ManagementOperationContext>(new SetAzureWalkUpgradeDomainCmdletInfo(serviceName, slot, domainNumber));            
+        }
+
+        #endregion
+
+        #region AzureDisk
+
+        // Add-AzureDisk
+        public DiskContext AddAzureDisk(string diskName, string mediaPath, string label, string os)
+        {
+            return RunPSCmdletAndReturnFirst<DiskContext>(new AddAzureDiskCmdletInfo(diskName, mediaPath, label, os));            
+        }
+
+        // Get-AzureDisk
+        public Collection<DiskContext> GetAzureDisk(string diskName)
+        {
+            return GetAzureDisk(new GetAzureDiskCmdletInfo(diskName));
+        }
+
+        public Collection<DiskContext> GetAzureDisk()
+        {
+            return GetAzureDisk(new GetAzureDiskCmdletInfo((string)null));
+        }
+
+        private Collection<DiskContext> GetAzureDisk(GetAzureDiskCmdletInfo getAzureDiskCmdletInfo)
+        {
+            return RunPSCmdletAndReturnAll<DiskContext>(getAzureDiskCmdletInfo);            
+        }
+
+        public Collection<DiskContext> GetAzureDiskAttachedToRoleName(string[] roleName, bool exactMatch = true)
+        {
+            Collection<DiskContext> retDisks = new Collection<DiskContext>();
+            Collection<DiskContext> disks = GetAzureDisk();
+            foreach (DiskContext disk in disks)
+            {
+                if (disk.AttachedTo != null && disk.AttachedTo.RoleName != null)
+                {
+                    if (Utilities.MatchKeywords(disk.AttachedTo.RoleName, roleName, exactMatch) >= 0)
+                        retDisks.Add(disk);
+                }
+            }
+            return retDisks;
+        }
+
+        // Remove-AzureDisk
+        public ManagementOperationContext RemoveAzureDisk(string diskName, bool deleteVhd)
+        {
+            return RunPSCmdletAndReturnFirst<ManagementOperationContext>(new RemoveAzureDiskCmdletInfo(diskName, deleteVhd));            
+        }
+
+        // Update-AzureDisk
+        public DiskContext UpdateAzureDisk(string diskName, string label)
+        {
+            return RunPSCmdletAndReturnFirst<DiskContext>(new UpdateAzureDiskCmdletInfo(diskName, label));            
+        }
+
+        #endregion
+
+        #region AzureDns
+
+        public DnsServer NewAzureDns(string name, string ipAddress)
+        {
+            return RunPSCmdletAndReturnFirst<DnsServer>(new NewAzureDnsCmdletInfo(name, ipAddress));            
+        }
+        
+        public DnsServerList GetAzureDns(DnsSettings settings)
+        {           
+            GetAzureDnsCmdletInfo getAzureDnsCmdletInfo = new GetAzureDnsCmdletInfo(settings);
+            WindowsAzurePowershellCmdlet azurePowershellCmdlet = new WindowsAzurePowershellCmdlet(getAzureDnsCmdletInfo);
+
+            Collection<PSObject> result = azurePowershellCmdlet.Run();
+            DnsServerList dnsList = new DnsServerList();
+
+            foreach (PSObject re in result)
+            {
+                dnsList.Add((DnsServer)re.BaseObject);
+            }
+            return dnsList;
+        }
+
+        #endregion
+
+        #region AzureEndpoint
+
+        public PersistentVM AddAzureEndPoint(AzureEndPointConfigInfo endPointConfig)
+        {
+            return RunPSCmdletAndReturnFirst<PersistentVM>(new AddAzureEndpointCmdletInfo(endPointConfig));            
+        }
+        
+        public void AddEndPoint(string vmName, string serviceName, AzureEndPointConfigInfo [] endPointConfigs)
+        {                      
+            PersistentVM vm = GetAzureVM(vmName, serviceName).VM;
+
+            foreach (AzureEndPointConfigInfo config in endPointConfigs)
+            {
+                config.Vm = vm;
+                vm = AddAzureEndPoint(config);
+            }
+            UpdateAzureVM(vmName, serviceName, vm);
+        }
+
+        public Collection <InputEndpointContext> GetAzureEndPoint(PersistentVMRoleContext vmRoleCtxt)
+        {
+            return RunPSCmdletAndReturnAll<InputEndpointContext>(new GetAzureEndpointCmdletInfo(vmRoleCtxt));            
+        }
+
+        public void SetEndPoint(string vmName, string serviceName, AzureEndPointConfigInfo endPointConfig)
+        {
+            endPointConfig.Vm = GetAzureVM(vmName, serviceName).VM;
+            UpdateAzureVM(vmName, serviceName, SetAzureEndPoint(endPointConfig));
+        }
+
+        public PersistentVM SetAzureEndPoint(AzureEndPointConfigInfo endPointConfig)
+        {
+            if (null != endPointConfig)
+            {
+                return RunPSCmdletAndReturnFirst<PersistentVM>(new SetAzureEndpointCmdletInfo(endPointConfig));
+            }
+            return null;
+        }
+
+        public void SetLBEndPoint(string vmName, string serviceName, AzureEndPointConfigInfo endPointConfig, AzureEndPointConfigInfo.ParameterSet paramset)
+        {
+            endPointConfig.Vm = GetAzureVM(vmName, serviceName).VM;
+            SetAzureLoadBalancedEndPoint(endPointConfig, paramset);
+
+            //UpdateAzureVM(vmName, serviceName, SetAzureLoadBalancedEndPoint(endPointConfig, paramset));
+        }
+
+        private ManagementOperationContext SetAzureLoadBalancedEndPoint(AzureEndPointConfigInfo endPointConfig, AzureEndPointConfigInfo.ParameterSet paramset)
+        {
+            if (null != endPointConfig)
+            {
+                return RunPSCmdletAndReturnFirst<ManagementOperationContext>(new SetAzureLoadBalancedEndpointCmdletInfo(endPointConfig, paramset));
+            }
+            return null;
+        }
+
+        public PersistentVMRoleContext RemoveAzureEndPoint(string epName, PersistentVMRoleContext vmRoleCtxt)
+        {
+            return RunPSCmdletAndReturnFirst<PersistentVMRoleContext>(new RemoveAzureEndpointCmdletInfo(epName, vmRoleCtxt));            
+        }
+
+        public void RemoveEndPoint(string vmName, string serviceName, string [] epNames)
+        {
+            PersistentVMRoleContext vmRoleCtxt = GetAzureVM(vmName, serviceName);
+
+            foreach (string ep in epNames)
+            {                
+                vmRoleCtxt.VM = RemoveAzureEndPoint(ep, vmRoleCtxt).VM;
+            }
+            UpdateAzureVM(vmName, serviceName, vmRoleCtxt.VM);
+        }
+
+        #endregion
+
+        #region AzureOSDisk
+
+        public PersistentVM SetAzureOSDisk(HostCaching hc, PersistentVM vm)
+        {
+            return RunPSCmdletAndReturnFirst<PersistentVM>(new SetAzureOSDiskCmdletInfo(hc, vm));
+        }
+
+        public OSVirtualHardDisk GetAzureOSDisk(PersistentVM vm)
+        {
+            return RunPSCmdletAndReturnFirst<OSVirtualHardDisk>(new GetAzureOSDiskCmdletInfo(vm));            
+        }
+
+        #endregion
+
+        #region AzureRole
+
+        public ManagementOperationContext SetAzureRole(string serviceName, string slot, string roleName, int count)
+        {
+            return RunPSCmdletAndReturnFirst<ManagementOperationContext>(new SetAzureRoleCmdletInfo(serviceName, slot, roleName, count));            
+        }
+
+        public Collection<RoleContext> GetAzureRole(string serviceName, string slot, string roleName, bool details)
+        {
+            return RunPSCmdletAndReturnAll<RoleContext>(new GetAzureRoleCmdletInfo(serviceName, slot, roleName, details));            
+        }
+
+        #endregion
+
+        #region AzureQuickVM
+
+        public PersistentVMRoleContext NewAzureQuickVM(OS os, string name, string serviceName, string imageName, string userName, string password, string locationName, InstanceSize? instanceSize)
+        {
+            NewAzureQuickVMCmdletInfo newAzureQuickVMCmdlet = new NewAzureQuickVMCmdletInfo(os, name, serviceName, imageName, userName, password, locationName, instanceSize);            
+            WindowsAzurePowershellCmdlet azurePowershellCmdlet = new WindowsAzurePowershellCmdlet(newAzureQuickVMCmdlet);
+
+            SubscriptionData currentSubscription;
+            if ((currentSubscription = GetCurrentAzureSubscription()) == null)
+            {
+                ImportAzurePublishSettingsFile();
+                currentSubscription = GetCurrentAzureSubscription();
+            }
+            if (string.IsNullOrEmpty(currentSubscription.CurrentStorageAccount))
+            {
+                StorageServicePropertiesOperationContext storageAccount = NewAzureStorageAccount(Utilities.GetUniqueShortName("storage"), locationName);
+                if (storageAccount != null)
+                {
+                    SetAzureSubscription(currentSubscription.SubscriptionName, storageAccount.StorageAccountName);
+                    currentSubscription = GetCurrentAzureSubscription();
+                }
+            }
+            if (!string.IsNullOrEmpty(currentSubscription.CurrentStorageAccount))
+            {                
+                azurePowershellCmdlet.Run();
+                return GetAzureVM(name, serviceName);
+            }
+            return null;
+        }
+
+        public PersistentVMRoleContext NewAzureQuickVM(OS os, string name, string serviceName, string imageName, string userName, string password, string locationName)
+        {
+            return NewAzureQuickVM(os, name, serviceName, imageName, userName, password, locationName, null);
+        }
+
+        public PersistentVMRoleContext NewAzureQuickLinuxVM(OS os, string name, string serviceName, string imageName, string userName, string password, string locationName)
+        {
+            return NewAzureQuickVM(os, name, serviceName, imageName, userName, password, locationName);
+        }
+
+        #endregion 
+
+        #region AzurePublishSettingsFile
+
+        internal void ImportAzurePublishSettingsFile()
+        {
+            this.ImportAzurePublishSettingsFile(CredentialHelper.PublishSettingsFile);
+        }
+
+        internal void ImportAzurePublishSettingsFile(string publishSettingsFile)
+        {            
+            ImportAzurePublishSettingsFileCmdletInfo importAzurePublishSettingsFileCmdlet = new ImportAzurePublishSettingsFileCmdletInfo(publishSettingsFile);
+
+            WindowsAzurePowershellCmdlet importAzurePublishSettingsFile = new WindowsAzurePowershellCmdlet(importAzurePublishSettingsFileCmdlet);
+            var i = importAzurePublishSettingsFile.Run();
+            Console.WriteLine(i.ToString());
+        }
+
+        #endregion
+
+        #region AzureSubscription
+
+        public Collection<SubscriptionData> GetAzureSubscription()
+        {
+            return RunPSCmdletAndReturnAll<SubscriptionData>(new GetAzureSubscriptionCmdletInfo());            
+        }
+
+        public SubscriptionData GetCurrentAzureSubscription()
+        {
+            Collection<SubscriptionData> subscriptions = GetAzureSubscription();
+            foreach (SubscriptionData subscription in subscriptions)
+            {
+                if (subscription.IsDefault)
+                {
+                    return subscription;
+                }
+            }
+            return null;
+        }
+
+        public SubscriptionData SetAzureSubscription(string subscriptionName, string currentStorageAccount)
+        {          
+            SetAzureSubscriptionCmdletInfo setAzureSubscriptionCmdlet = new SetAzureSubscriptionCmdletInfo(subscriptionName, currentStorageAccount);
+            WindowsAzurePowershellCmdlet azurePowershellCmdlet = new WindowsAzurePowershellCmdlet(setAzureSubscriptionCmdlet);
+            azurePowershellCmdlet.Run();
+
+            Collection<SubscriptionData> subscriptions = GetAzureSubscription();
+            foreach (SubscriptionData subscription in subscriptions)
+            {
+                if (subscription.SubscriptionName == subscriptionName)
+                {
+                    return subscription;
+                }
+            }
+            return null;
+        }
+
+        public SubscriptionData SetDefaultAzureSubscription(string subscriptionName)
+        {
+            SetAzureSubscriptionCmdletInfo setAzureSubscriptionCmdlet = new SetAzureSubscriptionCmdletInfo(subscriptionName);
+            WindowsAzurePowershellCmdlet azurePowershellCmdlet = new WindowsAzurePowershellCmdlet(setAzureSubscriptionCmdlet);
+            azurePowershellCmdlet.Run();
+
+            Collection<SubscriptionData> subscriptions = GetAzureSubscription();
+            foreach (SubscriptionData subscription in subscriptions)
+            {
+                if (subscription.SubscriptionName == subscriptionName)
+                {
+                    return subscription;
+                }
+            }
+            return null;
+        }
+
+        #endregion
+
+        #region AzureSubnet
+
+        public SubnetNamesCollection GetAzureSubnet(PersistentVM vm)
+        {
+            GetAzureSubnetCmdletInfo getAzureSubnetCmdlet = new GetAzureSubnetCmdletInfo(vm);
+            WindowsAzurePowershellCmdlet azurePowershellCmdlet = new WindowsAzurePowershellCmdlet(getAzureSubnetCmdlet);
+            Collection <PSObject> result = azurePowershellCmdlet.Run();
+            
+            SubnetNamesCollection subnets = new SubnetNamesCollection();
+            foreach (PSObject re in result)            
+            {
+                subnets.Add((string)re.BaseObject);
+            }
+            return subnets;
+        }
+
+        public PersistentVM SetAzureSubnet(PersistentVM vm, string [] subnetNames)
+        {
+            return RunPSCmdletAndReturnFirst<PersistentVM>(new SetAzureSubnetCmdletInfo(vm, subnetNames));            
+        }
+
+        #endregion
+
+        #region AzureStorageAccount
+
+        public ManagementOperationContext NewAzureStorageAccount(string storageName, string locationName, string affinity, string label, string description)
+        {
+            return RunPSCmdletAndReturnFirst<ManagementOperationContext>(new NewAzureStorageAccountCmdletInfo(storageName, locationName, affinity, label, description));            
+        }
+
+        public StorageServicePropertiesOperationContext NewAzureStorageAccount(string storageName, string locationName)
+        {
+            NewAzureStorageAccount(storageName, locationName, null, null, null);
+
+            Collection<StorageServicePropertiesOperationContext> storageAccounts = GetAzureStorageAccount(null);
+            foreach (StorageServicePropertiesOperationContext storageAccount in storageAccounts)
+            {
+                if (storageAccount.StorageAccountName == storageName)
+                    return storageAccount;
+            }
+            return null;
+        }
+
+        public Collection<StorageServicePropertiesOperationContext> GetAzureStorageAccount(string accountName)
+        {
+            return RunPSCmdletAndReturnAll<StorageServicePropertiesOperationContext>(new GetAzureStorageAccountCmdletInfo(accountName));            
+        }
+
+        public ManagementOperationContext SetAzureStorageAccount(string accountName, string label, string description, bool? geoReplication)
+        {
+            return RunPSCmdletAndReturnFirst<ManagementOperationContext>(new SetAzureStorageAccountCmdletInfo(accountName, label, description, geoReplication));            
+        }
+
+        public void RemoveAzureStorageAccount(string storageAccountName)
+        {            
+            var removeAzureStorageAccountCmdletInfo = new RemoveAzureStorageAccountCmdletInfo(storageAccountName);
+            var azurePowershellCmdlet = new WindowsAzurePowershellCmdlet(removeAzureStorageAccountCmdletInfo);
+            Collection<PSObject> result = azurePowershellCmdlet.Run();
+        }
+
+        #endregion
+
+        #region AzureStorageKey
+
+        public StorageServiceKeyOperationContext GetAzureStorageAccountKey(string stroageAccountName)
+        {
+            return RunPSCmdletAndReturnFirst<StorageServiceKeyOperationContext>(new GetAzureStorageKeyCmdletInfo(stroageAccountName));
+        }
+
+        public StorageServiceKeyOperationContext NewAzureStorageAccountKey(string stroageAccountName, string keyType)
+        {
+            return RunPSCmdletAndReturnFirst<StorageServiceKeyOperationContext>(new NewAzureStorageKeyCmdletInfo(stroageAccountName, keyType));
+        }
+
+        #endregion
+
+        #region AzureService
+
+        public ManagementOperationContext NewAzureService(string serviceName, string location)
+        {
+            return RunPSCmdletAndReturnFirst<ManagementOperationContext>(new NewAzureServiceCmdletInfo(serviceName, location));            
+        }
+
+        internal void NewAzureService(string serviceName, string serviceLabel, string locationName)
+        {
+            NewAzureServiceCmdletInfo newAzureServiceCmdletInfo = new NewAzureServiceCmdletInfo(serviceName, serviceLabel, locationName);
+            WindowsAzurePowershellCmdlet newAzureServiceCmdlet = new WindowsAzurePowershellCmdlet(newAzureServiceCmdletInfo);
+
+            Collection<PSObject> result = newAzureServiceCmdlet.Run();
+        }
+
+        public void RemoveAzureService(string serviceName)
+        {
+            RemoveAzureServiceCmdletInfo removeAzureServiceCmdletInfo = new RemoveAzureServiceCmdletInfo(serviceName);
+            WindowsAzurePowershellCmdlet removeAzureServiceCmdlet = new WindowsAzurePowershellCmdlet(removeAzureServiceCmdletInfo);
+
+            var result = removeAzureServiceCmdlet.Run();
+        }
+
+        public HostedServiceDetailedContext GetAzureService(string serviceName)
+        {
+            return RunPSCmdletAndReturnFirst<HostedServiceDetailedContext>(new GetAzureServiceCmdletInfo(serviceName));            
+        }
+
+        #endregion
+
+        #region AzureServiceDiagnosticsExtension
+
+        // New-AzureServiceDiagnosticsExtensionConfig
+        public ExtensionConfigurationInput NewAzureServiceDiagnosticsExtensionConfig(string storage, XmlDocument config = null, string[] roles = null)
+        {
+            return RunPSCmdletAndReturnFirst<ExtensionConfigurationInput>(new NewAzureServiceDiagnosticsExtensionConfigCmdletInfo(storage, config, roles));
+        }
+
+        public ExtensionConfigurationInput NewAzureServiceDiagnosticsExtensionConfig
+            (string storage, X509Certificate2 cert, XmlDocument config = null, string[] roles = null)
+        {
+            return RunPSCmdletAndReturnFirst<ExtensionConfigurationInput>
+                (new NewAzureServiceDiagnosticsExtensionConfigCmdletInfo(storage, cert, config, roles));
+        }
+
+        public ExtensionConfigurationInput NewAzureServiceDiagnosticsExtensionConfig
+            (string storage, string thumbprint, string algorithm = null, XmlDocument config = null, string[] roles = null)
+        {
+            return RunPSCmdletAndReturnFirst<ExtensionConfigurationInput>
+                (new NewAzureServiceDiagnosticsExtensionConfigCmdletInfo(storage, thumbprint, algorithm, config, roles));
+        }
+
+        // Set-AzureServiceDiagnosticsExtension
+        public ManagementOperationContext SetAzureServiceDiagnosticsExtension
+            (string service, string storage, XmlDocument config = null, string[] roles = null, string slot = null)
+        {
+            return RunPSCmdletAndReturnFirst<ManagementOperationContext>(new SetAzureServiceDiagnosticsExtensionCmdletInfo(service, storage, config, roles, slot));
+        }
+
+        public ManagementOperationContext SetAzureServiceDiagnosticsExtension(string service, string storage, X509Certificate2 cert, XmlDocument config = null, string[] roles = null, string slot = null)
+        {
+            return RunPSCmdletAndReturnFirst<ManagementOperationContext>(new SetAzureServiceDiagnosticsExtensionCmdletInfo(service, storage, cert, config, roles, slot));
+        }
+
+        public ManagementOperationContext SetAzureServiceDiagnosticsExtension(string service, string storage, string thumbprint, string algorithm = null, XmlDocument config = null, string[] roles = null, string slot = null)
+        {
+            return RunPSCmdletAndReturnFirst<ManagementOperationContext>(new SetAzureServiceDiagnosticsExtensionCmdletInfo(service, storage, thumbprint, algorithm, config, roles, slot));
+        }
+
+        // Get-AzureServiceDiagnosticsExtension
+        public Collection <DiagnosticExtensionContext> GetAzureServiceDiagnosticsExtension(string serviceName, string slot = null)
+        {
+            return RunPSCmdletAndReturnAll<DiagnosticExtensionContext>(new GetAzureServiceDiagnosticsExtensionCmdletInfo(serviceName, slot));
+        }
+
+        // Remove-AzureServiceDiagnosticsExtension
+        public ManagementOperationContext RemoveAzureServiceDiagnosticsExtension(string serviceName, bool uninstall = false, string[] roles = null, string slot = null)
+        {
+            return RunPSCmdletAndReturnFirst<ManagementOperationContext>(new RemoveAzureServiceDiagnosticsExtensionCmdletInfo(serviceName, uninstall, roles, slot));
+        }
+
+        #endregion
+
+        #region AzureServiceRemoteDesktopExtension
+
+        // New-AzureServiceRemoteDesktopExtensionConfig
+        public ExtensionConfigurationInput NewAzureServiceRemoteDesktopExtensionConfig(PSCredential cred, DateTime? exp = null, string[] roles = null)
+        {
+            return RunPSCmdletAndReturnFirst<ExtensionConfigurationInput>(new NewAzureServiceRemoteDesktopExtensionConfigCmdletInfo(cred, exp, roles));
+        }
+
+        public ExtensionConfigurationInput NewAzureServiceRemoteDesktopExtensionConfig(PSCredential cred, X509Certificate2 cert, string alg = null, DateTime? exp = null, string[] roles = null)
+        {
+            return RunPSCmdletAndReturnFirst<ExtensionConfigurationInput>(new NewAzureServiceRemoteDesktopExtensionConfigCmdletInfo(cred, cert, alg, exp, roles));
+        }
+
+        public ExtensionConfigurationInput NewAzureServiceRemoteDesktopExtensionConfig(PSCredential cred, string thumbprint, string algorithm = null, DateTime? exp = null, string[] roles = null)
+        {
+            return RunPSCmdletAndReturnFirst<ExtensionConfigurationInput>(new NewAzureServiceRemoteDesktopExtensionConfigCmdletInfo(cred, thumbprint, algorithm, exp, roles));
+        }
+
+        // Set-AzureServiceRemoteDesktopExtension
+        public ManagementOperationContext SetAzureServiceRemoteDesktopExtension(string serviceName, PSCredential cred, DateTime? exp = null, string[] roles = null, string slot = null)
+        {
+            return RunPSCmdletAndReturnFirst<ManagementOperationContext>(new SetAzureServiceRemoteDesktopExtensionCmdletInfo(serviceName, cred, exp, roles, slot));
+        }
+
+        public ManagementOperationContext SetAzureServiceRemoteDesktopExtension(string serviceName, PSCredential credential, X509Certificate2 cert, DateTime? expiration = null, string[] roles = null, string slot = null)
+        {
+            return RunPSCmdletAndReturnFirst<ManagementOperationContext>(new SetAzureServiceRemoteDesktopExtensionCmdletInfo(serviceName, credential, cert, expiration, roles, slot));
+        }
+
+        public ManagementOperationContext SetAzureServiceRemoteDesktopExtension(string serviceName, PSCredential credential, string thumbprint, string algorithm = null, DateTime? expiration = null, string[] roles = null, string slot = null)
+        {
+            return RunPSCmdletAndReturnFirst<ManagementOperationContext>(new SetAzureServiceRemoteDesktopExtensionCmdletInfo(serviceName, credential, thumbprint, algorithm, expiration, roles, slot));
+        }
+
+        // Get-AzureServiceRemoteDesktopExtension
+        public Collection <RemoteDesktopExtensionContext> GetAzureServiceRemoteDesktopExtension(string serviceName, string slot = null)
+        //public RemoteDesktopExtensionContext GetAzureServiceRemoteDesktopExtension(string serviceName, string slot = null)
+        {
+            return RunPSCmdletAndReturnAll<RemoteDesktopExtensionContext>(new GetAzureServiceRemoteDesktopExtensionCmdletInfo(serviceName, slot));
+            //return RunPSCmdletAndReturnFirst<RemoteDesktopExtensionContext>(new GetAzureServiceRemoteDesktopExtensionCmdletInfo(serviceName, slot));
+        }
+
+        // Remove-AzureServiceRemoteDesktopExtension
+        public ManagementOperationContext RemoveAzureServiceRemoteDesktopExtension(string serviceName, bool uninstall = false, string[] roles = null, string slot = null)
+        {
+            return RunPSCmdletAndReturnFirst<ManagementOperationContext>(new RemoveAzureServiceRemoteDesktopExtensionCmdletInfo(serviceName, uninstall, roles, slot));
+        }
+
+        #endregion
+
+        #region AzureVM
+        
+        internal Collection<ManagementOperationContext> NewAzureVM(string serviceName, PersistentVM[] VMs)
+        {
+            return NewAzureVM(serviceName, VMs, null, null, null, null, null, null, null, null);                        
+        }
+
+        internal Collection<ManagementOperationContext> NewAzureVM(string serviceName, PersistentVM[] vms, string vnetName, DnsServer[] dnsSettings, string affinityGroup,
+            string serviceLabel, string serviceDescription, string deploymentLabel, string deploymentDescription, string location)
+        {
+            return RunPSCmdletAndReturnAll<ManagementOperationContext>(
+                new NewAzureVMCmdletInfo(serviceName, vms, vnetName, dnsSettings, affinityGroup, serviceLabel, serviceDescription, deploymentLabel, deploymentDescription, location));
+        }
+
+        public PersistentVMRoleContext GetAzureVM(string vmName, string serviceName)
+        {
             return RunPSCmdletAndReturnFirst<PersistentVMRoleContext>(new GetAzureVMCmdletInfo(vmName, serviceName));
-        }
-
-        public ManagementOperationContext RemoveAzureVM(string vmName, string serviceName)
-        {            
-            return RunPSCmdletAndReturnFirst<ManagementOperationContext>(new RemoveAzureVMCmdletInfo(vmName, serviceName));
-        }
-
+        }
+
+        public ManagementOperationContext RemoveAzureVM(string vmName, string serviceName)
+        {            
+            return RunPSCmdletAndReturnFirst<ManagementOperationContext>(new RemoveAzureVMCmdletInfo(vmName, serviceName));
+        }
+
         public ManagementOperationContext StartAzureVM(string vmName, string serviceName)
         {
             return RunPSCmdletAndReturnFirst<ManagementOperationContext>(new StartAzureVMCmdletInfo(vmName, serviceName));
         }
 
         public ManagementOperationContext StopAzureVM(PersistentVM vm, string serviceName, bool stay = false, bool force = false)
-        {
+        {
             return RunPSCmdletAndReturnFirst<ManagementOperationContext>(new StopAzureVMCmdletInfo(vm, serviceName, stay, force));
-        }
-
+        }
+
         public ManagementOperationContext StopAzureVM(string vmName, string serviceName, bool stay = false, bool force = false)
-        {
+        {
             return RunPSCmdletAndReturnFirst<ManagementOperationContext>(new StopAzureVMCmdletInfo(vmName, serviceName, stay, force));
-        }
-
-        public void RestartAzureVM(string vmName, string serviceName)
-        {
-            RestartAzureVMCmdletInfo restartAzureVMCmdlet = new RestartAzureVMCmdletInfo(vmName, serviceName);
-            WindowsAzurePowershellCmdlet azurePowershellCmdlet = new WindowsAzurePowershellCmdlet(restartAzureVMCmdlet);
-            azurePowershellCmdlet.Run();
-        }
-       
-        public PersistentVMRoleContext ExportAzureVM(string vmName, string serviceName, string path)
-        {
-            return RunPSCmdletAndReturnFirst<PersistentVMRoleContext>(new ExportAzureVMCmdletInfo(vmName, serviceName, path));            
-        }
-
-        public Collection<PersistentVM> ImportAzureVM(string path)
-        {                        
-            return RunPSCmdletAndReturnAll<PersistentVM>(new ImportAzureVMCmdletInfo(path));            
-        }
-
-        public ManagementOperationContext UpdateAzureVM(string vmName, string serviceName, PersistentVM persistentVM)
-        {
-            return RunPSCmdletAndReturnFirst<ManagementOperationContext>(new UpdateAzureVMCmdletInfo(vmName, serviceName, persistentVM));            
-        }
-
-        #endregion
-        
-        #region AzureVMImage
-
-        public OSImageContext AddAzureVMImage(string imageName, string mediaLocation, OS os, string label = null)
-        {
-            return RunPSCmdletAndReturnFirst<OSImageContext>(new AddAzureVMImageCmdletInfo(imageName, mediaLocation, os, label));
-        }
-
-        public OSImageContext AddAzureVMImage(string imageName, string mediaLocation, OS os, InstanceSize recommendedSize)
-        {
-            return RunPSCmdletAndReturnFirst<OSImageContext>(new AddAzureVMImageCmdletInfo(imageName, mediaLocation, os, null, recommendedSize));
-        }
-
-        public OSImageContext UpdateAzureVMImage(string imageName, string label)
-        {
-            return RunPSCmdletAndReturnFirst<OSImageContext>(new UpdateAzureVMImageCmdletInfo(imageName, label));            
-        }
-
-        public OSImageContext UpdateAzureVMImage(string imageName, InstanceSize recommendedSize)
-        {
-            return RunPSCmdletAndReturnFirst<OSImageContext>(new UpdateAzureVMImageCmdletInfo(imageName, null, recommendedSize));
-        }
-
-        public ManagementOperationContext RemoveAzureVMImage(string imageName, bool deleteVhd = false)
-        {
-            return RunPSCmdletAndReturnFirst<ManagementOperationContext>(new RemoveAzureVMImageCmdletInfo(imageName, deleteVhd));            
-        }
-
-        public void SaveAzureVMImage(string serviceName, string vmName, string newVmName, string newImageName = null)
-        {
-            RunPSCmdletAndReturnFirst<ManagementOperationContext>(new SaveAzureVMImageCmdletInfo(serviceName, vmName, newVmName, newImageName));            
-        }
-
-        public Collection<OSImageContext> GetAzureVMImage(string imageName = null)
-        {
-            return RunPSCmdletAndReturnAll<OSImageContext>(new GetAzureVMImageCmdletInfo(imageName));            
-        }
-        
-        public string GetAzureVMImageName(string[] keywords, bool exactMatch = true)
-        {            
-            Collection<OSImageContext> vmImages = GetAzureVMImage();
-            foreach (OSImageContext image in vmImages)
-            {
-                if (Utilities.MatchKeywords(image.ImageName, keywords, exactMatch) >= 0)
-                    return image.ImageName;
-            }
-            return null;
-        }
-
-        #endregion
-
-        #region AzureVhd
-        
-        public string AddAzureVhdStop(FileInfo localFile, string destination, int ms)
-        {
-            WindowsAzurePowershellCmdlet azurePowershellCmdlet = new WindowsAzurePowershellCmdlet(new AddAzureVhdCmdletInfo(destination, localFile.FullName, null, false, null));
-            return azurePowershellCmdlet.RunAndStop(ms).ToString();            
-        }
-
-        public VhdUploadContext AddAzureVhd(FileInfo localFile, string destination)
-        {
-            return RunPSCmdletAndReturnFirst<VhdUploadContext>(new AddAzureVhdCmdletInfo(destination, localFile.FullName, null, false, null));            
-        }
-
-        public VhdUploadContext AddAzureVhd(FileInfo localFile, string destination, string baseImage)
-        {
-            return RunPSCmdletAndReturnFirst<VhdUploadContext>(new AddAzureVhdCmdletInfo(destination, localFile.FullName, null, false, baseImage));
-        }
-
-        public VhdUploadContext AddAzureVhd(FileInfo localFile, string destination, bool overwrite)
-        {
-            return RunPSCmdletAndReturnFirst<VhdUploadContext>(new AddAzureVhdCmdletInfo(destination, localFile.FullName, null, overwrite, null));
-        }
-
-        public VhdUploadContext AddAzureVhd(FileInfo localFile, string destination, int numberOfUploaderThreads)
-        {
-            return RunPSCmdletAndReturnFirst<VhdUploadContext>(new AddAzureVhdCmdletInfo(destination, localFile.FullName, numberOfUploaderThreads, false, null));
-        }
-
-        public VhdUploadContext AddAzureVhd(FileInfo localFile, string destination, int? numberOfUploaderThreads, bool overWrite)
-        {
-            return RunPSCmdletAndReturnFirst<VhdUploadContext>(new AddAzureVhdCmdletInfo(destination, localFile.FullName, numberOfUploaderThreads, overWrite, null));            
-        }
-
-        public VhdDownloadContext SaveAzureVhd(Uri source, FileInfo localFilePath, int? numThreads, string storageKey, bool overwrite)
-        {
-            return RunPSCmdletAndReturnFirst<VhdDownloadContext>(new SaveAzureVhdCmdletInfo(source, localFilePath, numThreads, storageKey, overwrite));
-        }
-
-        public string SaveAzureVhdStop(Uri source, FileInfo localFilePath, int? numThreads, string storageKey, bool overwrite, int ms)
-        {
-            SaveAzureVhdCmdletInfo saveAzureVhdCmdletInfo = new SaveAzureVhdCmdletInfo(source, localFilePath, numThreads, storageKey, overwrite);
-            WindowsAzurePowershellCmdlet azurePowershellCmdlet = new WindowsAzurePowershellCmdlet(saveAzureVhdCmdletInfo);
-            return azurePowershellCmdlet.RunAndStop(ms).ToString();            
-        }       
-
-        #endregion
-
-        #region AzureVnetConfig
-
-        public Collection<VirtualNetworkConfigContext> GetAzureVNetConfig(string filePath)
-        {
-            return RunPSCmdletAndReturnAll<VirtualNetworkConfigContext>(new GetAzureVNetConfigCmdletInfo(filePath));            
-        }
-     
-        public ManagementOperationContext SetAzureVNetConfig(string filePath)
-        {
-            return RunPSCmdletAndReturnFirst<ManagementOperationContext>(new SetAzureVNetConfigCmdletInfo(filePath));            
-        }
-
-        public ManagementOperationContext RemoveAzureVNetConfig()
-        {
-            return RunPSCmdletAndReturnFirst<ManagementOperationContext>(new RemoveAzureVNetConfigCmdletInfo());            
-        }
-
-        #endregion
-
-        #region AzureVNetGateway
-
-        public ManagementOperationContext NewAzureVNetGateway(string vnetName)
-        {
-            return RunPSCmdletAndReturnFirst<ManagementOperationContext>(new NewAzureVNetGatewayCmdletInfo(vnetName));            
-        }
-
-        public Collection <VirtualNetworkGatewayContext> GetAzureVNetGateway(string vnetName)
-        {
-            return RunPSCmdletAndReturnAll<VirtualNetworkGatewayContext>(new GetAzureVNetGatewayCmdletInfo(vnetName));            
-        }
-
-        public ManagementOperationContext SetAzureVNetGateway(string option, string vnetName, string localNetwork)
-        {
-            return RunPSCmdletAndReturnFirst<ManagementOperationContext>(new SetAzureVNetGatewayCmdletInfo(option, vnetName, localNetwork));            
-        }
-
-        public ManagementOperationContext RemoveAzureVNetGateway(string vnetName)
-        {                        
-            return RunPSCmdletAndReturnFirst<ManagementOperationContext>(new RemoveAzureVNetGatewayCmdletInfo(vnetName));            
-        }
-
-        public SharedKeyContext GetAzureVNetGatewayKey(string vnetName, string localnet)
-        {
-            return RunPSCmdletAndReturnFirst<SharedKeyContext>(new GetAzureVNetGatewayKeyCmdletInfo(vnetName, localnet));            
-        }
-
-        #endregion
-
-        #region AzureVNet
-
-        public Collection<GatewayConnectionContext> GetAzureVNetConnection(string vnetName)
-        {
-            return RunPSCmdletAndReturnAll<GatewayConnectionContext>(new GetAzureVNetConnectionCmdletInfo(vnetName));            
-        }
-
-        public Collection<VirtualNetworkSiteContext> GetAzureVNetSite(string vnetName)
-        {
-            return RunPSCmdletAndReturnAll<VirtualNetworkSiteContext>(new GetAzureVNetSiteCmdletInfo(vnetName));            
-        }
-
-        #endregion
-
-        public ManagementOperationContext GetAzureRemoteDesktopFile(string vmName, string serviceName, string localPath, bool launch)
-        {            
-            return RunPSCmdletAndReturnFirst<ManagementOperationContext>(new GetAzureRemoteDesktopFileCmdletInfo(vmName, serviceName, localPath, launch));            
-        }
-
-        internal PersistentVM GetPersistentVM(PersistentVMConfigInfo configInfo)
-        {
-            PersistentVM vm = null;
-
-            if (null != configInfo)
-            {
-                if (configInfo.VmConfig != null)
-                {
-                    vm = NewAzureVMConfig(configInfo.VmConfig);
-                }
-
-                if (configInfo.ProvConfig != null)
-                {
-                    configInfo.ProvConfig.Vm = vm;
-                    vm = AddAzureProvisioningConfig(configInfo.ProvConfig);
-                }
-
-                if (configInfo.DiskConfig != null)
-                {
-                    configInfo.DiskConfig.Vm = vm;
-                    vm = AddAzureDataDisk(configInfo.DiskConfig);
-                }
-
-                if (configInfo.EndPointConfig != null)
-                {
-                    configInfo.EndPointConfig.Vm = vm;
-                    vm = AddAzureEndPoint(configInfo.EndPointConfig);
-                }
-            }
-
-            return vm;
-        }
-       
-        internal void AddVMDataDisks(string vmName, string serviceName, AddAzureDataDiskConfig[] diskConfig)
-        {
-            PersistentVMRoleContext vmRolectx = GetAzureVM(vmName, serviceName);
-
-            foreach (AddAzureDataDiskConfig discCfg in diskConfig)
-            {
-                discCfg.Vm = vmRolectx.VM;
-                vmRolectx.VM = AddAzureDataDisk(discCfg);
-            }
-
-            UpdateAzureVM(vmName, serviceName, vmRolectx.VM);
-        }
-
-        internal void SetVMDataDisks(string vmName, string serviceName, SetAzureDataDiskConfig[] diskConfig)
-        {
-            PersistentVMRoleContext vmRolectx = GetAzureVM(vmName, serviceName);
-
-            foreach (SetAzureDataDiskConfig discCfg in diskConfig)
-            {
-                discCfg.Vm = vmRolectx.VM;
-                vmRolectx.VM = SetAzureDataDisk(discCfg);
-            }
-
-            UpdateAzureVM(vmName, serviceName, vmRolectx.VM);
-        }
-
-        internal void SetVMSize(string vmName, string serviceName, SetAzureVMSizeConfig vmSizeConfig)
-        {
-            PersistentVMRoleContext vmRolectx = GetAzureVM(vmName, serviceName);
-
-            vmSizeConfig.Vm = vmRolectx.VM;
-            vmRolectx.VM = SetAzureVMSize(vmSizeConfig);
-
-            UpdateAzureVM(vmName, serviceName, vmRolectx.VM);
-        }
-
-        private PersistentVM SetAzureVMSize(SetAzureVMSizeConfig sizeCfg)
-        {
-            return RunPSCmdletAndReturnFirst<PersistentVM>(new SetAzureVMSizeCmdletInfo(sizeCfg));            
-        }
-
-        internal void AddVMDataDisksAndEndPoint(string vmName, string serviceName, AddAzureDataDiskConfig[] dataDiskConfig, AzureEndPointConfigInfo endPointConfig)
-        {
-            AddVMDataDisks(vmName, serviceName, dataDiskConfig);
-
-            AddEndPoint(vmName, serviceName, new [] {endPointConfig});
-        }
-
-        public void RemoveAzureSubscriptions()
-        {
-            // Remove all subscriptions.  SAS Uri should work without a subscription.
-            try
-            {
-                RunPSScript("Get-AzureSubscription | Remove-AzureSubscription -Force");
-            }
-            catch
-            {
-                Console.WriteLine("Subscriptions cannot be removed");
-            }
-
-            // Check if all subscriptions are removed.
-            try
-            {
-                GetAzureSubscription();
-                Assert.Fail("Subscription was not removed!");
-            }
-            catch (Exception e)
-            {
-                if (e is AssertFailedException)
-                {
-                    throw;
-                }
-            }
-        }
-
-        public void RemoveAzureSubscription(string subscriptionName, bool force)
-        {
-            RemoveAzureSubscriptionCmdletInfo removeAzureSubscriptionCmdletInfo = new RemoveAzureSubscriptionCmdletInfo(subscriptionName, null, force);
-            WindowsAzurePowershellCmdlet removeAzureSubscriptionCmdlet = new WindowsAzurePowershellCmdlet(removeAzureSubscriptionCmdletInfo);
-
-            var result = removeAzureSubscriptionCmdlet.Run();
-        }
-
-        internal NetworkAclObject NewAzureAclConfig()
-        {
-            return RunPSCmdletAndReturnFirst<NetworkAclObject>(new NewAzureAclConfigCmdletInfo());
-        }
-
-        // Set-AzureAclConfig -AddRule -ACL $acl2 -Order 100 -Action Deny -RemoteSubnet "172.0.0.0/8" -Description "notes3" 
-         //   vmPowershellCmdlets.SetAzureAclConfig(SetACLConfig.AddRule, aclObj, 100, ACLAction.Permit,  "172.0.0.0//8", "Desc");
-        internal void SetAzureAclConfig(SetACLConfig aclConfig, NetworkAclObject aclObj, int order, ACLAction aclAction, string remoteSubnet, string desc)
-        {
-            SetAzureAclConfigCmdletInfo setAzureAclConfigCmdletInfo = new SetAzureAclConfigCmdletInfo(aclConfig.ToString(), aclObj, order, aclAction.ToString(), remoteSubnet, desc, null);
-
-            WindowsAzurePowershellCmdlet setAzureAclConfigCmdlet = new WindowsAzurePowershellCmdlet(setAzureAclConfigCmdletInfo);
-
-            var result = setAzureAclConfigCmdlet.Run();
-        }
-
-    }
-  
-
-}
+        }
+
+        public void RestartAzureVM(string vmName, string serviceName)
+        {
+            RestartAzureVMCmdletInfo restartAzureVMCmdlet = new RestartAzureVMCmdletInfo(vmName, serviceName);
+            WindowsAzurePowershellCmdlet azurePowershellCmdlet = new WindowsAzurePowershellCmdlet(restartAzureVMCmdlet);
+            azurePowershellCmdlet.Run();
+        }
+       
+        public PersistentVMRoleContext ExportAzureVM(string vmName, string serviceName, string path)
+        {
+            return RunPSCmdletAndReturnFirst<PersistentVMRoleContext>(new ExportAzureVMCmdletInfo(vmName, serviceName, path));            
+        }
+
+        public Collection<PersistentVM> ImportAzureVM(string path)
+        {                        
+            return RunPSCmdletAndReturnAll<PersistentVM>(new ImportAzureVMCmdletInfo(path));            
+        }
+
+        public ManagementOperationContext UpdateAzureVM(string vmName, string serviceName, PersistentVM persistentVM)
+        {
+            return RunPSCmdletAndReturnFirst<ManagementOperationContext>(new UpdateAzureVMCmdletInfo(vmName, serviceName, persistentVM));            
+        }
+
+        #endregion
+        
+        #region AzureVMImage
+
+        public OSImageContext AddAzureVMImage(string imageName, string mediaLocation, OS os, string label = null)
+        {
+            return RunPSCmdletAndReturnFirst<OSImageContext>(new AddAzureVMImageCmdletInfo(imageName, mediaLocation, os, label));
+        }
+
+        public OSImageContext AddAzureVMImage(string imageName, string mediaLocation, OS os, InstanceSize recommendedSize)
+        {
+            return RunPSCmdletAndReturnFirst<OSImageContext>(new AddAzureVMImageCmdletInfo(imageName, mediaLocation, os, null, recommendedSize));
+        }
+
+        public OSImageContext UpdateAzureVMImage(string imageName, string label)
+        {
+            return RunPSCmdletAndReturnFirst<OSImageContext>(new UpdateAzureVMImageCmdletInfo(imageName, label));            
+        }
+
+        public OSImageContext UpdateAzureVMImage(string imageName, InstanceSize recommendedSize)
+        {
+            return RunPSCmdletAndReturnFirst<OSImageContext>(new UpdateAzureVMImageCmdletInfo(imageName, null, recommendedSize));
+        }
+
+        public ManagementOperationContext RemoveAzureVMImage(string imageName, bool deleteVhd = false)
+        {
+            return RunPSCmdletAndReturnFirst<ManagementOperationContext>(new RemoveAzureVMImageCmdletInfo(imageName, deleteVhd));            
+        }
+
+        public void SaveAzureVMImage(string serviceName, string vmName, string newVmName, string newImageName = null)
+        {
+            RunPSCmdletAndReturnFirst<ManagementOperationContext>(new SaveAzureVMImageCmdletInfo(serviceName, vmName, newVmName, newImageName));            
+        }
+
+        public Collection<OSImageContext> GetAzureVMImage(string imageName = null)
+        {
+            return RunPSCmdletAndReturnAll<OSImageContext>(new GetAzureVMImageCmdletInfo(imageName));            
+        }
+        
+        public string GetAzureVMImageName(string[] keywords, bool exactMatch = true)
+        {            
+            Collection<OSImageContext> vmImages = GetAzureVMImage();
+            foreach (OSImageContext image in vmImages)
+            {
+                if (Utilities.MatchKeywords(image.ImageName, keywords, exactMatch) >= 0)
+                    return image.ImageName;
+            }
+            return null;
+        }
+
+        #endregion
+
+        #region AzureVhd
+        
+        public string AddAzureVhdStop(FileInfo localFile, string destination, int ms)
+        {
+            WindowsAzurePowershellCmdlet azurePowershellCmdlet = new WindowsAzurePowershellCmdlet(new AddAzureVhdCmdletInfo(destination, localFile.FullName, null, false, null));
+            return azurePowershellCmdlet.RunAndStop(ms).ToString();            
+        }
+
+        public VhdUploadContext AddAzureVhd(FileInfo localFile, string destination)
+        {
+            return RunPSCmdletAndReturnFirst<VhdUploadContext>(new AddAzureVhdCmdletInfo(destination, localFile.FullName, null, false, null));            
+        }
+
+        public VhdUploadContext AddAzureVhd(FileInfo localFile, string destination, string baseImage)
+        {
+            return RunPSCmdletAndReturnFirst<VhdUploadContext>(new AddAzureVhdCmdletInfo(destination, localFile.FullName, null, false, baseImage));
+        }
+
+        public VhdUploadContext AddAzureVhd(FileInfo localFile, string destination, bool overwrite)
+        {
+            return RunPSCmdletAndReturnFirst<VhdUploadContext>(new AddAzureVhdCmdletInfo(destination, localFile.FullName, null, overwrite, null));
+        }
+
+        public VhdUploadContext AddAzureVhd(FileInfo localFile, string destination, int numberOfUploaderThreads)
+        {
+            return RunPSCmdletAndReturnFirst<VhdUploadContext>(new AddAzureVhdCmdletInfo(destination, localFile.FullName, numberOfUploaderThreads, false, null));
+        }
+
+        public VhdUploadContext AddAzureVhd(FileInfo localFile, string destination, int? numberOfUploaderThreads, bool overWrite)
+        {
+            return RunPSCmdletAndReturnFirst<VhdUploadContext>(new AddAzureVhdCmdletInfo(destination, localFile.FullName, numberOfUploaderThreads, overWrite, null));            
+        }
+
+        public VhdDownloadContext SaveAzureVhd(Uri source, FileInfo localFilePath, int? numThreads, string storageKey, bool overwrite)
+        {
+            return RunPSCmdletAndReturnFirst<VhdDownloadContext>(new SaveAzureVhdCmdletInfo(source, localFilePath, numThreads, storageKey, overwrite));
+        }
+
+        public string SaveAzureVhdStop(Uri source, FileInfo localFilePath, int? numThreads, string storageKey, bool overwrite, int ms)
+        {
+            SaveAzureVhdCmdletInfo saveAzureVhdCmdletInfo = new SaveAzureVhdCmdletInfo(source, localFilePath, numThreads, storageKey, overwrite);
+            WindowsAzurePowershellCmdlet azurePowershellCmdlet = new WindowsAzurePowershellCmdlet(saveAzureVhdCmdletInfo);
+            return azurePowershellCmdlet.RunAndStop(ms).ToString();            
+        }       
+
+        #endregion
+
+        #region AzureVnetConfig
+
+        public Collection<VirtualNetworkConfigContext> GetAzureVNetConfig(string filePath)
+        {
+            return RunPSCmdletAndReturnAll<VirtualNetworkConfigContext>(new GetAzureVNetConfigCmdletInfo(filePath));            
+        }
+     
+        public ManagementOperationContext SetAzureVNetConfig(string filePath)
+        {
+            return RunPSCmdletAndReturnFirst<ManagementOperationContext>(new SetAzureVNetConfigCmdletInfo(filePath));            
+        }
+
+        public ManagementOperationContext RemoveAzureVNetConfig()
+        {
+            return RunPSCmdletAndReturnFirst<ManagementOperationContext>(new RemoveAzureVNetConfigCmdletInfo());            
+        }
+
+        #endregion
+
+        #region AzureVNetGateway
+
+        public ManagementOperationContext NewAzureVNetGateway(string vnetName)
+        {
+            return RunPSCmdletAndReturnFirst<ManagementOperationContext>(new NewAzureVNetGatewayCmdletInfo(vnetName));            
+        }
+
+        public Collection <VirtualNetworkGatewayContext> GetAzureVNetGateway(string vnetName)
+        {
+            return RunPSCmdletAndReturnAll<VirtualNetworkGatewayContext>(new GetAzureVNetGatewayCmdletInfo(vnetName));            
+        }
+
+        public ManagementOperationContext SetAzureVNetGateway(string option, string vnetName, string localNetwork)
+        {
+            return RunPSCmdletAndReturnFirst<ManagementOperationContext>(new SetAzureVNetGatewayCmdletInfo(option, vnetName, localNetwork));            
+        }
+
+        public ManagementOperationContext RemoveAzureVNetGateway(string vnetName)
+        {                        
+            return RunPSCmdletAndReturnFirst<ManagementOperationContext>(new RemoveAzureVNetGatewayCmdletInfo(vnetName));            
+        }
+
+        public SharedKeyContext GetAzureVNetGatewayKey(string vnetName, string localnet)
+        {
+            return RunPSCmdletAndReturnFirst<SharedKeyContext>(new GetAzureVNetGatewayKeyCmdletInfo(vnetName, localnet));            
+        }
+
+        #endregion
+
+        #region AzureVNet
+
+        public Collection<GatewayConnectionContext> GetAzureVNetConnection(string vnetName)
+        {
+            return RunPSCmdletAndReturnAll<GatewayConnectionContext>(new GetAzureVNetConnectionCmdletInfo(vnetName));            
+        }
+
+        public Collection<VirtualNetworkSiteContext> GetAzureVNetSite(string vnetName)
+        {
+            return RunPSCmdletAndReturnAll<VirtualNetworkSiteContext>(new GetAzureVNetSiteCmdletInfo(vnetName));            
+        }
+
+        #endregion
+
+        public ManagementOperationContext GetAzureRemoteDesktopFile(string vmName, string serviceName, string localPath, bool launch)
+        {            
+            return RunPSCmdletAndReturnFirst<ManagementOperationContext>(new GetAzureRemoteDesktopFileCmdletInfo(vmName, serviceName, localPath, launch));            
+        }
+
+        internal PersistentVM GetPersistentVM(PersistentVMConfigInfo configInfo)
+        {
+            PersistentVM vm = null;
+
+            if (null != configInfo)
+            {
+                if (configInfo.VmConfig != null)
+                {
+                    vm = NewAzureVMConfig(configInfo.VmConfig);
+                }
+
+                if (configInfo.ProvConfig != null)
+                {
+                    configInfo.ProvConfig.Vm = vm;
+                    vm = AddAzureProvisioningConfig(configInfo.ProvConfig);
+                }
+
+                if (configInfo.DiskConfig != null)
+                {
+                    configInfo.DiskConfig.Vm = vm;
+                    vm = AddAzureDataDisk(configInfo.DiskConfig);
+                }
+
+                if (configInfo.EndPointConfig != null)
+                {
+                    configInfo.EndPointConfig.Vm = vm;
+                    vm = AddAzureEndPoint(configInfo.EndPointConfig);
+                }
+            }
+
+            return vm;
+        }
+       
+        internal void AddVMDataDisks(string vmName, string serviceName, AddAzureDataDiskConfig[] diskConfig)
+        {
+            PersistentVMRoleContext vmRolectx = GetAzureVM(vmName, serviceName);
+
+            foreach (AddAzureDataDiskConfig discCfg in diskConfig)
+            {
+                discCfg.Vm = vmRolectx.VM;
+                vmRolectx.VM = AddAzureDataDisk(discCfg);
+            }
+
+            UpdateAzureVM(vmName, serviceName, vmRolectx.VM);
+        }
+
+        internal void SetVMDataDisks(string vmName, string serviceName, SetAzureDataDiskConfig[] diskConfig)
+        {
+            PersistentVMRoleContext vmRolectx = GetAzureVM(vmName, serviceName);
+
+            foreach (SetAzureDataDiskConfig discCfg in diskConfig)
+            {
+                discCfg.Vm = vmRolectx.VM;
+                vmRolectx.VM = SetAzureDataDisk(discCfg);
+            }
+
+            UpdateAzureVM(vmName, serviceName, vmRolectx.VM);
+        }
+
+        internal void SetVMSize(string vmName, string serviceName, SetAzureVMSizeConfig vmSizeConfig)
+        {
+            PersistentVMRoleContext vmRolectx = GetAzureVM(vmName, serviceName);
+
+            vmSizeConfig.Vm = vmRolectx.VM;
+            vmRolectx.VM = SetAzureVMSize(vmSizeConfig);
+
+            UpdateAzureVM(vmName, serviceName, vmRolectx.VM);
+        }
+
+        private PersistentVM SetAzureVMSize(SetAzureVMSizeConfig sizeCfg)
+        {
+            return RunPSCmdletAndReturnFirst<PersistentVM>(new SetAzureVMSizeCmdletInfo(sizeCfg));            
+        }
+
+        internal void AddVMDataDisksAndEndPoint(string vmName, string serviceName, AddAzureDataDiskConfig[] dataDiskConfig, AzureEndPointConfigInfo endPointConfig)
+        {
+            AddVMDataDisks(vmName, serviceName, dataDiskConfig);
+
+            AddEndPoint(vmName, serviceName, new [] {endPointConfig});
+        }
+
+        public void RemoveAzureSubscriptions()
+        {
+            // Remove all subscriptions.  SAS Uri should work without a subscription.
+            try
+            {
+                RunPSScript("Get-AzureSubscription | Remove-AzureSubscription -Force");
+            }
+            catch
+            {
+                Console.WriteLine("Subscriptions cannot be removed");
+            }
+
+            // Check if all subscriptions are removed.
+            try
+            {
+                GetAzureSubscription();
+                Assert.Fail("Subscription was not removed!");
+            }
+            catch (Exception e)
+            {
+                if (e is AssertFailedException)
+                {
+                    throw;
+                }
+            }
+        }
+
+        public void RemoveAzureSubscription(string subscriptionName, bool force)
+        {
+            RemoveAzureSubscriptionCmdletInfo removeAzureSubscriptionCmdletInfo = new RemoveAzureSubscriptionCmdletInfo(subscriptionName, null, force);
+            WindowsAzurePowershellCmdlet removeAzureSubscriptionCmdlet = new WindowsAzurePowershellCmdlet(removeAzureSubscriptionCmdletInfo);
+
+            var result = removeAzureSubscriptionCmdlet.Run();
+        }
+
+        internal NetworkAclObject NewAzureAclConfig()
+        {
+            return RunPSCmdletAndReturnFirst<NetworkAclObject>(new NewAzureAclConfigCmdletInfo());
+        }
+
+        // Set-AzureAclConfig -AddRule -ACL $acl2 -Order 100 -Action Deny -RemoteSubnet "172.0.0.0/8" -Description "notes3" 
+         //   vmPowershellCmdlets.SetAzureAclConfig(SetACLConfig.AddRule, aclObj, 100, ACLAction.Permit,  "172.0.0.0//8", "Desc");
+        internal void SetAzureAclConfig(SetACLConfig aclConfig, NetworkAclObject aclObj, int order, ACLAction aclAction, string remoteSubnet, string desc)
+        {
+            SetAzureAclConfigCmdletInfo setAzureAclConfigCmdletInfo = new SetAzureAclConfigCmdletInfo(aclConfig.ToString(), aclObj, order, aclAction.ToString(), remoteSubnet, desc, null);
+
+            WindowsAzurePowershellCmdlet setAzureAclConfigCmdlet = new WindowsAzurePowershellCmdlet(setAzureAclConfigCmdletInfo);
+
+            var result = setAzureAclConfigCmdlet.Run();
+        }
+
+    }
+  
+
+}