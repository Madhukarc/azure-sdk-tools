// ----------------------------------------------------------------------------------
//
// Copyright Microsoft Corporation
// Licensed under the Apache License, Version 2.0 (the "License");
// you may not use this file except in compliance with the License.
// You may obtain a copy of the License at
// http://www.apache.org/licenses/LICENSE-2.0
// Unless required by applicable law or agreed to in writing, software
// distributed under the License is distributed on an "AS IS" BASIS,
// WITHOUT WARRANTIES OR CONDITIONS OF ANY KIND, either express or implied.
// See the License for the specific language governing permissions and
// limitations under the License.
// ----------------------------------------------------------------------------------

namespace Microsoft.WindowsAzure.Management.ServiceManagement.Test.FunctionalTests
{
    using System;
    using System.Collections.ObjectModel;
    using System.IO;
    using System.Management.Automation;
<<<<<<< HEAD
   
    using WindowsAzure.ServiceManagement;
=======
    using ConfigDataInfo;
    using IaasCmdletInfo;
>>>>>>> f1d12859
    using Management.Model;
    using Microsoft.WindowsAzure.ServiceManagement;
    using Model;


    //using Microsoft.WindowsAzure.ServiceManagement;
    //using Microsoft.WindowsAzure.Management.Model;
    //using Microsoft.WindowsAzure.Management.ServiceManagement.Model;
    //using Microsoft.WindowsAzure.Management.ServiceManagement.Test.FunctionalTests.IaasCmdletInfo;
    //using Microsoft.WindowsAzure.Management.ServiceManagement.Test.FunctionalTests.ConfigDataInfo;

    using System.Collections.Generic;
    

    public class ServiceManagementCmdletTestHelper 
    {

        public Collection <PSObject> RunPSScript(string script)
        {
            List<string> st = new List<string>();
            st.Add(script);

            WindowsAzurePowershellScript azurePowershellCmdlet = new WindowsAzurePowershellScript(st);
            return azurePowershellCmdlet.Run();
        }

        public bool TestAzureServiceName(string serviceName)
        {
            TestAzureNameCmdletInfo testAzureNameCmdlet = new TestAzureNameCmdletInfo("Service", serviceName);
            WindowsAzurePowershellCmdlet testAzureName = new WindowsAzurePowershellCmdlet(testAzureNameCmdlet);
            Collection<bool> response = new Collection<bool>();
            foreach (PSObject result in testAzureName.Run())
            {
                response.Add((bool)result.BaseObject);
            }
            return response[0];
        }

        public Collection<LocationsContext> GetAzureLocation()
        {
            GetAzureLocationCmdletInfo getAzureLocationCmdlet = new GetAzureLocationCmdletInfo();
            WindowsAzurePowershellCmdlet azurePowershellCmdlet = new WindowsAzurePowershellCmdlet(getAzureLocationCmdlet);

            Collection<LocationsContext> locationsContext = new Collection<LocationsContext>();
            foreach (PSObject result in azurePowershellCmdlet.Run())
            {
                locationsContext.Add((LocationsContext)result.BaseObject);
            }
            return locationsContext;
        }

        public string GetAzureLocationName(string[] keywords, bool exactMatch = true)
        {
            Collection<LocationsContext> locations = GetAzureLocation();
            if (keywords != null)
            {
                foreach (LocationsContext location in locations)
                {
                    if (Utilities.MatchKeywords(location.Name, keywords, exactMatch) >= 0)
                    {
                        return location.Name;
                    }
                }
            }
            else
            {
                if (locations.Count == 1)
                {
                    return locations[0].Name;
                }
            }
            return null;
        }

        public Collection<OSVersionsContext> GetAzureOSVersion()
        {
            GetAzureOSVersionCmdletInfo getAzureOSVersionCmdletInfo = new GetAzureOSVersionCmdletInfo();
            WindowsAzurePowershellCmdlet azurePowershellCmdlet = new WindowsAzurePowershellCmdlet(getAzureOSVersionCmdletInfo);

            Collection<PSObject> result = azurePowershellCmdlet.Run();
            Collection<OSVersionsContext> osVersions = new Collection<OSVersionsContext>();
            foreach (PSObject re in result)
            {
                osVersions.Add((OSVersionsContext)re.BaseObject);
            }
            return osVersions;
        }

        #region CertificateSetting, VMConifig, ProvisioningConfig

        public CertificateSetting NewAzureCertificateSetting(string thumbprint, string store)
        {
            NewAzureCertificateSettingCmdletInfo newAzureCertificateSettingCmdletInfo = new NewAzureCertificateSettingCmdletInfo(thumbprint, store);
            WindowsAzurePowershellCmdlet azurePowershellCmdlet = new WindowsAzurePowershellCmdlet(newAzureCertificateSettingCmdletInfo);

            Collection<PSObject> result = azurePowershellCmdlet.Run();

            if (result.Count == 1)
            {
                return (CertificateSetting)result[0].BaseObject;

            }
            return null;
        }


        public PersistentVM NewAzureVMConfig(AzureVMConfigInfo vmConfig)
        {
            NewAzureVMConfigCmdletInfo newAzureVMConfigCmdletInfo = new NewAzureVMConfigCmdletInfo(vmConfig);
            WindowsAzurePowershellCmdlet newAzureServiceCmdlet = new WindowsAzurePowershellCmdlet(newAzureVMConfigCmdletInfo);

            Collection<PSObject> result = newAzureServiceCmdlet.Run();
            if (result.Count == 1)
            {
                return (PersistentVM)result[0].BaseObject;
            }
            return null;

        }

        public PersistentVM AddAzureProvisioningConfig(AzureProvisioningConfigInfo provConfig)
        {
            AddAzureProvisioningConfigCmdletInfo addAzureProvisioningConfigCmdletInfog = new AddAzureProvisioningConfigCmdletInfo(provConfig);
            WindowsAzurePowershellCmdlet addAzureProvisioningConfigCmdlet = new WindowsAzurePowershellCmdlet(addAzureProvisioningConfigCmdletInfog);

            Collection<PSObject> result = addAzureProvisioningConfigCmdlet.Run();
            if (result.Count == 1)
            {
                return (PersistentVM)result[0].BaseObject;
            }
            return null;
        }


        #endregion


        #region AzureAffinityGroup

        public ManagementOperationContext NewAzureAffinityGroup(string name, string location, string label, string description)
        {
            NewAzureAffinityGroupCmdletInfo newAzureAffinityGroupCmdletInfo = new NewAzureAffinityGroupCmdletInfo(name, location, label, description);
            WindowsAzurePowershellCmdlet azurePowershellCmdlet = new WindowsAzurePowershellCmdlet(newAzureAffinityGroupCmdletInfo);

            Collection<PSObject> result = azurePowershellCmdlet.Run();
            if (result.Count == 1)
            {
                return (ManagementOperationContext)result[0].BaseObject;
            }
            return null;
        }

        public Collection<AffinityGroupContext> GetAzureAffinityGroup(string name)
        {
            GetAzureAffinityGroupCmdletInfo getAzureAffinityGroupCmdletInfo = new GetAzureAffinityGroupCmdletInfo(name);
            WindowsAzurePowershellCmdlet azurePowershellCmdlet = new WindowsAzurePowershellCmdlet(getAzureAffinityGroupCmdletInfo);

            Collection<PSObject> result = azurePowershellCmdlet.Run();
            Collection<AffinityGroupContext> certCtxts = new Collection<AffinityGroupContext>();
            foreach (PSObject re in result)
            {
                certCtxts.Add((AffinityGroupContext)re.BaseObject);
            }
            return certCtxts;
        }

        public ManagementOperationContext SetAzureAffinityGroup(string name, string label, string description)
        {
            SetAzureAffinityGroupCmdletInfo setAzureAffinityGroupCmdletInfo = new SetAzureAffinityGroupCmdletInfo(name, label, description);
            WindowsAzurePowershellCmdlet azurePowershellCmdlet = new WindowsAzurePowershellCmdlet(setAzureAffinityGroupCmdletInfo);

            Collection<PSObject> result = azurePowershellCmdlet.Run();
            if (result.Count == 1)
            {
                return (ManagementOperationContext)result[0].BaseObject;
            }
            return null;
        }



        public ManagementOperationContext RemoveAzureAffinityGroup(string name)
        {
            RemoveAzureAffinityGroupCmdletInfo removeAzureAffinityGroupCmdletInfo = new RemoveAzureAffinityGroupCmdletInfo(name);
            WindowsAzurePowershellCmdlet azurePowershellCmdlet = new WindowsAzurePowershellCmdlet(removeAzureAffinityGroupCmdletInfo);

            Collection<PSObject> result = azurePowershellCmdlet.Run();
            if (result.Count == 1)
            {
                return (ManagementOperationContext)result[0].BaseObject;
            }
            return null;
        }



        #endregion


        #region AzureCertificate

        public ManagementOperationContext AddAzureCertificate(string serviceName, PSObject cert, string password)
        {
            AddAzureCertificateCmdletInfo addAzureCertificateCmdletInfo = new AddAzureCertificateCmdletInfo(serviceName, cert, password);
            WindowsAzurePowershellCmdlet azurePowershellCmdlet = new WindowsAzurePowershellCmdlet(addAzureCertificateCmdletInfo);

            Collection<PSObject> result = azurePowershellCmdlet.Run();
            if (result.Count == 1)
            {
                return (ManagementOperationContext)result[0].BaseObject;
            }
            return null;
        }

        public ManagementOperationContext AddAzureCertificate(string serviceName, PSObject cert)
        {
            return AddAzureCertificate(serviceName, cert, null);

        }


        public Collection <CertificateContext> GetAzureCertificate(string serviceName, string thumbprint, string algorithm)
        {
            GetAzureCertificateCmdletInfo getAzureCertificateCmdletInfo = new GetAzureCertificateCmdletInfo(serviceName, thumbprint, algorithm);
            WindowsAzurePowershellCmdlet azurePowershellCmdlet = new WindowsAzurePowershellCmdlet(getAzureCertificateCmdletInfo);

            Collection<PSObject> result = azurePowershellCmdlet.Run();
            Collection<CertificateContext> certCtxts = new Collection<CertificateContext>();
            foreach (PSObject re in result)
            {
                certCtxts.Add((CertificateContext)re.BaseObject);
            }            
            return certCtxts;
        }

        public Collection<CertificateContext> GetAzureCertificate(string serviceName)
        {
            return GetAzureCertificate(serviceName, null, null);
        }

        public ManagementOperationContext RemoveAzureCertificate(string serviceName, string thumbprint, string algorithm)
        {
            RemoveAzureCertificateCmdletInfo removeAzureCertificateCmdletInfo = new RemoveAzureCertificateCmdletInfo(serviceName, thumbprint, algorithm);
            WindowsAzurePowershellCmdlet azurePowershellCmdlet = new WindowsAzurePowershellCmdlet(removeAzureCertificateCmdletInfo);

            Collection<PSObject> result = azurePowershellCmdlet.Run();
            if (result.Count == 1)
            {
                return (ManagementOperationContext)result[0].BaseObject;
            }
            return null;
        }

        #endregion


        #region AzureDataDisk

        public PersistentVM AddAzureDataDisk(AddAzureDataDiskConfig diskConfig)
        {
            AddAzureDataDiskCmdletInfo addAzureDataDiskCmdletInfo = new AddAzureDataDiskCmdletInfo(diskConfig);
            WindowsAzurePowershellCmdlet azurePowershellCmdlet = new WindowsAzurePowershellCmdlet(addAzureDataDiskCmdletInfo);

            Collection<PSObject> result = azurePowershellCmdlet.Run();
            if (result.Count == 1)
            {
                return (PersistentVM)result[0].BaseObject;
            }
            return null;
        }

        public void AddDataDisk(string vmName, string serviceName, AddAzureDataDiskConfig [] diskConfigs)
        {

            PersistentVM vm = GetAzureVM(vmName, serviceName).VM;

            foreach (AddAzureDataDiskConfig config in diskConfigs)
            {
                config.Vm = vm;
                vm = AddAzureDataDisk(config);
            }
            UpdateAzureVM(vmName, serviceName, vm);
        }

        public PersistentVM SetAzureDataDisk(SetAzureDataDiskConfig discCfg)
        {
            SetAzureDataDiskCmdletInfo setAzureDataDiskCmdletInfo = new SetAzureDataDiskCmdletInfo(discCfg);
            WindowsAzurePowershellCmdlet azurePowershellCmdlet = new WindowsAzurePowershellCmdlet(setAzureDataDiskCmdletInfo);

            Collection<PSObject> result = azurePowershellCmdlet.Run();
            if (result.Count == 1)
            {
                return (PersistentVM)result[0].BaseObject;
            }
            return null;
        }

        public void SetDataDisk(string vmName, string serviceName, HostCaching hc, int lun)
        {
            
            SetAzureDataDiskConfig config = new SetAzureDataDiskConfig(hc, lun);
            config.Vm = GetAzureVM(vmName, serviceName).VM;
            UpdateAzureVM(vmName, serviceName, SetAzureDataDisk(config));
        }

        public Collection<DataVirtualHardDisk> GetAzureDataDisk(string vmName, string serviceName)
        {
            PersistentVMRoleContext vmRolectx = GetAzureVM(vmName, serviceName);

            GetAzureDataDiskCmdletInfo getAzureDataDiskCmdlet = new GetAzureDataDiskCmdletInfo(vmRolectx.VM);
            WindowsAzurePowershellCmdlet azurePowershellCmdlet = new WindowsAzurePowershellCmdlet(getAzureDataDiskCmdlet);

            Collection<DataVirtualHardDisk> hardDisks = new Collection<DataVirtualHardDisk>();
            foreach (PSObject disk in azurePowershellCmdlet.Run())
            {
                hardDisks.Add((DataVirtualHardDisk)disk.BaseObject);
            }
            return hardDisks;
        }

        private PersistentVM RemoveAzureDataDisk(RemoveAzureDataDiskConfig discCfg)
        {
            RemoveAzureDataDiskCmdletInfo removeAzureDataDiskCmdletInfo = new RemoveAzureDataDiskCmdletInfo(discCfg);
            WindowsAzurePowershellCmdlet azurePowershellCmdlet = new WindowsAzurePowershellCmdlet(removeAzureDataDiskCmdletInfo);

            Collection<PSObject> result = azurePowershellCmdlet.Run();
            if (result.Count == 1)
            {
                return (PersistentVM)result[0].BaseObject;
            }
            return null;
        }

        public void RemoveDataDisk(string vmName, string serviceName, int [] lunSlots)
        {

            PersistentVM vm = GetAzureVM(vmName, serviceName).VM;

            foreach (int lun in lunSlots)
            {
                RemoveAzureDataDiskConfig config = new RemoveAzureDataDiskConfig(lun, vm);                
                RemoveAzureDataDisk(config);
            }
            UpdateAzureVM(vmName, serviceName, vm);
        }

        #endregion


        #region AzureDeployment

        public ManagementOperationContext NewAzureDeployment(string serviceName, string packagePath, string configPath, string slot, string label, string name, bool doNotStart, bool warning)
        {
            NewAzureDeploymentCmdletInfo newAzureDeploymentCmdletInfo = new NewAzureDeploymentCmdletInfo(serviceName, packagePath, configPath, slot, label, name, doNotStart, warning);
            WindowsAzurePowershellCmdlet azurePowershellCmdlet = new WindowsAzurePowershellCmdlet(newAzureDeploymentCmdletInfo);

            Collection<PSObject> result = azurePowershellCmdlet.Run();
            if (result.Count == 1)
            {
                return (ManagementOperationContext)result[0].BaseObject;
            }
            return null;


        }

        public DeploymentInfoContext GetAzureDeployment(string serviceName, string slot)
        {
            GetAzureDeploymentCmdletInfo getAzureDeploymentCmdletInfo = new GetAzureDeploymentCmdletInfo(serviceName, slot);
            WindowsAzurePowershellCmdlet azurePowershellCmdlet = new WindowsAzurePowershellCmdlet(getAzureDeploymentCmdletInfo);

            Collection<PSObject> result = azurePowershellCmdlet.Run();
            if (result.Count == 1)
            {
                return (DeploymentInfoContext)result[0].BaseObject;
            }
            return null;


        }

        private ManagementOperationContext SetAzureDeployment(SetAzureDeploymentCmdletInfo cmdletInfo)
        {
            WindowsAzurePowershellCmdlet azurePowershellCmdlet = new WindowsAzurePowershellCmdlet(cmdletInfo);

            Collection<PSObject> result = azurePowershellCmdlet.Run();
            if (result.Count == 1)
            {
                return (ManagementOperationContext)result[0].BaseObject;
            }
            return null;
        }

        public ManagementOperationContext SetAzureDeploymentStatus(string serviceName, string slot, string newStatus)
        {
            return SetAzureDeployment(SetAzureDeploymentCmdletInfo.SetAzureDeploymentStatusCmdletInfo(serviceName, slot, newStatus));
        }

        public ManagementOperationContext SetAzureDeploymentConfig(string serviceName, string slot, string configPath)
        {
            return SetAzureDeployment(SetAzureDeploymentCmdletInfo.SetAzureDeploymentConfigCmdletInfo(serviceName, slot, configPath));
        }

        public ManagementOperationContext SetAzureDeploymentUpgrade(string serviceName, string slot, string mode, string packagePath, string configPath)
        {
            return SetAzureDeployment(SetAzureDeploymentCmdletInfo.SetAzureDeploymentUpgradeCmdletInfo(serviceName, slot, mode, packagePath, configPath));
        }

        public ManagementOperationContext SetAzureDeployment(string option, string serviceName, string packagePath, string newStatus, string configName, string slot, string mode, string label, string roleName, bool force)
        {
            return SetAzureDeployment(new SetAzureDeploymentCmdletInfo(option, serviceName, packagePath, newStatus, configName, slot, mode, label, roleName, force));            
        }

        public ManagementOperationContext RemoveAzureDeployment(string serviceName, string slot, bool force)
        {
            RemoveAzureDeploymentCmdletInfo removeAzureDeploymentCmdletInfo = new RemoveAzureDeploymentCmdletInfo(serviceName, slot, force);
            WindowsAzurePowershellCmdlet azurePowershellCmdlet = new WindowsAzurePowershellCmdlet(removeAzureDeploymentCmdletInfo);

            Collection<PSObject> result = azurePowershellCmdlet.Run();
            if (result.Count == 1)
            {
                return (ManagementOperationContext)result[0].BaseObject;
            }
            return null;

        }

        public ManagementOperationContext MoveAzureDeployment(string serviceName)
        {
            MoveAzureDeploymentCmdletInfo moveAzureDeploymentCmdletInfo = new MoveAzureDeploymentCmdletInfo(serviceName);
            WindowsAzurePowershellCmdlet azurePowershellCmdlet = new WindowsAzurePowershellCmdlet(moveAzureDeploymentCmdletInfo);

            Collection<PSObject> result = azurePowershellCmdlet.Run();
            if (result.Count == 1)
            {
                return (ManagementOperationContext)result[0].BaseObject;
            }
            return null;




        }




        
        #endregion


        #region AzureDisk

        // Add-AzureDisk
        public DiskContext AddAzureDisk(string diskName, string mediaPath, string label, string os)
        {
            AddAzureDiskCmdletInfo addAzureDiskCmdletInfo = new AddAzureDiskCmdletInfo(diskName, mediaPath, label, os);
            WindowsAzurePowershellCmdlet azurePowershellCmdlet = new WindowsAzurePowershellCmdlet(addAzureDiskCmdletInfo);

            Collection<PSObject> result = azurePowershellCmdlet.Run();
            if (result.Count == 1)
            {
                return (DiskContext)result[0].BaseObject;
            }
            return null;
        }


        // Get-AzureDisk
        public Collection<DiskContext> GetAzureDisk(string diskName)
        {
            return GetAzureDisk(new GetAzureDiskCmdletInfo(diskName));
        }

        public Collection<DiskContext> GetAzureDisk()
        {
            return GetAzureDisk(new GetAzureDiskCmdletInfo((string)null));
        }

        private Collection<DiskContext> GetAzureDisk(GetAzureDiskCmdletInfo getAzureDiskCmdletInfo)
        {
            WindowsAzurePowershellCmdlet azurePowershellCmdlet = new WindowsAzurePowershellCmdlet(getAzureDiskCmdletInfo);

            Collection<PSObject> result = azurePowershellCmdlet.Run();
            Collection<DiskContext> disks = new Collection<DiskContext>();
            foreach (PSObject re in result)
            {
                disks.Add((DiskContext)re.BaseObject);
            }
            return disks;
        }

        public Collection<DiskContext> GetAzureDiskAttachedToRoleName(string[] roleName, bool exactMatch = true)
        {
            Collection<DiskContext> retDisks = new Collection<DiskContext>();
            Collection<DiskContext> disks = GetAzureDisk();
            foreach (DiskContext disk in disks)
            {
                if (disk.AttachedTo != null && disk.AttachedTo.RoleName != null)
                {
                    if (Utilities.MatchKeywords(disk.AttachedTo.RoleName, roleName, exactMatch) >= 0)
                        retDisks.Add(disk);
                }
            }
            return retDisks;
        }


        // Remove-AzureDisk
        public ManagementOperationContext RemoveAzureDisk(string diskName, bool deleteVhd)
        {
            RemoveAzureDiskCmdletInfo removeAzureDiskCmdletInfo = new RemoveAzureDiskCmdletInfo(diskName, deleteVhd);
            WindowsAzurePowershellCmdlet azurePowershellCmdlet = new WindowsAzurePowershellCmdlet(removeAzureDiskCmdletInfo);

            Collection<PSObject> result = azurePowershellCmdlet.Run();
            if (result.Count == 1)
            {
                return (ManagementOperationContext)result[0].BaseObject;
            }
            return null;
        }

        // Update-AzureDisk
        public DiskContext UpdateAzureDisk(string diskName, string label)
        {
            UpdateAzureDiskCmdletInfo updateAzureDiskCmdletInfo = new UpdateAzureDiskCmdletInfo(diskName, label);
            WindowsAzurePowershellCmdlet azurePowershellCmdlet = new WindowsAzurePowershellCmdlet(updateAzureDiskCmdletInfo);

            Collection<PSObject> result = azurePowershellCmdlet.Run();
            if (result.Count == 1)
            {
                return (DiskContext)result[0].BaseObject;
            }
            return null;
        }



        #endregion


        #region AzureDns


        public DnsServer NewAzureDns(string name, string ipAddress)
        {
            NewAzureDnsCmdletInfo newAzureDnsCmdletInfo = new NewAzureDnsCmdletInfo(name, ipAddress);
            WindowsAzurePowershellCmdlet azurePowershellCmdlet = new WindowsAzurePowershellCmdlet(newAzureDnsCmdletInfo);

            Collection<PSObject> result = azurePowershellCmdlet.Run();
            if (result.Count == 1)
            {
                return (DnsServer)result[0].BaseObject;
            }
            return null;
        }

        
        public DnsServerList GetAzureDns(DnsSettings settings)
        {
            GetAzureDnsCmdletInfo getAzureDnsCmdletInfo = new GetAzureDnsCmdletInfo(settings);
            WindowsAzurePowershellCmdlet azurePowershellCmdlet = new WindowsAzurePowershellCmdlet(getAzureDnsCmdletInfo);

            Collection<PSObject> result = azurePowershellCmdlet.Run();
            DnsServerList dnsList = new DnsServerList();

            foreach (PSObject re in result)
            {
                dnsList.Add((DnsServer)re.BaseObject);
            }
            return dnsList;
        }

        #endregion



        #region AzureEndpoint

        public PersistentVM AddAzureEndPoint(AzureEndPointConfigInfo endPointConfig)
        {
            AddAzureEndpointCmdletInfo addAzureEndPointCmdletInfo = new AddAzureEndpointCmdletInfo(endPointConfig);
            WindowsAzurePowershellCmdlet azurePowershellCmdlet = new WindowsAzurePowershellCmdlet(addAzureEndPointCmdletInfo);

            Collection<PSObject> result = azurePowershellCmdlet.Run();
            if (result.Count == 1)
            {
                return (PersistentVM)result[0].BaseObject;
            }
            return null;
        }

        public PersistentVM AddAzureEndPointNoLB(AzureEndPointConfigInfo endPointConfig)
        {
            AddAzureEndpointCmdletInfo addAzureEndPointCmdletInfo = AddAzureEndpointCmdletInfo.BuildNoLoadBalancedCmdletInfo(endPointConfig);
            WindowsAzurePowershellCmdlet azurePowershellCmdlet = new WindowsAzurePowershellCmdlet(addAzureEndPointCmdletInfo);

            Collection<PSObject> result = azurePowershellCmdlet.Run();
            if (result.Count == 1)
            {
                return (PersistentVM)result[0].BaseObject;
            }
            return null;
        }

        public void AddEndPoint(string vmName, string serviceName, AzureEndPointConfigInfo [] endPointConfigs)
        {
            
            PersistentVM vm = GetAzureVM(vmName, serviceName).VM;

            foreach (AzureEndPointConfigInfo config in endPointConfigs)
            {
                config.Vm = vm;
                vm = AddAzureEndPointNoLB(config);
            }
            UpdateAzureVM(vmName, serviceName, vm);
        }

        

        public Collection <InputEndpointContext> GetAzureEndPoint(PersistentVMRoleContext vmRoleCtxt)
        {
            GetAzureEndpointCmdletInfo getAzureEndpointCmdletInfo = new GetAzureEndpointCmdletInfo(vmRoleCtxt);
            WindowsAzurePowershellCmdlet azurePowershellCmdlet = new WindowsAzurePowershellCmdlet(getAzureEndpointCmdletInfo);

            Collection<PSObject> result = azurePowershellCmdlet.Run();
            Collection<InputEndpointContext> epCtxts = new Collection<InputEndpointContext>();

            foreach(PSObject re in result)
            {            
                epCtxts.Add((InputEndpointContext)re.BaseObject);                
            }
            return epCtxts;
        }

        public PersistentVM SetAzureEndPoint(AzureEndPointConfigInfo endPointConfig)
        {
            if (null != endPointConfig)
            {
                SetAzureEndpointCmdletInfo setAzureEndpointCmdletInfo = SetAzureEndpointCmdletInfo.BuildNoLoadBalancedCmdletInfo(endPointConfig);
                WindowsAzurePowershellCmdlet azurePowershellCmdlet = new WindowsAzurePowershellCmdlet(setAzureEndpointCmdletInfo);

                Collection<PSObject> result = azurePowershellCmdlet.Run();
                if (result.Count == 1)
                {
                    return (PersistentVM)result[0].BaseObject;
                }
            }
            return null;
        }

        public void SetEndPoint(string vmName, string serviceName, AzureEndPointConfigInfo endPointConfig)
        {

            endPointConfig.Vm = GetAzureVM(vmName, serviceName).VM;

            UpdateAzureVM(vmName, serviceName, SetAzureEndPoint(endPointConfig));
        }

        public PersistentVMRoleContext RemoveAzureEndPoint(string epName, PersistentVMRoleContext vmRoleCtxt)
        {
            RemoveAzureEndpointCmdletInfo removeAzureEndPointCmdletInfo = new RemoveAzureEndpointCmdletInfo(epName, vmRoleCtxt);            
            WindowsAzurePowershellCmdlet azurePowershellCmdlet = new WindowsAzurePowershellCmdlet(removeAzureEndPointCmdletInfo);

            Collection<PSObject> result = azurePowershellCmdlet.Run();
            if (result.Count == 1)
            {
                return (PersistentVMRoleContext)result[0].BaseObject;
            }
            return null;
        }

        public void RemoveEndPoint(string vmName, string serviceName, string [] epNames)
        {

            PersistentVMRoleContext vmRoleCtxt = GetAzureVM(vmName, serviceName);

            foreach (string ep in epNames)
            {                
                vmRoleCtxt.VM = RemoveAzureEndPoint(ep, vmRoleCtxt).VM;
            }
            UpdateAzureVM(vmName, serviceName, vmRoleCtxt.VM);
        }
        #endregion


        #region AzureOSDisk

        public PersistentVM SetAzureOSDisk(HostCaching hc, PersistentVM vm)
        {
            SetAzureOSDiskCmdletInfo setAzureOSDiskCmdletInfo = new SetAzureOSDiskCmdletInfo(hc, vm);
            WindowsAzurePowershellCmdlet azurePowershellCmdlet = new WindowsAzurePowershellCmdlet(setAzureOSDiskCmdletInfo);

            Collection<PSObject> result = azurePowershellCmdlet.Run();
            if (result.Count == 1)
            {
                return (PersistentVM)result[0].BaseObject;
            }
            return null;
        }


        public OSVirtualHardDisk GetAzureOSDisk(PersistentVM vm)
        {
            GetAzureOSDiskCmdletInfo getAzureOSDiskCmdletInfo = new GetAzureOSDiskCmdletInfo(vm);
            WindowsAzurePowershellCmdlet azurePowershellCmdlet = new WindowsAzurePowershellCmdlet(getAzureOSDiskCmdletInfo);

            Collection<PSObject> result = azurePowershellCmdlet.Run();
            if (result.Count == 1)
            {
                return (OSVirtualHardDisk)result[0].BaseObject;
            }
            return null;
        }

        


        #endregion


        #region AzureRole

        public ManagementOperationContext SetAzureRole(string serviceName, string slot, string roleName, int count)
        {
            SetAzureRoleCmdletInfo setAzureRoleCmdletInfo = new SetAzureRoleCmdletInfo(serviceName, slot, roleName, count);
            WindowsAzurePowershellCmdlet azurePowershellCmdlet = new WindowsAzurePowershellCmdlet(setAzureRoleCmdletInfo);

            Collection<PSObject> result = azurePowershellCmdlet.Run();
            if (result.Count == 1)
            {
                return (ManagementOperationContext)result[0].BaseObject;
            }
            return null;
        }


        public Collection<RoleContext> GetAzureRole(string serviceName, string slot, string roleName, bool details)
        {
            GetAzureRoleCmdletInfo getAzureRoleCmdletInfo = new GetAzureRoleCmdletInfo(serviceName, slot, roleName, details);
            WindowsAzurePowershellCmdlet azurePowershellCmdlet = new WindowsAzurePowershellCmdlet(getAzureRoleCmdletInfo);

            Collection<PSObject> result = azurePowershellCmdlet.Run();
            Collection<RoleContext> roles = new Collection<RoleContext>();
            foreach (PSObject re in result)
            {
                roles.Add((RoleContext)re.BaseObject);                
            }
            return roles;
        }


        #endregion


        #region AzureQuickVM

        public PersistentVMRoleContext NewAzureQuickVM(OS os, string name, string serviceName, string imageName, string password, string locationName)
        {
            NewAzureQuickVMCmdletInfo newAzureQuickVMCmdlet = new NewAzureQuickVMCmdletInfo(os, name, serviceName, imageName, password, locationName);
            WindowsAzurePowershellCmdletSequence sequence = new WindowsAzurePowershellCmdletSequence();

            SubscriptionData currentSubscription;
            if ((currentSubscription = GetCurrentAzureSubscription()) == null)
            {
                ImportAzurePublishSettingsFile();
                currentSubscription = GetCurrentAzureSubscription();
            }
            if (string.IsNullOrEmpty(currentSubscription.CurrentStorageAccount))
            {
                StorageServicePropertiesOperationContext storageAccount = NewAzureStorageAccount(Utilities.GetUniqueShortName("storage"), locationName);
                if (storageAccount != null)
                {
                    SetAzureSubscription(currentSubscription.SubscriptionName, storageAccount.StorageAccountName);
                    currentSubscription = GetCurrentAzureSubscription();
                }
            }
            if (!string.IsNullOrEmpty(currentSubscription.CurrentStorageAccount))
            {
                sequence.Add(newAzureQuickVMCmdlet);
                sequence.Run();
                return GetAzureVM(name, serviceName);
            }
            return null;
        }

        public PersistentVMRoleContext NewAzureQuickLinuxVM(OS os, string name, string serviceName, string imageName, string userName, string password, string locationName)
        {
            NewAzureQuickVMCmdletInfo newAzureQuickVMLinuxCmdlet = new NewAzureQuickVMCmdletInfo(os, name, serviceName, imageName, userName, password, locationName);
            WindowsAzurePowershellCmdletSequence sequence = new WindowsAzurePowershellCmdletSequence();

            SubscriptionData currentSubscription;
            if ((currentSubscription = GetCurrentAzureSubscription()) == null)
            {
                currentSubscription = GetCurrentAzureSubscription();
            }
            if (string.IsNullOrEmpty(currentSubscription.CurrentStorageAccount))
            {
                StorageServicePropertiesOperationContext storageAccount = NewAzureStorageAccount(Utilities.GetUniqueShortName("storage"), locationName);
                if (storageAccount != null)
                {
                    SetAzureSubscription(currentSubscription.SubscriptionName, storageAccount.StorageAccountName);
                    currentSubscription = GetCurrentAzureSubscription();
                }
            }

            if (!string.IsNullOrEmpty(currentSubscription.CurrentStorageAccount))
            {
                sequence.Add(newAzureQuickVMLinuxCmdlet);
                sequence.Run();
                return GetAzureVM(name, serviceName);
            }
            return null;
        }



        #endregion 

        
        #region AzurePublishSettingsFile

        public void ImportAzurePublishSettingsFile()
        {
            this.ImportAzurePublishSettingsFile(Utilities.publishSettingsFile);
        }

        internal void ImportAzurePublishSettingsFile(string publishSettingsFile)
        {
            ImportAzurePublishSettingsFileCmdletInfo importAzurePublishSettingsFileCmdlet = new ImportAzurePublishSettingsFileCmdletInfo(publishSettingsFile);

            WindowsAzurePowershellCmdlet importAzurePublishSettingsFile = new WindowsAzurePowershellCmdlet(importAzurePublishSettingsFileCmdlet);
            importAzurePublishSettingsFile.Run();
        }


        #endregion


        #region AzureSubscription

        public Collection<SubscriptionData> GetAzureSubscription()
        {
            GetAzureSubscriptionCmdletInfo getAzureSubscriptionCmdlet = new GetAzureSubscriptionCmdletInfo();
            WindowsAzurePowershellCmdlet azurePowershellCmdlet = new WindowsAzurePowershellCmdlet(getAzureSubscriptionCmdlet);
            Collection<SubscriptionData> subscriptions = new Collection<SubscriptionData>();
            foreach (PSObject result in azurePowershellCmdlet.Run())
            {
                subscriptions.Add((SubscriptionData)result.BaseObject);
            }

            return subscriptions;
        }


        public SubscriptionData GetCurrentAzureSubscription()
        {
            Collection<SubscriptionData> subscriptions = GetAzureSubscription();
            foreach (SubscriptionData subscription in subscriptions)
            {
                if (subscription.IsDefault)
                {
                    return subscription;
                }
            }
            return null;
        }

        public SubscriptionData SetAzureSubscription(string subscriptionName, string currentStorageAccount)
        {
            SetAzureSubscriptionCmdletInfo setAzureSubscriptionCmdlet = new SetAzureSubscriptionCmdletInfo(subscriptionName, currentStorageAccount);
            WindowsAzurePowershellCmdlet azurePowershellCmdlet = new WindowsAzurePowershellCmdlet(setAzureSubscriptionCmdlet);
            azurePowershellCmdlet.Run();

            Collection<SubscriptionData> subscriptions = GetAzureSubscription();
            foreach (SubscriptionData subscription in subscriptions)
            {
                if (subscription.SubscriptionName == subscriptionName)
                {
                    return subscription;
                }
            }
            return null;
        }

        public SubscriptionData SetDefaultAzureSubscription(string subscriptionName)
        {
            SetAzureSubscriptionCmdletInfo setAzureSubscriptionCmdlet = new SetAzureSubscriptionCmdletInfo(subscriptionName);
            WindowsAzurePowershellCmdlet azurePowershellCmdlet = new WindowsAzurePowershellCmdlet(setAzureSubscriptionCmdlet);
            azurePowershellCmdlet.Run();

            Collection<SubscriptionData> subscriptions = GetAzureSubscription();
            foreach (SubscriptionData subscription in subscriptions)
            {
                if (subscription.SubscriptionName == subscriptionName)
                {
                    return subscription;
                }
            }
            return null;
        }


        #endregion

        #region AzureSubnet


        public SubnetNamesCollection GetAzureSubnet(PersistentVM vm)
        {
            GetAzureSubnetCmdletInfo getAzureSubnetCmdlet = new GetAzureSubnetCmdletInfo(vm);
            WindowsAzurePowershellCmdlet azurePowershellCmdlet = new WindowsAzurePowershellCmdlet(getAzureSubnetCmdlet);
            Collection <PSObject> result = azurePowershellCmdlet.Run();
            
            SubnetNamesCollection subnets = new SubnetNamesCollection();
            foreach (PSObject re in result)            
            {
                subnets.Add((string)re.BaseObject);
            }
            return subnets;
        }

        public PersistentVM SetAzureSubnet(PersistentVM vm, string [] subnetNames)
        {
            SetAzureSubnetCmdletInfo setAzureSubnetCmdlet = new SetAzureSubnetCmdletInfo(vm, subnetNames);
            WindowsAzurePowershellCmdlet azurePowershellCmdlet = new WindowsAzurePowershellCmdlet(setAzureSubnetCmdlet);
            Collection<PSObject> result = azurePowershellCmdlet.Run();
            
            if (result.Count == 1)
            {
                return (PersistentVM)result[0].BaseObject;
            }

            return null;
        }



        #endregion


        #region AzureStorageAccount

        public ManagementOperationContext NewAzureStorageAccount(string storageName, string locationName, string affinity, string label, string description)
        {
            NewAzureStorageAccountCmdletInfo newAzureStorageAccountCmdletInfo = new NewAzureStorageAccountCmdletInfo(storageName, locationName, affinity, label, description);
            WindowsAzurePowershellCmdlet azurePowershellCmdlet = new WindowsAzurePowershellCmdlet(newAzureStorageAccountCmdletInfo);
            Collection<PSObject> result = azurePowershellCmdlet.Run();

            if (result.Count == 1)
            {
                return (ManagementOperationContext)result[0].BaseObject;
            }
            return null;
        }

        public StorageServicePropertiesOperationContext NewAzureStorageAccount(string storageName, string locationName)
        {
            NewAzureStorageAccount(storageName, locationName, null, null, null);

            Collection<StorageServicePropertiesOperationContext> storageAccounts = GetAzureStorageAccount(null);
            foreach (StorageServicePropertiesOperationContext storageAccount in storageAccounts)
            {
                if (storageAccount.StorageAccountName == storageName)
                    return storageAccount;
            }
            return null;
        }

        public Collection<StorageServicePropertiesOperationContext> GetAzureStorageAccount(string accountName)
        {
            GetAzureStorageAccountCmdletInfo getAzureStorageAccountCmdlet = new GetAzureStorageAccountCmdletInfo(accountName);
            WindowsAzurePowershellCmdlet azurePowershellCmdlet = new WindowsAzurePowershellCmdlet(getAzureStorageAccountCmdlet);

            Collection<StorageServicePropertiesOperationContext> storageAccounts = new Collection<StorageServicePropertiesOperationContext>();
            foreach (PSObject result in azurePowershellCmdlet.Run())
            {
                storageAccounts.Add((StorageServicePropertiesOperationContext)result.BaseObject);
            }
            return storageAccounts;
        }

        public ManagementOperationContext SetAzureStorageAccount(string accountName, string label, string description, bool geoReplication)
        {
            SetAzureStorageAccountCmdletInfo setAzureStorageAccountCmdletInfo = new SetAzureStorageAccountCmdletInfo(accountName, label, description, geoReplication);
            WindowsAzurePowershellCmdlet azurePowershellCmdlet = new WindowsAzurePowershellCmdlet(setAzureStorageAccountCmdletInfo);
            Collection<PSObject> result = azurePowershellCmdlet.Run();

            if (result.Count == 1)
            {
                return (ManagementOperationContext)result[0].BaseObject;
            }
            return null;
        }

        public void RemoveAzureStorageAccount(string storageAccountName)
        {
            var removeAzureStorageAccountCmdletInfo = new RemoveAzureStorageAccountCmdletInfo(storageAccountName);
            var azurePowershellCmdlet = new WindowsAzurePowershellCmdlet(removeAzureStorageAccountCmdletInfo);
            Collection<PSObject> result = azurePowershellCmdlet.Run();
        }


        #endregion


        #region AzureStorageKey

        public StorageServiceKeyOperationContext GetAzureStorageAccountKey(string stroageAccountName)
        {
            GetAzureStorageKeyCmdletInfo getAzureStorageKeyCmdletInfo = new GetAzureStorageKeyCmdletInfo(stroageAccountName);
            WindowsAzurePowershellCmdlet azurePowershellCmdlet = new WindowsAzurePowershellCmdlet(getAzureStorageKeyCmdletInfo);
            Collection<PSObject> result = azurePowershellCmdlet.Run();
            if (result.Count == 1)
            {
                return (StorageServiceKeyOperationContext)result[0].BaseObject;
            }
            return null;
        }

        public StorageServiceKeyOperationContext NewAzureStorageAccountKey(string stroageAccountName, string keyType)
        {
            NewAzureStorageKeyCmdletInfo newAzureStorageKeyCmdletInfo = new NewAzureStorageKeyCmdletInfo(stroageAccountName, keyType);
            WindowsAzurePowershellCmdlet azurePowershellCmdlet = new WindowsAzurePowershellCmdlet(newAzureStorageKeyCmdletInfo);
            Collection<PSObject> result = azurePowershellCmdlet.Run();
            if (result.Count == 1)
            {
                return (StorageServiceKeyOperationContext)result[0].BaseObject;
            }
            return null;
        }





        #endregion


        #region AzureService

        public ManagementOperationContext NewAzureService(string serviceName, string location)
        {
            var newAzureServiceCmdletInfo = new NewAzureServiceCmdletInfo(serviceName, location);
            var newAzureServiceCmdlet = new WindowsAzurePowershellCmdlet(newAzureServiceCmdletInfo);

            var result = newAzureServiceCmdlet.Run();

            if (result.Count == 1)
            {
                return (ManagementOperationContext)result[0].BaseObject;
            }
            return null;
        }

        internal void NewAzureService(string serviceName, string serviceLabel, string locationName)
        {
            NewAzureServiceCmdletInfo newAzureServiceCmdletInfo = new NewAzureServiceCmdletInfo(serviceName, serviceLabel, locationName);
            WindowsAzurePowershellCmdlet newAzureServiceCmdlet = new WindowsAzurePowershellCmdlet(newAzureServiceCmdletInfo);

            Collection<PSObject> result = newAzureServiceCmdlet.Run();
        }

        public void RemoveAzureService(string serviceName)
        {
            RemoveAzureServiceCmdletInfo removeAzureServiceCmdletInfo = new RemoveAzureServiceCmdletInfo(serviceName);
            WindowsAzurePowershellCmdlet removeAzureServiceCmdlet = new WindowsAzurePowershellCmdlet(removeAzureServiceCmdletInfo);

            var result = removeAzureServiceCmdlet.Run();
        }

        public HostedServiceDetailedContext GetAzureService(string serviceName)
        {
            GetAzureServiceCmdletInfo getAzureServiceCmdletInfo = new GetAzureServiceCmdletInfo(serviceName);
            WindowsAzurePowershellCmdlet getAzureServiceCmdlet = new WindowsAzurePowershellCmdlet(getAzureServiceCmdletInfo);

            Collection<PSObject> result = getAzureServiceCmdlet.Run();
            if (result.Count == 1)
            {
                return (HostedServiceDetailedContext)result[0].BaseObject;
            }
            return null;
        }



        #endregion


        #region AzureVM
        
        internal Collection<ManagementOperationContext> NewAzureVM(string serviceName, PersistentVM[] VMs)
        {
            return NewAzureVM(serviceName, VMs, null, null, null, null, null, null, null, null);                        
        }

        internal Collection<ManagementOperationContext> NewAzureVM(string serviceName, PersistentVM[] vms, string vnetName, DnsServer[] dnsSettings, string affinityGroup,
            string serviceLabel, string serviceDescription, string deploymentLabel, string deploymentDescription, string location)
        {
            NewAzureVMCmdletInfo newAzureVMCmdletInfo = 
                new NewAzureVMCmdletInfo(serviceName, vms, vnetName, dnsSettings, affinityGroup, serviceLabel, serviceDescription, deploymentLabel, deploymentDescription, location);
            WindowsAzurePowershellCmdlet azurePowershellCmdlet = new WindowsAzurePowershellCmdlet(newAzureVMCmdletInfo);

            Collection<ManagementOperationContext> newAzureVMs = new Collection<ManagementOperationContext>();
            foreach (PSObject result in azurePowershellCmdlet.Run())
            {
                newAzureVMs.Add((ManagementOperationContext)result.BaseObject);
            }
            return newAzureVMs;
        }

        public PersistentVMRoleContext GetAzureVM(string vmName, string serviceName)
        {
            GetAzureVMCmdletInfo getAzureVMCmdletInfo = new GetAzureVMCmdletInfo(vmName, serviceName);
            WindowsAzurePowershellCmdlet azurePowershellCmdlet = new WindowsAzurePowershellCmdlet(getAzureVMCmdletInfo);

            Collection<PSObject> result = azurePowershellCmdlet.Run();
            if (result.Count == 1)
            {
                return (PersistentVMRoleContext)result[0].BaseObject;
            }
            return null;
        }

        public void RemoveAzureVM(string vmName, string serviceName)
        {
            RemoveAzureVMCmdletInfo removeAzureVMCmdletInfo = new RemoveAzureVMCmdletInfo(vmName, serviceName);
            WindowsAzurePowershellCmdlet azurePowershellCmdlet = new WindowsAzurePowershellCmdlet(removeAzureVMCmdletInfo);

            Collection<PSObject> result = azurePowershellCmdlet.Run();
        }



        public void StartAzureVM(string vmName, string serviceName)
        {
            StartAzureVMCmdletInfo startAzureVMCmdlet = new StartAzureVMCmdletInfo(vmName, serviceName);
            WindowsAzurePowershellCmdlet azurePowershellCmdlet = new WindowsAzurePowershellCmdlet(startAzureVMCmdlet);
            azurePowershellCmdlet.Run();
        }

        public void StopAzureVM(string vmName, string serviceName)
        {
            StopAzureVMCmdletInfo stopAzureVMCmdlet = new StopAzureVMCmdletInfo(vmName, serviceName);
            WindowsAzurePowershellCmdlet azurePowershellCmdlet = new WindowsAzurePowershellCmdlet(stopAzureVMCmdlet);
            azurePowershellCmdlet.Run();
        }

        public void RestartAzureVM(string vmName, string serviceName)
        {
            RestartAzureVMCmdletInfo restartAzureVMCmdlet = new RestartAzureVMCmdletInfo(vmName, serviceName);
            WindowsAzurePowershellCmdlet azurePowershellCmdlet = new WindowsAzurePowershellCmdlet(restartAzureVMCmdlet);
            azurePowershellCmdlet.Run();
        }

        


        public PersistentVMRoleContext ExportAzureVM(string vmName, string serviceName, string path)
        {
            //PersistentVMRoleContext result = new PersistentVMRoleContext
            ExportAzureVMCmdletInfo exportAzureVMCmdletInfo = new ExportAzureVMCmdletInfo(vmName, serviceName, path);
            WindowsAzurePowershellCmdlet azurePowershellCmdlet = new WindowsAzurePowershellCmdlet(exportAzureVMCmdletInfo);

            Collection<PSObject> result = azurePowershellCmdlet.Run();

            if (result.Count == 1)
            {
                return (PersistentVMRoleContext)result[0].BaseObject;
            }

            return null;
        }

        public Collection<PersistentVM> ImportAzureVM(string path)
        {
            Collection<PersistentVM> result = new Collection<PersistentVM>();
            ImportAzureVMCmdletInfo importAzureVMCmdletInfo = new ImportAzureVMCmdletInfo(path);
            WindowsAzurePowershellCmdlet azurePowershellCmdlet = new WindowsAzurePowershellCmdlet(importAzureVMCmdletInfo);

            foreach (var vm in azurePowershellCmdlet.Run())
            {
                result.Add((PersistentVM)vm.BaseObject);
            }
            return result;
        }

        private ManagementOperationContext UpdateAzureVM(string vmName, string serviceName, PersistentVM persistentVM)
        {
            UpdateAzureVMCmdletInfo updateAzureVMCmdletInfo = new UpdateAzureVMCmdletInfo(vmName, serviceName, persistentVM);
            WindowsAzurePowershellCmdlet azurePowershellCmdlet = new WindowsAzurePowershellCmdlet(updateAzureVMCmdletInfo);

            Collection<PSObject> result = azurePowershellCmdlet.Run();
            if (result.Count == 1)
            {
                return (ManagementOperationContext)result[0].BaseObject;
            }
            return null;
        }



        

        #endregion

        

        #region AzureVMImage

        private OSImageContext OSImageContextRun(WindowsAzurePowershellCmdlet azurePSCmdlet)
        {
            Collection<PSObject> result = azurePSCmdlet.Run();
            if (result.Count == 1)
            {
                return (OSImageContext)result[0].BaseObject;
            }
            return null;
        }
        

        public OSImageContext AddAzureVMImage(string imageName, string mediaLocation, OSType os, string label = null)
        {
            AddAzureVMImageCmdletInfo addAzureVMImageCmdlet = new AddAzureVMImageCmdletInfo(imageName, mediaLocation, os, label);
            return OSImageContextRun(new WindowsAzurePowershellCmdlet(addAzureVMImageCmdlet));            
        }

        public OSImageContext UpdateAzureVMImage(string imageName, string label)
        {
            UpdateAzureVMImageCmdletInfo updateAzureVMImageCmdlet = new UpdateAzureVMImageCmdletInfo(imageName, label);
            return OSImageContextRun(new WindowsAzurePowershellCmdlet(updateAzureVMImageCmdlet));
        }

        public ManagementOperationContext RemoveAzureVMImage(string imageName, bool deleteVhd = false)
        {
            RemoveAzureVMImageCmdletInfo removeAzureVMImageCmdlet = new RemoveAzureVMImageCmdletInfo(imageName, deleteVhd);
            return ManagementOperationContextRun(new WindowsAzurePowershellCmdlet(removeAzureVMImageCmdlet));
        }

        public void SaveAzureVMImage(string serviceName, string vmName, string newVmName, string newImageName = null)
        {
            SaveAzureVMImageCmdletInfo saveAzureVMImageCmdlet = new SaveAzureVMImageCmdletInfo(serviceName, vmName, newVmName, newImageName);
            ManagementOperationContextRun(new WindowsAzurePowershellCmdlet(saveAzureVMImageCmdlet));
        }

        public Collection<OSImageContext> GetAzureVMImage(string imageName = null)
        {
            GetAzureVMImageCmdletInfo getAzureVMImageCmdlet = new GetAzureVMImageCmdletInfo(imageName);
            WindowsAzurePowershellCmdletSequence azurePowershellCmdlet = new WindowsAzurePowershellCmdletSequence();
            azurePowershellCmdlet.Add(getAzureVMImageCmdlet);
            Collection<OSImageContext> osImageContext = new Collection<OSImageContext>();
            foreach (PSObject result in azurePowershellCmdlet.Run())
            {
                osImageContext.Add((OSImageContext)result.BaseObject);
            }
            return osImageContext;
        }
        
        public string GetAzureVMImageName(string[] keywords, bool exactMatch = true)
        {
            Collection<OSImageContext> vmImages = GetAzureVMImage();
            foreach (OSImageContext image in vmImages)
            {
                if (Utilities.MatchKeywords(image.ImageName, keywords, exactMatch) >= 0)
                    return image.ImageName;
            }
            return null;
        }


        #endregion


        #region AzureVhd

        public VhdUploadContext AddAzureVhd(AddAzureVhdCmdletInfo cmdletInfo)
        {
            WindowsAzurePowershellCmdlet azurePowershellCmdlet = new WindowsAzurePowershellCmdlet(cmdletInfo);
            Collection<PSObject> result = azurePowershellCmdlet.Run();
            if (result.Count == 1)
            {
                return (VhdUploadContext)result[0].BaseObject;
            }
            return null;
        }

        public string AddAzureVhdStop(AddAzureVhdCmdletInfo cmdletInfo, int ms)
        {
            WindowsAzurePowershellCmdlet azurePowershellCmdlet = new WindowsAzurePowershellCmdlet(cmdletInfo);
            return azurePowershellCmdlet.RunAndStop(ms).ToString();            
        }

        public VhdUploadContext AddAzureVhd(FileInfo localFile, string destination)
        {
            var addAzureVhdCmdletInfo = new AddAzureVhdCmdletInfo(destination, localFile.FullName);
            WindowsAzurePowershellCmdlet azurePowershellCmdlet = new WindowsAzurePowershellCmdlet(addAzureVhdCmdletInfo);
            Collection<PSObject> result = azurePowershellCmdlet.Run();
            if (result.Count == 1)
            {
                return (VhdUploadContext)result[0].BaseObject;
            }
            return null;
        }

        public VhdUploadContext AddAzureVhd(FileInfo localFile, string destination, int numberOfUploaderThreads, bool overWrite)
        {
            var addAzureVhdCmdletInfo = new AddAzureVhdCmdletInfo(destination, localFile.FullName, numberOfUploaderThreads, overWrite);
            WindowsAzurePowershellCmdlet azurePowershellCmdlet = new WindowsAzurePowershellCmdlet(addAzureVhdCmdletInfo);
            Collection<PSObject> result = azurePowershellCmdlet.Run();
            if (result.Count == 1)
            {
                return (VhdUploadContext)result[0].BaseObject;
            }
            return null;
        }

        

        public VhdDownloadContext SaveAzureVhd(Uri source, FileInfo localFilePath, int? numThreads, string storageKey, bool overwrite)
        {
            SaveAzureVhdCmdletInfo saveAzureVhdCmdletInfo = new SaveAzureVhdCmdletInfo(source, localFilePath, numThreads, storageKey, overwrite);            
            return runSaveAzureVhd(saveAzureVhdCmdletInfo);
        }

        public string SaveAzureVhdStop(Uri source, FileInfo localFilePath, int? numThreads, string storageKey, bool overwrite, int ms)
        {
            SaveAzureVhdCmdletInfo saveAzureVhdCmdletInfo = new SaveAzureVhdCmdletInfo(source, localFilePath, numThreads, storageKey, overwrite);
            WindowsAzurePowershellCmdlet azurePowershellCmdlet = new WindowsAzurePowershellCmdlet(saveAzureVhdCmdletInfo);
            return azurePowershellCmdlet.RunAndStop(ms).ToString();            
        }       

        private VhdDownloadContext runSaveAzureVhd(SaveAzureVhdCmdletInfo saveAzureVhdCmdletInfo)
        {
            WindowsAzurePowershellCmdlet azurePowershellCmdlet = new WindowsAzurePowershellCmdlet(saveAzureVhdCmdletInfo);
            Collection<PSObject> result = azurePowershellCmdlet.Run();
            if (result.Count == 1)
            {
                return (VhdDownloadContext)result[0].BaseObject;
            }
            return null;
        }



        #endregion

      

        #region AzureVnetConfig

        public Collection<VirtualNetworkConfigContext> GetAzureVNetConfig(string filePath)
        {
            GetAzureVNetConfigCmdletInfo getAzureVNetConfigCmdletInfo = new GetAzureVNetConfigCmdletInfo(filePath);
            WindowsAzurePowershellCmdlet azurePowershellCmdlet = new WindowsAzurePowershellCmdlet(getAzureVNetConfigCmdletInfo);
            Collection<PSObject> result = azurePowershellCmdlet.Run();

            Collection<VirtualNetworkConfigContext> vnetGateways = new Collection<VirtualNetworkConfigContext>();
            foreach (PSObject re in result)
            {
                vnetGateways.Add((VirtualNetworkConfigContext)re.BaseObject);
            }
            return vnetGateways;
        }
     

        public ManagementOperationContext SetAzureVNetConfig(string filePath)
        {
            SetAzureVNetConfigCmdletInfo setAzureVNetConfigCmdletInfo = new SetAzureVNetConfigCmdletInfo(filePath);
            WindowsAzurePowershellCmdlet azurePowershellCmdlet = new WindowsAzurePowershellCmdlet(setAzureVNetConfigCmdletInfo);
            Collection<PSObject> result = azurePowershellCmdlet.Run();

            
            if (result.Count == 1)
            {
                return (ManagementOperationContext) result[0].BaseObject;
            }
            return null;
        }

        public ManagementOperationContext RemoveAzureVNetConfig()
        {
            RemoveAzureVNetConfigCmdletInfo removeAzureVNetConfigCmdletInfo = new RemoveAzureVNetConfigCmdletInfo();
            WindowsAzurePowershellCmdlet azurePowershellCmdlet = new WindowsAzurePowershellCmdlet(removeAzureVNetConfigCmdletInfo);
            Collection<PSObject> result = azurePowershellCmdlet.Run();


            if (result.Count == 1)
            {
                return (ManagementOperationContext)result[0].BaseObject;
            }
            return null;
        }


        #endregion


        #region AzureVNetGateway


        public ManagementOperationContext NewAzureVNetGateway(string vnetName)
        {
            NewAzureVNetGatewayCmdletInfo newAzureVNetGatewayCmdletInfo = new NewAzureVNetGatewayCmdletInfo(vnetName);
            WindowsAzurePowershellCmdlet azurePowershellCmdlet = new WindowsAzurePowershellCmdlet(newAzureVNetGatewayCmdletInfo);
            Collection<PSObject> result = azurePowershellCmdlet.Run();

            if (result.Count == 1)
            {
                return (ManagementOperationContext)result[0].BaseObject;
            }
            return null;
        }


        public Collection <VirtualNetworkGatewayContext> GetAzureVNetGateway(string vnetName)
        {
            GetAzureVNetGatewayCmdletInfo getAzureVNetGatewayCmdletInfo = new GetAzureVNetGatewayCmdletInfo(vnetName);
            WindowsAzurePowershellCmdlet azurePowershellCmdlet = new WindowsAzurePowershellCmdlet(getAzureVNetGatewayCmdletInfo);
            Collection<PSObject> result = azurePowershellCmdlet.Run();

            Collection<VirtualNetworkGatewayContext> vnetGateways = new Collection<VirtualNetworkGatewayContext>();
            foreach (PSObject re in result)
            {
                vnetGateways.Add ((VirtualNetworkGatewayContext) re.BaseObject);
            }
            return vnetGateways;
        }

        public ManagementOperationContext SetAzureVNetGateway(string option, string vnetName, string localNetwork)
        {
            SetAzureVNetGatewayCmdletInfo setAzureVNetGatewayCmdletInfo = new SetAzureVNetGatewayCmdletInfo(option, vnetName, localNetwork);
            WindowsAzurePowershellCmdlet azurePowershellCmdlet = new WindowsAzurePowershellCmdlet(setAzureVNetGatewayCmdletInfo);
            Collection<PSObject> result = azurePowershellCmdlet.Run();

            if (result.Count == 1)
            {
                return (ManagementOperationContext)result[0].BaseObject;
            }
            return null;
        }

        public ManagementOperationContext RemoveAzureVNetGateway(string vnetName)
        {
            GetAzureVNetGatewayKeyCmdletInfo a = new GetAzureVNetGatewayKeyCmdletInfo("aaa", "vvv");

            RemoveAzureVNetGatewayCmdletInfo removeAzureVNetGatewayCmdletInfo = new RemoveAzureVNetGatewayCmdletInfo(vnetName);
            WindowsAzurePowershellCmdlet azurePowershellCmdlet = new WindowsAzurePowershellCmdlet(removeAzureVNetGatewayCmdletInfo);
            Collection<PSObject> result = azurePowershellCmdlet.Run();

            if (result.Count == 1)
            {
                return (ManagementOperationContext)result[0].BaseObject;
            }
            return null;
        }


        public SharedKeyContext GetAzureVNetGatewayKey(string vnetName, string localnet)
        {
            GetAzureVNetGatewayKeyCmdletInfo getAzureVNetGatewayKeyCmdletInfo = new GetAzureVNetGatewayKeyCmdletInfo(vnetName, localnet);            
            WindowsAzurePowershellCmdlet azurePowershellCmdlet = new WindowsAzurePowershellCmdlet(getAzureVNetGatewayKeyCmdletInfo);
            Collection<PSObject> result = azurePowershellCmdlet.Run();
            
            if (result.Count == 1)
            {
                return (SharedKeyContext) result[0].BaseObject;
            }
            return null;
        }



        #endregion


        #region AzureVNet

        public Collection<GatewayConnectionContext> GetAzureVNetConnection(string vnetName)
        {
            GetAzureVNetConnectionCmdletInfo getAzureVNetConnectionCmdletInfo = new GetAzureVNetConnectionCmdletInfo(vnetName);
            WindowsAzurePowershellCmdlet azurePowershellCmdlet = new WindowsAzurePowershellCmdlet(getAzureVNetConnectionCmdletInfo);
            Collection<PSObject> result = azurePowershellCmdlet.Run();

            Collection<GatewayConnectionContext> connections = new Collection<GatewayConnectionContext>();
            foreach (PSObject re in result)
            {
                connections.Add((GatewayConnectionContext)re.BaseObject);
            }
            return connections;
        }


        public Collection<VirtualNetworkSiteContext> GetAzureVNetSite(string vnetName)
        {
            GetAzureVNetSiteCmdletInfo getAzureVNetSiteCmdletInfo = new GetAzureVNetSiteCmdletInfo(vnetName);
            WindowsAzurePowershellCmdlet azurePowershellCmdlet = new WindowsAzurePowershellCmdlet(getAzureVNetSiteCmdletInfo);
            Collection<PSObject> result = azurePowershellCmdlet.Run();

            Collection<VirtualNetworkSiteContext> connections = new Collection<VirtualNetworkSiteContext>();
            foreach (PSObject re in result)
            {
                connections.Add((VirtualNetworkSiteContext)re.BaseObject);
            }
            return connections;
        }


        #endregion


        public void GetAzureRemoteDesktopFile(string vmName, string serviceName, string localPath, bool launch)
        {
            GetAzureRemoteDesktopFileCmdletInfo getAzureRemoteDesktopFileCmdletInfo = new GetAzureRemoteDesktopFileCmdletInfo(vmName, serviceName, localPath, launch);
            WindowsAzurePowershellCmdlet getAzureRemoteDesktopFileCmdlet = new WindowsAzurePowershellCmdlet(getAzureRemoteDesktopFileCmdletInfo);

            Collection<PSObject> result = getAzureRemoteDesktopFileCmdlet.Run();            
        }


        
        

       

        internal PersistentVM GetPersistentVM(PersistentVMConfigInfo configInfo)
        {
            PersistentVM vm = null;

            if (null != configInfo)
            {
                if (configInfo.VmConfig != null)
                {
                    vm = NewAzureVMConfig(configInfo.VmConfig);
                }

                if (configInfo.ProvConfig != null)
                {
                    configInfo.ProvConfig.Vm = vm;
                    vm = AddAzureProvisioningConfig(configInfo.ProvConfig);
                }

                if (configInfo.DiskConfig != null)
                {
                    configInfo.DiskConfig.Vm = vm;
                    vm = AddAzureDataDisk(configInfo.DiskConfig);
                }

                if (configInfo.EndPointConfig != null)
                {
                    configInfo.EndPointConfig.Vm = vm;
                    vm = AddAzureEndPoint(configInfo.EndPointConfig);
                }
            }

            return vm;
        }

       

        

        


        
        

        

        internal void AddVMDataDisks(string vmName, string serviceName, AddAzureDataDiskConfig[] diskConfig)
        {
            PersistentVMRoleContext vmRolectx = GetAzureVM(vmName, serviceName);

            foreach (AddAzureDataDiskConfig discCfg in diskConfig)
            {
                discCfg.Vm = vmRolectx.VM;
                vmRolectx.VM = AddAzureDataDisk(discCfg);
            }

            UpdateAzureVM(vmName, serviceName, vmRolectx.VM);
        }

        
        internal void SetVMDataDisks(string vmName, string serviceName, SetAzureDataDiskConfig[] diskConfig)
        {
            PersistentVMRoleContext vmRolectx = GetAzureVM(vmName, serviceName);

            foreach (SetAzureDataDiskConfig discCfg in diskConfig)
            {
                discCfg.Vm = vmRolectx.VM;
                vmRolectx.VM = SetAzureDataDisk(discCfg);
            }

            UpdateAzureVM(vmName, serviceName, vmRolectx.VM);
        }

        

        internal void SetVMSize(string vmName, string serviceName, SetAzureVMSizeConfig vmSizeConfig)
        {
            PersistentVMRoleContext vmRolectx = GetAzureVM(vmName, serviceName);

            vmSizeConfig.Vm = vmRolectx.VM;
            vmRolectx.VM = SetAzureVMSize(vmSizeConfig);

            UpdateAzureVM(vmName, serviceName, vmRolectx.VM);
        }

        private PersistentVM SetAzureVMSize(SetAzureVMSizeConfig sizeCfg)
        {
            SetAzureVMSizeCmdletInfo setAzureVMSizeCmdletInfo = new SetAzureVMSizeCmdletInfo(sizeCfg);
            WindowsAzurePowershellCmdlet setAzureDataDiskCmdlet = new WindowsAzurePowershellCmdlet(setAzureVMSizeCmdletInfo);

            Collection<PSObject> result = setAzureDataDiskCmdlet.Run();
            if (result.Count == 1)
            {
                return (PersistentVM)result[0].BaseObject;
            }
            return null;
        }

        internal void AddVMDataDisksAndEndPoint(string vmName, string serviceName, AddAzureDataDiskConfig[] dataDiskConfig, AzureEndPointConfigInfo endPointConfig)
        {
            AddVMDataDisks(vmName, serviceName, dataDiskConfig);

            AddEndPoint(vmName, serviceName, new [] {endPointConfig});


        }

        private ManagementOperationContext ManagementOperationContextRun(WindowsAzurePowershellCmdlet azurePSCmdlet)
        {
            Collection<PSObject> result = azurePSCmdlet.Run();
            if (result.Count == 1)
            {
                return (ManagementOperationContext)result[0].BaseObject;
            }
            return null;
        }

        private PersistentVM PersistentVMRun(WindowsAzurePowershellCmdlet azurePSCmdlet)
        {
            Collection<PSObject> result = azurePSCmdlet.Run();
            if (result.Count == 1)
            {
                return (PersistentVM)result[0].BaseObject;
            }
            return null;
        }

        

    }

}
<|MERGE_RESOLUTION|>--- conflicted
+++ resolved
@@ -1,1682 +1,1677 @@
-// ----------------------------------------------------------------------------------
-//
-// Copyright Microsoft Corporation
-// Licensed under the Apache License, Version 2.0 (the "License");
-// you may not use this file except in compliance with the License.
-// You may obtain a copy of the License at
-// http://www.apache.org/licenses/LICENSE-2.0
-// Unless required by applicable law or agreed to in writing, software
-// distributed under the License is distributed on an "AS IS" BASIS,
-// WITHOUT WARRANTIES OR CONDITIONS OF ANY KIND, either express or implied.
-// See the License for the specific language governing permissions and
-// limitations under the License.
-// ----------------------------------------------------------------------------------
-
-namespace Microsoft.WindowsAzure.Management.ServiceManagement.Test.FunctionalTests
-{
-    using System;
-    using System.Collections.ObjectModel;
-    using System.IO;
-    using System.Management.Automation;
-<<<<<<< HEAD
-   
-    using WindowsAzure.ServiceManagement;
-=======
-    using ConfigDataInfo;
-    using IaasCmdletInfo;
->>>>>>> f1d12859
-    using Management.Model;
-    using Microsoft.WindowsAzure.ServiceManagement;
-    using Model;
-
-
-    //using Microsoft.WindowsAzure.ServiceManagement;
-    //using Microsoft.WindowsAzure.Management.Model;
-    //using Microsoft.WindowsAzure.Management.ServiceManagement.Model;
-    //using Microsoft.WindowsAzure.Management.ServiceManagement.Test.FunctionalTests.IaasCmdletInfo;
-    //using Microsoft.WindowsAzure.Management.ServiceManagement.Test.FunctionalTests.ConfigDataInfo;
-
-    using System.Collections.Generic;
-    
-
-    public class ServiceManagementCmdletTestHelper 
-    {
-
-        public Collection <PSObject> RunPSScript(string script)
-        {
-            List<string> st = new List<string>();
-            st.Add(script);
-
-            WindowsAzurePowershellScript azurePowershellCmdlet = new WindowsAzurePowershellScript(st);
-            return azurePowershellCmdlet.Run();
-        }
-
-        public bool TestAzureServiceName(string serviceName)
-        {
-            TestAzureNameCmdletInfo testAzureNameCmdlet = new TestAzureNameCmdletInfo("Service", serviceName);
-            WindowsAzurePowershellCmdlet testAzureName = new WindowsAzurePowershellCmdlet(testAzureNameCmdlet);
-            Collection<bool> response = new Collection<bool>();
-            foreach (PSObject result in testAzureName.Run())
-            {
-                response.Add((bool)result.BaseObject);
-            }
-            return response[0];
-        }
-
-        public Collection<LocationsContext> GetAzureLocation()
-        {
-            GetAzureLocationCmdletInfo getAzureLocationCmdlet = new GetAzureLocationCmdletInfo();
-            WindowsAzurePowershellCmdlet azurePowershellCmdlet = new WindowsAzurePowershellCmdlet(getAzureLocationCmdlet);
-
-            Collection<LocationsContext> locationsContext = new Collection<LocationsContext>();
-            foreach (PSObject result in azurePowershellCmdlet.Run())
-            {
-                locationsContext.Add((LocationsContext)result.BaseObject);
-            }
-            return locationsContext;
-        }
-
-        public string GetAzureLocationName(string[] keywords, bool exactMatch = true)
-        {
-            Collection<LocationsContext> locations = GetAzureLocation();
-            if (keywords != null)
-            {
-                foreach (LocationsContext location in locations)
-                {
-                    if (Utilities.MatchKeywords(location.Name, keywords, exactMatch) >= 0)
-                    {
-                        return location.Name;
-                    }
-                }
-            }
-            else
-            {
-                if (locations.Count == 1)
-                {
-                    return locations[0].Name;
-                }
-            }
-            return null;
-        }
-
-        public Collection<OSVersionsContext> GetAzureOSVersion()
-        {
-            GetAzureOSVersionCmdletInfo getAzureOSVersionCmdletInfo = new GetAzureOSVersionCmdletInfo();
-            WindowsAzurePowershellCmdlet azurePowershellCmdlet = new WindowsAzurePowershellCmdlet(getAzureOSVersionCmdletInfo);
-
-            Collection<PSObject> result = azurePowershellCmdlet.Run();
-            Collection<OSVersionsContext> osVersions = new Collection<OSVersionsContext>();
-            foreach (PSObject re in result)
-            {
-                osVersions.Add((OSVersionsContext)re.BaseObject);
-            }
-            return osVersions;
-        }
-
-        #region CertificateSetting, VMConifig, ProvisioningConfig
-
-        public CertificateSetting NewAzureCertificateSetting(string thumbprint, string store)
-        {
-            NewAzureCertificateSettingCmdletInfo newAzureCertificateSettingCmdletInfo = new NewAzureCertificateSettingCmdletInfo(thumbprint, store);
-            WindowsAzurePowershellCmdlet azurePowershellCmdlet = new WindowsAzurePowershellCmdlet(newAzureCertificateSettingCmdletInfo);
-
-            Collection<PSObject> result = azurePowershellCmdlet.Run();
-
-            if (result.Count == 1)
-            {
-                return (CertificateSetting)result[0].BaseObject;
-
-            }
-            return null;
-        }
-
-
-        public PersistentVM NewAzureVMConfig(AzureVMConfigInfo vmConfig)
-        {
-            NewAzureVMConfigCmdletInfo newAzureVMConfigCmdletInfo = new NewAzureVMConfigCmdletInfo(vmConfig);
-            WindowsAzurePowershellCmdlet newAzureServiceCmdlet = new WindowsAzurePowershellCmdlet(newAzureVMConfigCmdletInfo);
-
-            Collection<PSObject> result = newAzureServiceCmdlet.Run();
-            if (result.Count == 1)
-            {
-                return (PersistentVM)result[0].BaseObject;
-            }
-            return null;
-
-        }
-
-        public PersistentVM AddAzureProvisioningConfig(AzureProvisioningConfigInfo provConfig)
-        {
-            AddAzureProvisioningConfigCmdletInfo addAzureProvisioningConfigCmdletInfog = new AddAzureProvisioningConfigCmdletInfo(provConfig);
-            WindowsAzurePowershellCmdlet addAzureProvisioningConfigCmdlet = new WindowsAzurePowershellCmdlet(addAzureProvisioningConfigCmdletInfog);
-
-            Collection<PSObject> result = addAzureProvisioningConfigCmdlet.Run();
-            if (result.Count == 1)
-            {
-                return (PersistentVM)result[0].BaseObject;
-            }
-            return null;
-        }
-
-
-        #endregion
-
-
-        #region AzureAffinityGroup
-
-        public ManagementOperationContext NewAzureAffinityGroup(string name, string location, string label, string description)
-        {
-            NewAzureAffinityGroupCmdletInfo newAzureAffinityGroupCmdletInfo = new NewAzureAffinityGroupCmdletInfo(name, location, label, description);
-            WindowsAzurePowershellCmdlet azurePowershellCmdlet = new WindowsAzurePowershellCmdlet(newAzureAffinityGroupCmdletInfo);
-
-            Collection<PSObject> result = azurePowershellCmdlet.Run();
-            if (result.Count == 1)
-            {
-                return (ManagementOperationContext)result[0].BaseObject;
-            }
-            return null;
-        }
-
-        public Collection<AffinityGroupContext> GetAzureAffinityGroup(string name)
-        {
-            GetAzureAffinityGroupCmdletInfo getAzureAffinityGroupCmdletInfo = new GetAzureAffinityGroupCmdletInfo(name);
-            WindowsAzurePowershellCmdlet azurePowershellCmdlet = new WindowsAzurePowershellCmdlet(getAzureAffinityGroupCmdletInfo);
-
-            Collection<PSObject> result = azurePowershellCmdlet.Run();
-            Collection<AffinityGroupContext> certCtxts = new Collection<AffinityGroupContext>();
-            foreach (PSObject re in result)
-            {
-                certCtxts.Add((AffinityGroupContext)re.BaseObject);
-            }
-            return certCtxts;
-        }
-
-        public ManagementOperationContext SetAzureAffinityGroup(string name, string label, string description)
-        {
-            SetAzureAffinityGroupCmdletInfo setAzureAffinityGroupCmdletInfo = new SetAzureAffinityGroupCmdletInfo(name, label, description);
-            WindowsAzurePowershellCmdlet azurePowershellCmdlet = new WindowsAzurePowershellCmdlet(setAzureAffinityGroupCmdletInfo);
-
-            Collection<PSObject> result = azurePowershellCmdlet.Run();
-            if (result.Count == 1)
-            {
-                return (ManagementOperationContext)result[0].BaseObject;
-            }
-            return null;
-        }
-
-
-
-        public ManagementOperationContext RemoveAzureAffinityGroup(string name)
-        {
-            RemoveAzureAffinityGroupCmdletInfo removeAzureAffinityGroupCmdletInfo = new RemoveAzureAffinityGroupCmdletInfo(name);
-            WindowsAzurePowershellCmdlet azurePowershellCmdlet = new WindowsAzurePowershellCmdlet(removeAzureAffinityGroupCmdletInfo);
-
-            Collection<PSObject> result = azurePowershellCmdlet.Run();
-            if (result.Count == 1)
-            {
-                return (ManagementOperationContext)result[0].BaseObject;
-            }
-            return null;
-        }
-
-
-
-        #endregion
-
-
-        #region AzureCertificate
-
-        public ManagementOperationContext AddAzureCertificate(string serviceName, PSObject cert, string password)
-        {
-            AddAzureCertificateCmdletInfo addAzureCertificateCmdletInfo = new AddAzureCertificateCmdletInfo(serviceName, cert, password);
-            WindowsAzurePowershellCmdlet azurePowershellCmdlet = new WindowsAzurePowershellCmdlet(addAzureCertificateCmdletInfo);
-
-            Collection<PSObject> result = azurePowershellCmdlet.Run();
-            if (result.Count == 1)
-            {
-                return (ManagementOperationContext)result[0].BaseObject;
-            }
-            return null;
-        }
-
-        public ManagementOperationContext AddAzureCertificate(string serviceName, PSObject cert)
-        {
-            return AddAzureCertificate(serviceName, cert, null);
-
-        }
-
-
-        public Collection <CertificateContext> GetAzureCertificate(string serviceName, string thumbprint, string algorithm)
-        {
-            GetAzureCertificateCmdletInfo getAzureCertificateCmdletInfo = new GetAzureCertificateCmdletInfo(serviceName, thumbprint, algorithm);
-            WindowsAzurePowershellCmdlet azurePowershellCmdlet = new WindowsAzurePowershellCmdlet(getAzureCertificateCmdletInfo);
-
-            Collection<PSObject> result = azurePowershellCmdlet.Run();
-            Collection<CertificateContext> certCtxts = new Collection<CertificateContext>();
-            foreach (PSObject re in result)
-            {
-                certCtxts.Add((CertificateContext)re.BaseObject);
-            }            
-            return certCtxts;
-        }
-
-        public Collection<CertificateContext> GetAzureCertificate(string serviceName)
-        {
-            return GetAzureCertificate(serviceName, null, null);
-        }
-
-        public ManagementOperationContext RemoveAzureCertificate(string serviceName, string thumbprint, string algorithm)
-        {
-            RemoveAzureCertificateCmdletInfo removeAzureCertificateCmdletInfo = new RemoveAzureCertificateCmdletInfo(serviceName, thumbprint, algorithm);
-            WindowsAzurePowershellCmdlet azurePowershellCmdlet = new WindowsAzurePowershellCmdlet(removeAzureCertificateCmdletInfo);
-
-            Collection<PSObject> result = azurePowershellCmdlet.Run();
-            if (result.Count == 1)
-            {
-                return (ManagementOperationContext)result[0].BaseObject;
-            }
-            return null;
-        }
-
-        #endregion
-
-
-        #region AzureDataDisk
-
-        public PersistentVM AddAzureDataDisk(AddAzureDataDiskConfig diskConfig)
-        {
-            AddAzureDataDiskCmdletInfo addAzureDataDiskCmdletInfo = new AddAzureDataDiskCmdletInfo(diskConfig);
-            WindowsAzurePowershellCmdlet azurePowershellCmdlet = new WindowsAzurePowershellCmdlet(addAzureDataDiskCmdletInfo);
-
-            Collection<PSObject> result = azurePowershellCmdlet.Run();
-            if (result.Count == 1)
-            {
-                return (PersistentVM)result[0].BaseObject;
-            }
-            return null;
-        }
-
-        public void AddDataDisk(string vmName, string serviceName, AddAzureDataDiskConfig [] diskConfigs)
-        {
-
-            PersistentVM vm = GetAzureVM(vmName, serviceName).VM;
-
-            foreach (AddAzureDataDiskConfig config in diskConfigs)
-            {
-                config.Vm = vm;
-                vm = AddAzureDataDisk(config);
-            }
-            UpdateAzureVM(vmName, serviceName, vm);
-        }
-
-        public PersistentVM SetAzureDataDisk(SetAzureDataDiskConfig discCfg)
-        {
-            SetAzureDataDiskCmdletInfo setAzureDataDiskCmdletInfo = new SetAzureDataDiskCmdletInfo(discCfg);
-            WindowsAzurePowershellCmdlet azurePowershellCmdlet = new WindowsAzurePowershellCmdlet(setAzureDataDiskCmdletInfo);
-
-            Collection<PSObject> result = azurePowershellCmdlet.Run();
-            if (result.Count == 1)
-            {
-                return (PersistentVM)result[0].BaseObject;
-            }
-            return null;
-        }
-
-        public void SetDataDisk(string vmName, string serviceName, HostCaching hc, int lun)
-        {
-            
-            SetAzureDataDiskConfig config = new SetAzureDataDiskConfig(hc, lun);
-            config.Vm = GetAzureVM(vmName, serviceName).VM;
-            UpdateAzureVM(vmName, serviceName, SetAzureDataDisk(config));
-        }
-
-        public Collection<DataVirtualHardDisk> GetAzureDataDisk(string vmName, string serviceName)
-        {
-            PersistentVMRoleContext vmRolectx = GetAzureVM(vmName, serviceName);
-
-            GetAzureDataDiskCmdletInfo getAzureDataDiskCmdlet = new GetAzureDataDiskCmdletInfo(vmRolectx.VM);
-            WindowsAzurePowershellCmdlet azurePowershellCmdlet = new WindowsAzurePowershellCmdlet(getAzureDataDiskCmdlet);
-
-            Collection<DataVirtualHardDisk> hardDisks = new Collection<DataVirtualHardDisk>();
-            foreach (PSObject disk in azurePowershellCmdlet.Run())
-            {
-                hardDisks.Add((DataVirtualHardDisk)disk.BaseObject);
-            }
-            return hardDisks;
-        }
-
-        private PersistentVM RemoveAzureDataDisk(RemoveAzureDataDiskConfig discCfg)
-        {
-            RemoveAzureDataDiskCmdletInfo removeAzureDataDiskCmdletInfo = new RemoveAzureDataDiskCmdletInfo(discCfg);
-            WindowsAzurePowershellCmdlet azurePowershellCmdlet = new WindowsAzurePowershellCmdlet(removeAzureDataDiskCmdletInfo);
-
-            Collection<PSObject> result = azurePowershellCmdlet.Run();
-            if (result.Count == 1)
-            {
-                return (PersistentVM)result[0].BaseObject;
-            }
-            return null;
-        }
-
-        public void RemoveDataDisk(string vmName, string serviceName, int [] lunSlots)
-        {
-
-            PersistentVM vm = GetAzureVM(vmName, serviceName).VM;
-
-            foreach (int lun in lunSlots)
-            {
-                RemoveAzureDataDiskConfig config = new RemoveAzureDataDiskConfig(lun, vm);                
-                RemoveAzureDataDisk(config);
-            }
-            UpdateAzureVM(vmName, serviceName, vm);
-        }
-
-        #endregion
-
-
-        #region AzureDeployment
-
-        public ManagementOperationContext NewAzureDeployment(string serviceName, string packagePath, string configPath, string slot, string label, string name, bool doNotStart, bool warning)
-        {
-            NewAzureDeploymentCmdletInfo newAzureDeploymentCmdletInfo = new NewAzureDeploymentCmdletInfo(serviceName, packagePath, configPath, slot, label, name, doNotStart, warning);
-            WindowsAzurePowershellCmdlet azurePowershellCmdlet = new WindowsAzurePowershellCmdlet(newAzureDeploymentCmdletInfo);
-
-            Collection<PSObject> result = azurePowershellCmdlet.Run();
-            if (result.Count == 1)
-            {
-                return (ManagementOperationContext)result[0].BaseObject;
-            }
-            return null;
-
-
-        }
-
-        public DeploymentInfoContext GetAzureDeployment(string serviceName, string slot)
-        {
-            GetAzureDeploymentCmdletInfo getAzureDeploymentCmdletInfo = new GetAzureDeploymentCmdletInfo(serviceName, slot);
-            WindowsAzurePowershellCmdlet azurePowershellCmdlet = new WindowsAzurePowershellCmdlet(getAzureDeploymentCmdletInfo);
-
-            Collection<PSObject> result = azurePowershellCmdlet.Run();
-            if (result.Count == 1)
-            {
-                return (DeploymentInfoContext)result[0].BaseObject;
-            }
-            return null;
-
-
-        }
-
-        private ManagementOperationContext SetAzureDeployment(SetAzureDeploymentCmdletInfo cmdletInfo)
-        {
-            WindowsAzurePowershellCmdlet azurePowershellCmdlet = new WindowsAzurePowershellCmdlet(cmdletInfo);
-
-            Collection<PSObject> result = azurePowershellCmdlet.Run();
-            if (result.Count == 1)
-            {
-                return (ManagementOperationContext)result[0].BaseObject;
-            }
-            return null;
-        }
-
-        public ManagementOperationContext SetAzureDeploymentStatus(string serviceName, string slot, string newStatus)
-        {
-            return SetAzureDeployment(SetAzureDeploymentCmdletInfo.SetAzureDeploymentStatusCmdletInfo(serviceName, slot, newStatus));
-        }
-
-        public ManagementOperationContext SetAzureDeploymentConfig(string serviceName, string slot, string configPath)
-        {
-            return SetAzureDeployment(SetAzureDeploymentCmdletInfo.SetAzureDeploymentConfigCmdletInfo(serviceName, slot, configPath));
-        }
-
-        public ManagementOperationContext SetAzureDeploymentUpgrade(string serviceName, string slot, string mode, string packagePath, string configPath)
-        {
-            return SetAzureDeployment(SetAzureDeploymentCmdletInfo.SetAzureDeploymentUpgradeCmdletInfo(serviceName, slot, mode, packagePath, configPath));
-        }
-
-        public ManagementOperationContext SetAzureDeployment(string option, string serviceName, string packagePath, string newStatus, string configName, string slot, string mode, string label, string roleName, bool force)
-        {
-            return SetAzureDeployment(new SetAzureDeploymentCmdletInfo(option, serviceName, packagePath, newStatus, configName, slot, mode, label, roleName, force));            
-        }
-
-        public ManagementOperationContext RemoveAzureDeployment(string serviceName, string slot, bool force)
-        {
-            RemoveAzureDeploymentCmdletInfo removeAzureDeploymentCmdletInfo = new RemoveAzureDeploymentCmdletInfo(serviceName, slot, force);
-            WindowsAzurePowershellCmdlet azurePowershellCmdlet = new WindowsAzurePowershellCmdlet(removeAzureDeploymentCmdletInfo);
-
-            Collection<PSObject> result = azurePowershellCmdlet.Run();
-            if (result.Count == 1)
-            {
-                return (ManagementOperationContext)result[0].BaseObject;
-            }
-            return null;
-
-        }
-
-        public ManagementOperationContext MoveAzureDeployment(string serviceName)
-        {
-            MoveAzureDeploymentCmdletInfo moveAzureDeploymentCmdletInfo = new MoveAzureDeploymentCmdletInfo(serviceName);
-            WindowsAzurePowershellCmdlet azurePowershellCmdlet = new WindowsAzurePowershellCmdlet(moveAzureDeploymentCmdletInfo);
-
-            Collection<PSObject> result = azurePowershellCmdlet.Run();
-            if (result.Count == 1)
-            {
-                return (ManagementOperationContext)result[0].BaseObject;
-            }
-            return null;
-
-
-
-
-        }
-
-
-
-
-        
-        #endregion
-
-
-        #region AzureDisk
-
-        // Add-AzureDisk
-        public DiskContext AddAzureDisk(string diskName, string mediaPath, string label, string os)
-        {
-            AddAzureDiskCmdletInfo addAzureDiskCmdletInfo = new AddAzureDiskCmdletInfo(diskName, mediaPath, label, os);
-            WindowsAzurePowershellCmdlet azurePowershellCmdlet = new WindowsAzurePowershellCmdlet(addAzureDiskCmdletInfo);
-
-            Collection<PSObject> result = azurePowershellCmdlet.Run();
-            if (result.Count == 1)
-            {
-                return (DiskContext)result[0].BaseObject;
-            }
-            return null;
-        }
-
-
-        // Get-AzureDisk
-        public Collection<DiskContext> GetAzureDisk(string diskName)
-        {
-            return GetAzureDisk(new GetAzureDiskCmdletInfo(diskName));
-        }
-
-        public Collection<DiskContext> GetAzureDisk()
-        {
-            return GetAzureDisk(new GetAzureDiskCmdletInfo((string)null));
-        }
-
-        private Collection<DiskContext> GetAzureDisk(GetAzureDiskCmdletInfo getAzureDiskCmdletInfo)
-        {
-            WindowsAzurePowershellCmdlet azurePowershellCmdlet = new WindowsAzurePowershellCmdlet(getAzureDiskCmdletInfo);
-
-            Collection<PSObject> result = azurePowershellCmdlet.Run();
-            Collection<DiskContext> disks = new Collection<DiskContext>();
-            foreach (PSObject re in result)
-            {
-                disks.Add((DiskContext)re.BaseObject);
-            }
-            return disks;
-        }
-
-        public Collection<DiskContext> GetAzureDiskAttachedToRoleName(string[] roleName, bool exactMatch = true)
-        {
-            Collection<DiskContext> retDisks = new Collection<DiskContext>();
-            Collection<DiskContext> disks = GetAzureDisk();
-            foreach (DiskContext disk in disks)
-            {
-                if (disk.AttachedTo != null && disk.AttachedTo.RoleName != null)
-                {
-                    if (Utilities.MatchKeywords(disk.AttachedTo.RoleName, roleName, exactMatch) >= 0)
-                        retDisks.Add(disk);
-                }
-            }
-            return retDisks;
-        }
-
-
-        // Remove-AzureDisk
-        public ManagementOperationContext RemoveAzureDisk(string diskName, bool deleteVhd)
-        {
-            RemoveAzureDiskCmdletInfo removeAzureDiskCmdletInfo = new RemoveAzureDiskCmdletInfo(diskName, deleteVhd);
-            WindowsAzurePowershellCmdlet azurePowershellCmdlet = new WindowsAzurePowershellCmdlet(removeAzureDiskCmdletInfo);
-
-            Collection<PSObject> result = azurePowershellCmdlet.Run();
-            if (result.Count == 1)
-            {
-                return (ManagementOperationContext)result[0].BaseObject;
-            }
-            return null;
-        }
-
-        // Update-AzureDisk
-        public DiskContext UpdateAzureDisk(string diskName, string label)
-        {
-            UpdateAzureDiskCmdletInfo updateAzureDiskCmdletInfo = new UpdateAzureDiskCmdletInfo(diskName, label);
-            WindowsAzurePowershellCmdlet azurePowershellCmdlet = new WindowsAzurePowershellCmdlet(updateAzureDiskCmdletInfo);
-
-            Collection<PSObject> result = azurePowershellCmdlet.Run();
-            if (result.Count == 1)
-            {
-                return (DiskContext)result[0].BaseObject;
-            }
-            return null;
-        }
-
-
-
-        #endregion
-
-
-        #region AzureDns
-
-
-        public DnsServer NewAzureDns(string name, string ipAddress)
-        {
-            NewAzureDnsCmdletInfo newAzureDnsCmdletInfo = new NewAzureDnsCmdletInfo(name, ipAddress);
-            WindowsAzurePowershellCmdlet azurePowershellCmdlet = new WindowsAzurePowershellCmdlet(newAzureDnsCmdletInfo);
-
-            Collection<PSObject> result = azurePowershellCmdlet.Run();
-            if (result.Count == 1)
-            {
-                return (DnsServer)result[0].BaseObject;
-            }
-            return null;
-        }
-
-        
-        public DnsServerList GetAzureDns(DnsSettings settings)
-        {
-            GetAzureDnsCmdletInfo getAzureDnsCmdletInfo = new GetAzureDnsCmdletInfo(settings);
-            WindowsAzurePowershellCmdlet azurePowershellCmdlet = new WindowsAzurePowershellCmdlet(getAzureDnsCmdletInfo);
-
-            Collection<PSObject> result = azurePowershellCmdlet.Run();
-            DnsServerList dnsList = new DnsServerList();
-
-            foreach (PSObject re in result)
-            {
-                dnsList.Add((DnsServer)re.BaseObject);
-            }
-            return dnsList;
-        }
-
-        #endregion
-
-
-
-        #region AzureEndpoint
-
-        public PersistentVM AddAzureEndPoint(AzureEndPointConfigInfo endPointConfig)
-        {
-            AddAzureEndpointCmdletInfo addAzureEndPointCmdletInfo = new AddAzureEndpointCmdletInfo(endPointConfig);
-            WindowsAzurePowershellCmdlet azurePowershellCmdlet = new WindowsAzurePowershellCmdlet(addAzureEndPointCmdletInfo);
-
-            Collection<PSObject> result = azurePowershellCmdlet.Run();
-            if (result.Count == 1)
-            {
-                return (PersistentVM)result[0].BaseObject;
-            }
-            return null;
-        }
-
-        public PersistentVM AddAzureEndPointNoLB(AzureEndPointConfigInfo endPointConfig)
-        {
-            AddAzureEndpointCmdletInfo addAzureEndPointCmdletInfo = AddAzureEndpointCmdletInfo.BuildNoLoadBalancedCmdletInfo(endPointConfig);
-            WindowsAzurePowershellCmdlet azurePowershellCmdlet = new WindowsAzurePowershellCmdlet(addAzureEndPointCmdletInfo);
-
-            Collection<PSObject> result = azurePowershellCmdlet.Run();
-            if (result.Count == 1)
-            {
-                return (PersistentVM)result[0].BaseObject;
-            }
-            return null;
-        }
-
-        public void AddEndPoint(string vmName, string serviceName, AzureEndPointConfigInfo [] endPointConfigs)
-        {
-            
-            PersistentVM vm = GetAzureVM(vmName, serviceName).VM;
-
-            foreach (AzureEndPointConfigInfo config in endPointConfigs)
-            {
-                config.Vm = vm;
-                vm = AddAzureEndPointNoLB(config);
-            }
-            UpdateAzureVM(vmName, serviceName, vm);
-        }
-
-        
-
-        public Collection <InputEndpointContext> GetAzureEndPoint(PersistentVMRoleContext vmRoleCtxt)
-        {
-            GetAzureEndpointCmdletInfo getAzureEndpointCmdletInfo = new GetAzureEndpointCmdletInfo(vmRoleCtxt);
-            WindowsAzurePowershellCmdlet azurePowershellCmdlet = new WindowsAzurePowershellCmdlet(getAzureEndpointCmdletInfo);
-
-            Collection<PSObject> result = azurePowershellCmdlet.Run();
-            Collection<InputEndpointContext> epCtxts = new Collection<InputEndpointContext>();
-
-            foreach(PSObject re in result)
-            {            
-                epCtxts.Add((InputEndpointContext)re.BaseObject);                
-            }
-            return epCtxts;
-        }
-
-        public PersistentVM SetAzureEndPoint(AzureEndPointConfigInfo endPointConfig)
-        {
-            if (null != endPointConfig)
-            {
-                SetAzureEndpointCmdletInfo setAzureEndpointCmdletInfo = SetAzureEndpointCmdletInfo.BuildNoLoadBalancedCmdletInfo(endPointConfig);
-                WindowsAzurePowershellCmdlet azurePowershellCmdlet = new WindowsAzurePowershellCmdlet(setAzureEndpointCmdletInfo);
-
-                Collection<PSObject> result = azurePowershellCmdlet.Run();
-                if (result.Count == 1)
-                {
-                    return (PersistentVM)result[0].BaseObject;
-                }
-            }
-            return null;
-        }
-
-        public void SetEndPoint(string vmName, string serviceName, AzureEndPointConfigInfo endPointConfig)
-        {
-
-            endPointConfig.Vm = GetAzureVM(vmName, serviceName).VM;
-
-            UpdateAzureVM(vmName, serviceName, SetAzureEndPoint(endPointConfig));
-        }
-
-        public PersistentVMRoleContext RemoveAzureEndPoint(string epName, PersistentVMRoleContext vmRoleCtxt)
-        {
-            RemoveAzureEndpointCmdletInfo removeAzureEndPointCmdletInfo = new RemoveAzureEndpointCmdletInfo(epName, vmRoleCtxt);            
-            WindowsAzurePowershellCmdlet azurePowershellCmdlet = new WindowsAzurePowershellCmdlet(removeAzureEndPointCmdletInfo);
-
-            Collection<PSObject> result = azurePowershellCmdlet.Run();
-            if (result.Count == 1)
-            {
-                return (PersistentVMRoleContext)result[0].BaseObject;
-            }
-            return null;
-        }
-
-        public void RemoveEndPoint(string vmName, string serviceName, string [] epNames)
-        {
-
-            PersistentVMRoleContext vmRoleCtxt = GetAzureVM(vmName, serviceName);
-
-            foreach (string ep in epNames)
-            {                
-                vmRoleCtxt.VM = RemoveAzureEndPoint(ep, vmRoleCtxt).VM;
-            }
-            UpdateAzureVM(vmName, serviceName, vmRoleCtxt.VM);
-        }
-        #endregion
-
-
-        #region AzureOSDisk
-
-        public PersistentVM SetAzureOSDisk(HostCaching hc, PersistentVM vm)
-        {
-            SetAzureOSDiskCmdletInfo setAzureOSDiskCmdletInfo = new SetAzureOSDiskCmdletInfo(hc, vm);
-            WindowsAzurePowershellCmdlet azurePowershellCmdlet = new WindowsAzurePowershellCmdlet(setAzureOSDiskCmdletInfo);
-
-            Collection<PSObject> result = azurePowershellCmdlet.Run();
-            if (result.Count == 1)
-            {
-                return (PersistentVM)result[0].BaseObject;
-            }
-            return null;
-        }
-
-
-        public OSVirtualHardDisk GetAzureOSDisk(PersistentVM vm)
-        {
-            GetAzureOSDiskCmdletInfo getAzureOSDiskCmdletInfo = new GetAzureOSDiskCmdletInfo(vm);
-            WindowsAzurePowershellCmdlet azurePowershellCmdlet = new WindowsAzurePowershellCmdlet(getAzureOSDiskCmdletInfo);
-
-            Collection<PSObject> result = azurePowershellCmdlet.Run();
-            if (result.Count == 1)
-            {
-                return (OSVirtualHardDisk)result[0].BaseObject;
-            }
-            return null;
-        }
-
-        
-
-
-        #endregion
-
-
-        #region AzureRole
-
-        public ManagementOperationContext SetAzureRole(string serviceName, string slot, string roleName, int count)
-        {
-            SetAzureRoleCmdletInfo setAzureRoleCmdletInfo = new SetAzureRoleCmdletInfo(serviceName, slot, roleName, count);
-            WindowsAzurePowershellCmdlet azurePowershellCmdlet = new WindowsAzurePowershellCmdlet(setAzureRoleCmdletInfo);
-
-            Collection<PSObject> result = azurePowershellCmdlet.Run();
-            if (result.Count == 1)
-            {
-                return (ManagementOperationContext)result[0].BaseObject;
-            }
-            return null;
-        }
-
-
-        public Collection<RoleContext> GetAzureRole(string serviceName, string slot, string roleName, bool details)
-        {
-            GetAzureRoleCmdletInfo getAzureRoleCmdletInfo = new GetAzureRoleCmdletInfo(serviceName, slot, roleName, details);
-            WindowsAzurePowershellCmdlet azurePowershellCmdlet = new WindowsAzurePowershellCmdlet(getAzureRoleCmdletInfo);
-
-            Collection<PSObject> result = azurePowershellCmdlet.Run();
-            Collection<RoleContext> roles = new Collection<RoleContext>();
-            foreach (PSObject re in result)
-            {
-                roles.Add((RoleContext)re.BaseObject);                
-            }
-            return roles;
-        }
-
-
-        #endregion
-
-
-        #region AzureQuickVM
-
-        public PersistentVMRoleContext NewAzureQuickVM(OS os, string name, string serviceName, string imageName, string password, string locationName)
-        {
-            NewAzureQuickVMCmdletInfo newAzureQuickVMCmdlet = new NewAzureQuickVMCmdletInfo(os, name, serviceName, imageName, password, locationName);
-            WindowsAzurePowershellCmdletSequence sequence = new WindowsAzurePowershellCmdletSequence();
-
-            SubscriptionData currentSubscription;
-            if ((currentSubscription = GetCurrentAzureSubscription()) == null)
-            {
-                ImportAzurePublishSettingsFile();
-                currentSubscription = GetCurrentAzureSubscription();
-            }
-            if (string.IsNullOrEmpty(currentSubscription.CurrentStorageAccount))
-            {
-                StorageServicePropertiesOperationContext storageAccount = NewAzureStorageAccount(Utilities.GetUniqueShortName("storage"), locationName);
-                if (storageAccount != null)
-                {
-                    SetAzureSubscription(currentSubscription.SubscriptionName, storageAccount.StorageAccountName);
-                    currentSubscription = GetCurrentAzureSubscription();
-                }
-            }
-            if (!string.IsNullOrEmpty(currentSubscription.CurrentStorageAccount))
-            {
-                sequence.Add(newAzureQuickVMCmdlet);
-                sequence.Run();
-                return GetAzureVM(name, serviceName);
-            }
-            return null;
-        }
-
-        public PersistentVMRoleContext NewAzureQuickLinuxVM(OS os, string name, string serviceName, string imageName, string userName, string password, string locationName)
-        {
-            NewAzureQuickVMCmdletInfo newAzureQuickVMLinuxCmdlet = new NewAzureQuickVMCmdletInfo(os, name, serviceName, imageName, userName, password, locationName);
-            WindowsAzurePowershellCmdletSequence sequence = new WindowsAzurePowershellCmdletSequence();
-
-            SubscriptionData currentSubscription;
-            if ((currentSubscription = GetCurrentAzureSubscription()) == null)
-            {
-                currentSubscription = GetCurrentAzureSubscription();
-            }
-            if (string.IsNullOrEmpty(currentSubscription.CurrentStorageAccount))
-            {
-                StorageServicePropertiesOperationContext storageAccount = NewAzureStorageAccount(Utilities.GetUniqueShortName("storage"), locationName);
-                if (storageAccount != null)
-                {
-                    SetAzureSubscription(currentSubscription.SubscriptionName, storageAccount.StorageAccountName);
-                    currentSubscription = GetCurrentAzureSubscription();
-                }
-            }
-
-            if (!string.IsNullOrEmpty(currentSubscription.CurrentStorageAccount))
-            {
-                sequence.Add(newAzureQuickVMLinuxCmdlet);
-                sequence.Run();
-                return GetAzureVM(name, serviceName);
-            }
-            return null;
-        }
-
-
-
-        #endregion 
-
-        
-        #region AzurePublishSettingsFile
-
-        public void ImportAzurePublishSettingsFile()
-        {
-            this.ImportAzurePublishSettingsFile(Utilities.publishSettingsFile);
-        }
-
-        internal void ImportAzurePublishSettingsFile(string publishSettingsFile)
-        {
-            ImportAzurePublishSettingsFileCmdletInfo importAzurePublishSettingsFileCmdlet = new ImportAzurePublishSettingsFileCmdletInfo(publishSettingsFile);
-
-            WindowsAzurePowershellCmdlet importAzurePublishSettingsFile = new WindowsAzurePowershellCmdlet(importAzurePublishSettingsFileCmdlet);
-            importAzurePublishSettingsFile.Run();
-        }
-
-
-        #endregion
-
-
-        #region AzureSubscription
-
-        public Collection<SubscriptionData> GetAzureSubscription()
-        {
-            GetAzureSubscriptionCmdletInfo getAzureSubscriptionCmdlet = new GetAzureSubscriptionCmdletInfo();
-            WindowsAzurePowershellCmdlet azurePowershellCmdlet = new WindowsAzurePowershellCmdlet(getAzureSubscriptionCmdlet);
-            Collection<SubscriptionData> subscriptions = new Collection<SubscriptionData>();
-            foreach (PSObject result in azurePowershellCmdlet.Run())
-            {
-                subscriptions.Add((SubscriptionData)result.BaseObject);
-            }
-
-            return subscriptions;
-        }
-
-
-        public SubscriptionData GetCurrentAzureSubscription()
-        {
-            Collection<SubscriptionData> subscriptions = GetAzureSubscription();
-            foreach (SubscriptionData subscription in subscriptions)
-            {
-                if (subscription.IsDefault)
-                {
-                    return subscription;
-                }
-            }
-            return null;
-        }
-
-        public SubscriptionData SetAzureSubscription(string subscriptionName, string currentStorageAccount)
-        {
-            SetAzureSubscriptionCmdletInfo setAzureSubscriptionCmdlet = new SetAzureSubscriptionCmdletInfo(subscriptionName, currentStorageAccount);
-            WindowsAzurePowershellCmdlet azurePowershellCmdlet = new WindowsAzurePowershellCmdlet(setAzureSubscriptionCmdlet);
-            azurePowershellCmdlet.Run();
-
-            Collection<SubscriptionData> subscriptions = GetAzureSubscription();
-            foreach (SubscriptionData subscription in subscriptions)
-            {
-                if (subscription.SubscriptionName == subscriptionName)
-                {
-                    return subscription;
-                }
-            }
-            return null;
-        }
-
-        public SubscriptionData SetDefaultAzureSubscription(string subscriptionName)
-        {
-            SetAzureSubscriptionCmdletInfo setAzureSubscriptionCmdlet = new SetAzureSubscriptionCmdletInfo(subscriptionName);
-            WindowsAzurePowershellCmdlet azurePowershellCmdlet = new WindowsAzurePowershellCmdlet(setAzureSubscriptionCmdlet);
-            azurePowershellCmdlet.Run();
-
-            Collection<SubscriptionData> subscriptions = GetAzureSubscription();
-            foreach (SubscriptionData subscription in subscriptions)
-            {
-                if (subscription.SubscriptionName == subscriptionName)
-                {
-                    return subscription;
-                }
-            }
-            return null;
-        }
-
-
-        #endregion
-
-        #region AzureSubnet
-
-
-        public SubnetNamesCollection GetAzureSubnet(PersistentVM vm)
-        {
-            GetAzureSubnetCmdletInfo getAzureSubnetCmdlet = new GetAzureSubnetCmdletInfo(vm);
-            WindowsAzurePowershellCmdlet azurePowershellCmdlet = new WindowsAzurePowershellCmdlet(getAzureSubnetCmdlet);
-            Collection <PSObject> result = azurePowershellCmdlet.Run();
-            
-            SubnetNamesCollection subnets = new SubnetNamesCollection();
-            foreach (PSObject re in result)            
-            {
-                subnets.Add((string)re.BaseObject);
-            }
-            return subnets;
-        }
-
-        public PersistentVM SetAzureSubnet(PersistentVM vm, string [] subnetNames)
-        {
-            SetAzureSubnetCmdletInfo setAzureSubnetCmdlet = new SetAzureSubnetCmdletInfo(vm, subnetNames);
-            WindowsAzurePowershellCmdlet azurePowershellCmdlet = new WindowsAzurePowershellCmdlet(setAzureSubnetCmdlet);
-            Collection<PSObject> result = azurePowershellCmdlet.Run();
-            
-            if (result.Count == 1)
-            {
-                return (PersistentVM)result[0].BaseObject;
-            }
-
-            return null;
-        }
-
-
-
-        #endregion
-
-
-        #region AzureStorageAccount
-
-        public ManagementOperationContext NewAzureStorageAccount(string storageName, string locationName, string affinity, string label, string description)
-        {
-            NewAzureStorageAccountCmdletInfo newAzureStorageAccountCmdletInfo = new NewAzureStorageAccountCmdletInfo(storageName, locationName, affinity, label, description);
-            WindowsAzurePowershellCmdlet azurePowershellCmdlet = new WindowsAzurePowershellCmdlet(newAzureStorageAccountCmdletInfo);
-            Collection<PSObject> result = azurePowershellCmdlet.Run();
-
-            if (result.Count == 1)
-            {
-                return (ManagementOperationContext)result[0].BaseObject;
-            }
-            return null;
-        }
-
-        public StorageServicePropertiesOperationContext NewAzureStorageAccount(string storageName, string locationName)
-        {
-            NewAzureStorageAccount(storageName, locationName, null, null, null);
-
-            Collection<StorageServicePropertiesOperationContext> storageAccounts = GetAzureStorageAccount(null);
-            foreach (StorageServicePropertiesOperationContext storageAccount in storageAccounts)
-            {
-                if (storageAccount.StorageAccountName == storageName)
-                    return storageAccount;
-            }
-            return null;
-        }
-
-        public Collection<StorageServicePropertiesOperationContext> GetAzureStorageAccount(string accountName)
-        {
-            GetAzureStorageAccountCmdletInfo getAzureStorageAccountCmdlet = new GetAzureStorageAccountCmdletInfo(accountName);
-            WindowsAzurePowershellCmdlet azurePowershellCmdlet = new WindowsAzurePowershellCmdlet(getAzureStorageAccountCmdlet);
-
-            Collection<StorageServicePropertiesOperationContext> storageAccounts = new Collection<StorageServicePropertiesOperationContext>();
-            foreach (PSObject result in azurePowershellCmdlet.Run())
-            {
-                storageAccounts.Add((StorageServicePropertiesOperationContext)result.BaseObject);
-            }
-            return storageAccounts;
-        }
-
-        public ManagementOperationContext SetAzureStorageAccount(string accountName, string label, string description, bool geoReplication)
-        {
-            SetAzureStorageAccountCmdletInfo setAzureStorageAccountCmdletInfo = new SetAzureStorageAccountCmdletInfo(accountName, label, description, geoReplication);
-            WindowsAzurePowershellCmdlet azurePowershellCmdlet = new WindowsAzurePowershellCmdlet(setAzureStorageAccountCmdletInfo);
-            Collection<PSObject> result = azurePowershellCmdlet.Run();
-
-            if (result.Count == 1)
-            {
-                return (ManagementOperationContext)result[0].BaseObject;
-            }
-            return null;
-        }
-
-        public void RemoveAzureStorageAccount(string storageAccountName)
-        {
-            var removeAzureStorageAccountCmdletInfo = new RemoveAzureStorageAccountCmdletInfo(storageAccountName);
-            var azurePowershellCmdlet = new WindowsAzurePowershellCmdlet(removeAzureStorageAccountCmdletInfo);
-            Collection<PSObject> result = azurePowershellCmdlet.Run();
-        }
-
-
-        #endregion
-
-
-        #region AzureStorageKey
-
-        public StorageServiceKeyOperationContext GetAzureStorageAccountKey(string stroageAccountName)
-        {
-            GetAzureStorageKeyCmdletInfo getAzureStorageKeyCmdletInfo = new GetAzureStorageKeyCmdletInfo(stroageAccountName);
-            WindowsAzurePowershellCmdlet azurePowershellCmdlet = new WindowsAzurePowershellCmdlet(getAzureStorageKeyCmdletInfo);
-            Collection<PSObject> result = azurePowershellCmdlet.Run();
-            if (result.Count == 1)
-            {
-                return (StorageServiceKeyOperationContext)result[0].BaseObject;
-            }
-            return null;
-        }
-
-        public StorageServiceKeyOperationContext NewAzureStorageAccountKey(string stroageAccountName, string keyType)
-        {
-            NewAzureStorageKeyCmdletInfo newAzureStorageKeyCmdletInfo = new NewAzureStorageKeyCmdletInfo(stroageAccountName, keyType);
-            WindowsAzurePowershellCmdlet azurePowershellCmdlet = new WindowsAzurePowershellCmdlet(newAzureStorageKeyCmdletInfo);
-            Collection<PSObject> result = azurePowershellCmdlet.Run();
-            if (result.Count == 1)
-            {
-                return (StorageServiceKeyOperationContext)result[0].BaseObject;
-            }
-            return null;
-        }
-
-
-
-
-
-        #endregion
-
-
-        #region AzureService
-
-        public ManagementOperationContext NewAzureService(string serviceName, string location)
-        {
-            var newAzureServiceCmdletInfo = new NewAzureServiceCmdletInfo(serviceName, location);
-            var newAzureServiceCmdlet = new WindowsAzurePowershellCmdlet(newAzureServiceCmdletInfo);
-
-            var result = newAzureServiceCmdlet.Run();
-
-            if (result.Count == 1)
-            {
-                return (ManagementOperationContext)result[0].BaseObject;
-            }
-            return null;
-        }
-
-        internal void NewAzureService(string serviceName, string serviceLabel, string locationName)
-        {
-            NewAzureServiceCmdletInfo newAzureServiceCmdletInfo = new NewAzureServiceCmdletInfo(serviceName, serviceLabel, locationName);
-            WindowsAzurePowershellCmdlet newAzureServiceCmdlet = new WindowsAzurePowershellCmdlet(newAzureServiceCmdletInfo);
-
-            Collection<PSObject> result = newAzureServiceCmdlet.Run();
-        }
-
-        public void RemoveAzureService(string serviceName)
-        {
-            RemoveAzureServiceCmdletInfo removeAzureServiceCmdletInfo = new RemoveAzureServiceCmdletInfo(serviceName);
-            WindowsAzurePowershellCmdlet removeAzureServiceCmdlet = new WindowsAzurePowershellCmdlet(removeAzureServiceCmdletInfo);
-
-            var result = removeAzureServiceCmdlet.Run();
-        }
-
-        public HostedServiceDetailedContext GetAzureService(string serviceName)
-        {
-            GetAzureServiceCmdletInfo getAzureServiceCmdletInfo = new GetAzureServiceCmdletInfo(serviceName);
-            WindowsAzurePowershellCmdlet getAzureServiceCmdlet = new WindowsAzurePowershellCmdlet(getAzureServiceCmdletInfo);
-
-            Collection<PSObject> result = getAzureServiceCmdlet.Run();
-            if (result.Count == 1)
-            {
-                return (HostedServiceDetailedContext)result[0].BaseObject;
-            }
-            return null;
-        }
-
-
-
-        #endregion
-
-
-        #region AzureVM
-        
-        internal Collection<ManagementOperationContext> NewAzureVM(string serviceName, PersistentVM[] VMs)
-        {
-            return NewAzureVM(serviceName, VMs, null, null, null, null, null, null, null, null);                        
-        }
-
-        internal Collection<ManagementOperationContext> NewAzureVM(string serviceName, PersistentVM[] vms, string vnetName, DnsServer[] dnsSettings, string affinityGroup,
-            string serviceLabel, string serviceDescription, string deploymentLabel, string deploymentDescription, string location)
-        {
-            NewAzureVMCmdletInfo newAzureVMCmdletInfo = 
-                new NewAzureVMCmdletInfo(serviceName, vms, vnetName, dnsSettings, affinityGroup, serviceLabel, serviceDescription, deploymentLabel, deploymentDescription, location);
-            WindowsAzurePowershellCmdlet azurePowershellCmdlet = new WindowsAzurePowershellCmdlet(newAzureVMCmdletInfo);
-
-            Collection<ManagementOperationContext> newAzureVMs = new Collection<ManagementOperationContext>();
-            foreach (PSObject result in azurePowershellCmdlet.Run())
-            {
-                newAzureVMs.Add((ManagementOperationContext)result.BaseObject);
-            }
-            return newAzureVMs;
-        }
-
-        public PersistentVMRoleContext GetAzureVM(string vmName, string serviceName)
-        {
-            GetAzureVMCmdletInfo getAzureVMCmdletInfo = new GetAzureVMCmdletInfo(vmName, serviceName);
-            WindowsAzurePowershellCmdlet azurePowershellCmdlet = new WindowsAzurePowershellCmdlet(getAzureVMCmdletInfo);
-
-            Collection<PSObject> result = azurePowershellCmdlet.Run();
-            if (result.Count == 1)
-            {
-                return (PersistentVMRoleContext)result[0].BaseObject;
-            }
-            return null;
-        }
-
-        public void RemoveAzureVM(string vmName, string serviceName)
-        {
-            RemoveAzureVMCmdletInfo removeAzureVMCmdletInfo = new RemoveAzureVMCmdletInfo(vmName, serviceName);
-            WindowsAzurePowershellCmdlet azurePowershellCmdlet = new WindowsAzurePowershellCmdlet(removeAzureVMCmdletInfo);
-
-            Collection<PSObject> result = azurePowershellCmdlet.Run();
-        }
-
-
-
-        public void StartAzureVM(string vmName, string serviceName)
-        {
-            StartAzureVMCmdletInfo startAzureVMCmdlet = new StartAzureVMCmdletInfo(vmName, serviceName);
-            WindowsAzurePowershellCmdlet azurePowershellCmdlet = new WindowsAzurePowershellCmdlet(startAzureVMCmdlet);
-            azurePowershellCmdlet.Run();
-        }
-
-        public void StopAzureVM(string vmName, string serviceName)
-        {
-            StopAzureVMCmdletInfo stopAzureVMCmdlet = new StopAzureVMCmdletInfo(vmName, serviceName);
-            WindowsAzurePowershellCmdlet azurePowershellCmdlet = new WindowsAzurePowershellCmdlet(stopAzureVMCmdlet);
-            azurePowershellCmdlet.Run();
-        }
-
-        public void RestartAzureVM(string vmName, string serviceName)
-        {
-            RestartAzureVMCmdletInfo restartAzureVMCmdlet = new RestartAzureVMCmdletInfo(vmName, serviceName);
-            WindowsAzurePowershellCmdlet azurePowershellCmdlet = new WindowsAzurePowershellCmdlet(restartAzureVMCmdlet);
-            azurePowershellCmdlet.Run();
-        }
-
-        
-
-
-        public PersistentVMRoleContext ExportAzureVM(string vmName, string serviceName, string path)
-        {
-            //PersistentVMRoleContext result = new PersistentVMRoleContext
-            ExportAzureVMCmdletInfo exportAzureVMCmdletInfo = new ExportAzureVMCmdletInfo(vmName, serviceName, path);
-            WindowsAzurePowershellCmdlet azurePowershellCmdlet = new WindowsAzurePowershellCmdlet(exportAzureVMCmdletInfo);
-
-            Collection<PSObject> result = azurePowershellCmdlet.Run();
-
-            if (result.Count == 1)
-            {
-                return (PersistentVMRoleContext)result[0].BaseObject;
-            }
-
-            return null;
-        }
-
-        public Collection<PersistentVM> ImportAzureVM(string path)
-        {
-            Collection<PersistentVM> result = new Collection<PersistentVM>();
-            ImportAzureVMCmdletInfo importAzureVMCmdletInfo = new ImportAzureVMCmdletInfo(path);
-            WindowsAzurePowershellCmdlet azurePowershellCmdlet = new WindowsAzurePowershellCmdlet(importAzureVMCmdletInfo);
-
-            foreach (var vm in azurePowershellCmdlet.Run())
-            {
-                result.Add((PersistentVM)vm.BaseObject);
-            }
-            return result;
-        }
-
-        private ManagementOperationContext UpdateAzureVM(string vmName, string serviceName, PersistentVM persistentVM)
-        {
-            UpdateAzureVMCmdletInfo updateAzureVMCmdletInfo = new UpdateAzureVMCmdletInfo(vmName, serviceName, persistentVM);
-            WindowsAzurePowershellCmdlet azurePowershellCmdlet = new WindowsAzurePowershellCmdlet(updateAzureVMCmdletInfo);
-
-            Collection<PSObject> result = azurePowershellCmdlet.Run();
-            if (result.Count == 1)
-            {
-                return (ManagementOperationContext)result[0].BaseObject;
-            }
-            return null;
-        }
-
-
-
-        
-
-        #endregion
-
-        
-
-        #region AzureVMImage
-
-        private OSImageContext OSImageContextRun(WindowsAzurePowershellCmdlet azurePSCmdlet)
-        {
-            Collection<PSObject> result = azurePSCmdlet.Run();
-            if (result.Count == 1)
-            {
-                return (OSImageContext)result[0].BaseObject;
-            }
-            return null;
-        }
-        
-
-        public OSImageContext AddAzureVMImage(string imageName, string mediaLocation, OSType os, string label = null)
-        {
-            AddAzureVMImageCmdletInfo addAzureVMImageCmdlet = new AddAzureVMImageCmdletInfo(imageName, mediaLocation, os, label);
-            return OSImageContextRun(new WindowsAzurePowershellCmdlet(addAzureVMImageCmdlet));            
-        }
-
-        public OSImageContext UpdateAzureVMImage(string imageName, string label)
-        {
-            UpdateAzureVMImageCmdletInfo updateAzureVMImageCmdlet = new UpdateAzureVMImageCmdletInfo(imageName, label);
-            return OSImageContextRun(new WindowsAzurePowershellCmdlet(updateAzureVMImageCmdlet));
-        }
-
-        public ManagementOperationContext RemoveAzureVMImage(string imageName, bool deleteVhd = false)
-        {
-            RemoveAzureVMImageCmdletInfo removeAzureVMImageCmdlet = new RemoveAzureVMImageCmdletInfo(imageName, deleteVhd);
-            return ManagementOperationContextRun(new WindowsAzurePowershellCmdlet(removeAzureVMImageCmdlet));
-        }
-
-        public void SaveAzureVMImage(string serviceName, string vmName, string newVmName, string newImageName = null)
-        {
-            SaveAzureVMImageCmdletInfo saveAzureVMImageCmdlet = new SaveAzureVMImageCmdletInfo(serviceName, vmName, newVmName, newImageName);
-            ManagementOperationContextRun(new WindowsAzurePowershellCmdlet(saveAzureVMImageCmdlet));
-        }
-
-        public Collection<OSImageContext> GetAzureVMImage(string imageName = null)
-        {
-            GetAzureVMImageCmdletInfo getAzureVMImageCmdlet = new GetAzureVMImageCmdletInfo(imageName);
-            WindowsAzurePowershellCmdletSequence azurePowershellCmdlet = new WindowsAzurePowershellCmdletSequence();
-            azurePowershellCmdlet.Add(getAzureVMImageCmdlet);
-            Collection<OSImageContext> osImageContext = new Collection<OSImageContext>();
-            foreach (PSObject result in azurePowershellCmdlet.Run())
-            {
-                osImageContext.Add((OSImageContext)result.BaseObject);
-            }
-            return osImageContext;
-        }
-        
-        public string GetAzureVMImageName(string[] keywords, bool exactMatch = true)
-        {
-            Collection<OSImageContext> vmImages = GetAzureVMImage();
-            foreach (OSImageContext image in vmImages)
-            {
-                if (Utilities.MatchKeywords(image.ImageName, keywords, exactMatch) >= 0)
-                    return image.ImageName;
-            }
-            return null;
-        }
-
-
-        #endregion
-
-
-        #region AzureVhd
-
-        public VhdUploadContext AddAzureVhd(AddAzureVhdCmdletInfo cmdletInfo)
-        {
-            WindowsAzurePowershellCmdlet azurePowershellCmdlet = new WindowsAzurePowershellCmdlet(cmdletInfo);
-            Collection<PSObject> result = azurePowershellCmdlet.Run();
-            if (result.Count == 1)
-            {
-                return (VhdUploadContext)result[0].BaseObject;
-            }
-            return null;
-        }
-
-        public string AddAzureVhdStop(AddAzureVhdCmdletInfo cmdletInfo, int ms)
-        {
-            WindowsAzurePowershellCmdlet azurePowershellCmdlet = new WindowsAzurePowershellCmdlet(cmdletInfo);
-            return azurePowershellCmdlet.RunAndStop(ms).ToString();            
-        }
-
-        public VhdUploadContext AddAzureVhd(FileInfo localFile, string destination)
-        {
-            var addAzureVhdCmdletInfo = new AddAzureVhdCmdletInfo(destination, localFile.FullName);
-            WindowsAzurePowershellCmdlet azurePowershellCmdlet = new WindowsAzurePowershellCmdlet(addAzureVhdCmdletInfo);
-            Collection<PSObject> result = azurePowershellCmdlet.Run();
-            if (result.Count == 1)
-            {
-                return (VhdUploadContext)result[0].BaseObject;
-            }
-            return null;
-        }
-
-        public VhdUploadContext AddAzureVhd(FileInfo localFile, string destination, int numberOfUploaderThreads, bool overWrite)
-        {
-            var addAzureVhdCmdletInfo = new AddAzureVhdCmdletInfo(destination, localFile.FullName, numberOfUploaderThreads, overWrite);
-            WindowsAzurePowershellCmdlet azurePowershellCmdlet = new WindowsAzurePowershellCmdlet(addAzureVhdCmdletInfo);
-            Collection<PSObject> result = azurePowershellCmdlet.Run();
-            if (result.Count == 1)
-            {
-                return (VhdUploadContext)result[0].BaseObject;
-            }
-            return null;
-        }
-
-        
-
-        public VhdDownloadContext SaveAzureVhd(Uri source, FileInfo localFilePath, int? numThreads, string storageKey, bool overwrite)
-        {
-            SaveAzureVhdCmdletInfo saveAzureVhdCmdletInfo = new SaveAzureVhdCmdletInfo(source, localFilePath, numThreads, storageKey, overwrite);            
-            return runSaveAzureVhd(saveAzureVhdCmdletInfo);
-        }
-
-        public string SaveAzureVhdStop(Uri source, FileInfo localFilePath, int? numThreads, string storageKey, bool overwrite, int ms)
-        {
-            SaveAzureVhdCmdletInfo saveAzureVhdCmdletInfo = new SaveAzureVhdCmdletInfo(source, localFilePath, numThreads, storageKey, overwrite);
-            WindowsAzurePowershellCmdlet azurePowershellCmdlet = new WindowsAzurePowershellCmdlet(saveAzureVhdCmdletInfo);
-            return azurePowershellCmdlet.RunAndStop(ms).ToString();            
-        }       
-
-        private VhdDownloadContext runSaveAzureVhd(SaveAzureVhdCmdletInfo saveAzureVhdCmdletInfo)
-        {
-            WindowsAzurePowershellCmdlet azurePowershellCmdlet = new WindowsAzurePowershellCmdlet(saveAzureVhdCmdletInfo);
-            Collection<PSObject> result = azurePowershellCmdlet.Run();
-            if (result.Count == 1)
-            {
-                return (VhdDownloadContext)result[0].BaseObject;
-            }
-            return null;
-        }
-
-
-
-        #endregion
-
-      
-
-        #region AzureVnetConfig
-
-        public Collection<VirtualNetworkConfigContext> GetAzureVNetConfig(string filePath)
-        {
-            GetAzureVNetConfigCmdletInfo getAzureVNetConfigCmdletInfo = new GetAzureVNetConfigCmdletInfo(filePath);
-            WindowsAzurePowershellCmdlet azurePowershellCmdlet = new WindowsAzurePowershellCmdlet(getAzureVNetConfigCmdletInfo);
-            Collection<PSObject> result = azurePowershellCmdlet.Run();
-
-            Collection<VirtualNetworkConfigContext> vnetGateways = new Collection<VirtualNetworkConfigContext>();
-            foreach (PSObject re in result)
-            {
-                vnetGateways.Add((VirtualNetworkConfigContext)re.BaseObject);
-            }
-            return vnetGateways;
-        }
-     
-
-        public ManagementOperationContext SetAzureVNetConfig(string filePath)
-        {
-            SetAzureVNetConfigCmdletInfo setAzureVNetConfigCmdletInfo = new SetAzureVNetConfigCmdletInfo(filePath);
-            WindowsAzurePowershellCmdlet azurePowershellCmdlet = new WindowsAzurePowershellCmdlet(setAzureVNetConfigCmdletInfo);
-            Collection<PSObject> result = azurePowershellCmdlet.Run();
-
-            
-            if (result.Count == 1)
-            {
-                return (ManagementOperationContext) result[0].BaseObject;
-            }
-            return null;
-        }
-
-        public ManagementOperationContext RemoveAzureVNetConfig()
-        {
-            RemoveAzureVNetConfigCmdletInfo removeAzureVNetConfigCmdletInfo = new RemoveAzureVNetConfigCmdletInfo();
-            WindowsAzurePowershellCmdlet azurePowershellCmdlet = new WindowsAzurePowershellCmdlet(removeAzureVNetConfigCmdletInfo);
-            Collection<PSObject> result = azurePowershellCmdlet.Run();
-
-
-            if (result.Count == 1)
-            {
-                return (ManagementOperationContext)result[0].BaseObject;
-            }
-            return null;
-        }
-
-
-        #endregion
-
-
-        #region AzureVNetGateway
-
-
-        public ManagementOperationContext NewAzureVNetGateway(string vnetName)
-        {
-            NewAzureVNetGatewayCmdletInfo newAzureVNetGatewayCmdletInfo = new NewAzureVNetGatewayCmdletInfo(vnetName);
-            WindowsAzurePowershellCmdlet azurePowershellCmdlet = new WindowsAzurePowershellCmdlet(newAzureVNetGatewayCmdletInfo);
-            Collection<PSObject> result = azurePowershellCmdlet.Run();
-
-            if (result.Count == 1)
-            {
-                return (ManagementOperationContext)result[0].BaseObject;
-            }
-            return null;
-        }
-
-
-        public Collection <VirtualNetworkGatewayContext> GetAzureVNetGateway(string vnetName)
-        {
-            GetAzureVNetGatewayCmdletInfo getAzureVNetGatewayCmdletInfo = new GetAzureVNetGatewayCmdletInfo(vnetName);
-            WindowsAzurePowershellCmdlet azurePowershellCmdlet = new WindowsAzurePowershellCmdlet(getAzureVNetGatewayCmdletInfo);
-            Collection<PSObject> result = azurePowershellCmdlet.Run();
-
-            Collection<VirtualNetworkGatewayContext> vnetGateways = new Collection<VirtualNetworkGatewayContext>();
-            foreach (PSObject re in result)
-            {
-                vnetGateways.Add ((VirtualNetworkGatewayContext) re.BaseObject);
-            }
-            return vnetGateways;
-        }
-
-        public ManagementOperationContext SetAzureVNetGateway(string option, string vnetName, string localNetwork)
-        {
-            SetAzureVNetGatewayCmdletInfo setAzureVNetGatewayCmdletInfo = new SetAzureVNetGatewayCmdletInfo(option, vnetName, localNetwork);
-            WindowsAzurePowershellCmdlet azurePowershellCmdlet = new WindowsAzurePowershellCmdlet(setAzureVNetGatewayCmdletInfo);
-            Collection<PSObject> result = azurePowershellCmdlet.Run();
-
-            if (result.Count == 1)
-            {
-                return (ManagementOperationContext)result[0].BaseObject;
-            }
-            return null;
-        }
-
-        public ManagementOperationContext RemoveAzureVNetGateway(string vnetName)
-        {
-            GetAzureVNetGatewayKeyCmdletInfo a = new GetAzureVNetGatewayKeyCmdletInfo("aaa", "vvv");
-
-            RemoveAzureVNetGatewayCmdletInfo removeAzureVNetGatewayCmdletInfo = new RemoveAzureVNetGatewayCmdletInfo(vnetName);
-            WindowsAzurePowershellCmdlet azurePowershellCmdlet = new WindowsAzurePowershellCmdlet(removeAzureVNetGatewayCmdletInfo);
-            Collection<PSObject> result = azurePowershellCmdlet.Run();
-
-            if (result.Count == 1)
-            {
-                return (ManagementOperationContext)result[0].BaseObject;
-            }
-            return null;
-        }
-
-
-        public SharedKeyContext GetAzureVNetGatewayKey(string vnetName, string localnet)
-        {
-            GetAzureVNetGatewayKeyCmdletInfo getAzureVNetGatewayKeyCmdletInfo = new GetAzureVNetGatewayKeyCmdletInfo(vnetName, localnet);            
-            WindowsAzurePowershellCmdlet azurePowershellCmdlet = new WindowsAzurePowershellCmdlet(getAzureVNetGatewayKeyCmdletInfo);
-            Collection<PSObject> result = azurePowershellCmdlet.Run();
-            
-            if (result.Count == 1)
-            {
-                return (SharedKeyContext) result[0].BaseObject;
-            }
-            return null;
-        }
-
-
-
-        #endregion
-
-
-        #region AzureVNet
-
-        public Collection<GatewayConnectionContext> GetAzureVNetConnection(string vnetName)
-        {
-            GetAzureVNetConnectionCmdletInfo getAzureVNetConnectionCmdletInfo = new GetAzureVNetConnectionCmdletInfo(vnetName);
-            WindowsAzurePowershellCmdlet azurePowershellCmdlet = new WindowsAzurePowershellCmdlet(getAzureVNetConnectionCmdletInfo);
-            Collection<PSObject> result = azurePowershellCmdlet.Run();
-
-            Collection<GatewayConnectionContext> connections = new Collection<GatewayConnectionContext>();
-            foreach (PSObject re in result)
-            {
-                connections.Add((GatewayConnectionContext)re.BaseObject);
-            }
-            return connections;
-        }
-
-
-        public Collection<VirtualNetworkSiteContext> GetAzureVNetSite(string vnetName)
-        {
-            GetAzureVNetSiteCmdletInfo getAzureVNetSiteCmdletInfo = new GetAzureVNetSiteCmdletInfo(vnetName);
-            WindowsAzurePowershellCmdlet azurePowershellCmdlet = new WindowsAzurePowershellCmdlet(getAzureVNetSiteCmdletInfo);
-            Collection<PSObject> result = azurePowershellCmdlet.Run();
-
-            Collection<VirtualNetworkSiteContext> connections = new Collection<VirtualNetworkSiteContext>();
-            foreach (PSObject re in result)
-            {
-                connections.Add((VirtualNetworkSiteContext)re.BaseObject);
-            }
-            return connections;
-        }
-
-
-        #endregion
-
-
-        public void GetAzureRemoteDesktopFile(string vmName, string serviceName, string localPath, bool launch)
-        {
-            GetAzureRemoteDesktopFileCmdletInfo getAzureRemoteDesktopFileCmdletInfo = new GetAzureRemoteDesktopFileCmdletInfo(vmName, serviceName, localPath, launch);
-            WindowsAzurePowershellCmdlet getAzureRemoteDesktopFileCmdlet = new WindowsAzurePowershellCmdlet(getAzureRemoteDesktopFileCmdletInfo);
-
-            Collection<PSObject> result = getAzureRemoteDesktopFileCmdlet.Run();            
-        }
-
-
-        
-        
-
-       
-
-        internal PersistentVM GetPersistentVM(PersistentVMConfigInfo configInfo)
-        {
-            PersistentVM vm = null;
-
-            if (null != configInfo)
-            {
-                if (configInfo.VmConfig != null)
-                {
-                    vm = NewAzureVMConfig(configInfo.VmConfig);
-                }
-
-                if (configInfo.ProvConfig != null)
-                {
-                    configInfo.ProvConfig.Vm = vm;
-                    vm = AddAzureProvisioningConfig(configInfo.ProvConfig);
-                }
-
-                if (configInfo.DiskConfig != null)
-                {
-                    configInfo.DiskConfig.Vm = vm;
-                    vm = AddAzureDataDisk(configInfo.DiskConfig);
-                }
-
-                if (configInfo.EndPointConfig != null)
-                {
-                    configInfo.EndPointConfig.Vm = vm;
-                    vm = AddAzureEndPoint(configInfo.EndPointConfig);
-                }
-            }
-
-            return vm;
-        }
-
-       
-
-        
-
-        
-
-
-        
-        
-
-        
-
-        internal void AddVMDataDisks(string vmName, string serviceName, AddAzureDataDiskConfig[] diskConfig)
-        {
-            PersistentVMRoleContext vmRolectx = GetAzureVM(vmName, serviceName);
-
-            foreach (AddAzureDataDiskConfig discCfg in diskConfig)
-            {
-                discCfg.Vm = vmRolectx.VM;
-                vmRolectx.VM = AddAzureDataDisk(discCfg);
-            }
-
-            UpdateAzureVM(vmName, serviceName, vmRolectx.VM);
-        }
-
-        
-        internal void SetVMDataDisks(string vmName, string serviceName, SetAzureDataDiskConfig[] diskConfig)
-        {
-            PersistentVMRoleContext vmRolectx = GetAzureVM(vmName, serviceName);
-
-            foreach (SetAzureDataDiskConfig discCfg in diskConfig)
-            {
-                discCfg.Vm = vmRolectx.VM;
-                vmRolectx.VM = SetAzureDataDisk(discCfg);
-            }
-
-            UpdateAzureVM(vmName, serviceName, vmRolectx.VM);
-        }
-
-        
-
-        internal void SetVMSize(string vmName, string serviceName, SetAzureVMSizeConfig vmSizeConfig)
-        {
-            PersistentVMRoleContext vmRolectx = GetAzureVM(vmName, serviceName);
-
-            vmSizeConfig.Vm = vmRolectx.VM;
-            vmRolectx.VM = SetAzureVMSize(vmSizeConfig);
-
-            UpdateAzureVM(vmName, serviceName, vmRolectx.VM);
-        }
-
-        private PersistentVM SetAzureVMSize(SetAzureVMSizeConfig sizeCfg)
-        {
-            SetAzureVMSizeCmdletInfo setAzureVMSizeCmdletInfo = new SetAzureVMSizeCmdletInfo(sizeCfg);
-            WindowsAzurePowershellCmdlet setAzureDataDiskCmdlet = new WindowsAzurePowershellCmdlet(setAzureVMSizeCmdletInfo);
-
-            Collection<PSObject> result = setAzureDataDiskCmdlet.Run();
-            if (result.Count == 1)
-            {
-                return (PersistentVM)result[0].BaseObject;
-            }
-            return null;
-        }
-
-        internal void AddVMDataDisksAndEndPoint(string vmName, string serviceName, AddAzureDataDiskConfig[] dataDiskConfig, AzureEndPointConfigInfo endPointConfig)
-        {
-            AddVMDataDisks(vmName, serviceName, dataDiskConfig);
-
-            AddEndPoint(vmName, serviceName, new [] {endPointConfig});
-
-
-        }
-
-        private ManagementOperationContext ManagementOperationContextRun(WindowsAzurePowershellCmdlet azurePSCmdlet)
-        {
-            Collection<PSObject> result = azurePSCmdlet.Run();
-            if (result.Count == 1)
-            {
-                return (ManagementOperationContext)result[0].BaseObject;
-            }
-            return null;
-        }
-
-        private PersistentVM PersistentVMRun(WindowsAzurePowershellCmdlet azurePSCmdlet)
-        {
-            Collection<PSObject> result = azurePSCmdlet.Run();
-            if (result.Count == 1)
-            {
-                return (PersistentVM)result[0].BaseObject;
-            }
-            return null;
-        }
-
-        
-
-    }
-
-}
+// ----------------------------------------------------------------------------------
+//
+// Copyright Microsoft Corporation
+// Licensed under the Apache License, Version 2.0 (the "License");
+// you may not use this file except in compliance with the License.
+// You may obtain a copy of the License at
+// http://www.apache.org/licenses/LICENSE-2.0
+// Unless required by applicable law or agreed to in writing, software
+// distributed under the License is distributed on an "AS IS" BASIS,
+// WITHOUT WARRANTIES OR CONDITIONS OF ANY KIND, either express or implied.
+// See the License for the specific language governing permissions and
+// limitations under the License.
+// ----------------------------------------------------------------------------------
+
+namespace Microsoft.WindowsAzure.Management.ServiceManagement.Test.FunctionalTests
+{
+    using System;
+    using System.Collections.ObjectModel;
+    using System.IO;
+    using System.Management.Automation;
+    using ConfigDataInfo;
+    using IaasCmdletInfo;
+    using Management.Model;
+    using Microsoft.WindowsAzure.ServiceManagement;
+    using Model;
+
+
+    //using Microsoft.WindowsAzure.ServiceManagement;
+    //using Microsoft.WindowsAzure.Management.Model;
+    //using Microsoft.WindowsAzure.Management.ServiceManagement.Model;
+    //using Microsoft.WindowsAzure.Management.ServiceManagement.Test.FunctionalTests.IaasCmdletInfo;
+    //using Microsoft.WindowsAzure.Management.ServiceManagement.Test.FunctionalTests.ConfigDataInfo;
+
+    using System.Collections.Generic;
+    
+
+    public class ServiceManagementCmdletTestHelper 
+    {
+
+        public Collection <PSObject> RunPSScript(string script)
+        {
+            List<string> st = new List<string>();
+            st.Add(script);
+
+            WindowsAzurePowershellScript azurePowershellCmdlet = new WindowsAzurePowershellScript(st);
+            return azurePowershellCmdlet.Run();
+        }
+
+        public bool TestAzureServiceName(string serviceName)
+        {
+            TestAzureNameCmdletInfo testAzureNameCmdlet = new TestAzureNameCmdletInfo("Service", serviceName);
+            WindowsAzurePowershellCmdlet testAzureName = new WindowsAzurePowershellCmdlet(testAzureNameCmdlet);
+            Collection<bool> response = new Collection<bool>();
+            foreach (PSObject result in testAzureName.Run())
+            {
+                response.Add((bool)result.BaseObject);
+            }
+            return response[0];
+        }
+
+        public Collection<LocationsContext> GetAzureLocation()
+        {
+            GetAzureLocationCmdletInfo getAzureLocationCmdlet = new GetAzureLocationCmdletInfo();
+            WindowsAzurePowershellCmdlet azurePowershellCmdlet = new WindowsAzurePowershellCmdlet(getAzureLocationCmdlet);
+
+            Collection<LocationsContext> locationsContext = new Collection<LocationsContext>();
+            foreach (PSObject result in azurePowershellCmdlet.Run())
+            {
+                locationsContext.Add((LocationsContext)result.BaseObject);
+            }
+            return locationsContext;
+        }
+
+        public string GetAzureLocationName(string[] keywords, bool exactMatch = true)
+        {
+            Collection<LocationsContext> locations = GetAzureLocation();
+            if (keywords != null)
+            {
+                foreach (LocationsContext location in locations)
+                {
+                    if (Utilities.MatchKeywords(location.Name, keywords, exactMatch) >= 0)
+                    {
+                        return location.Name;
+                    }
+                }
+            }
+            else
+            {
+                if (locations.Count == 1)
+                {
+                    return locations[0].Name;
+                }
+            }
+            return null;
+        }
+
+        public Collection<OSVersionsContext> GetAzureOSVersion()
+        {
+            GetAzureOSVersionCmdletInfo getAzureOSVersionCmdletInfo = new GetAzureOSVersionCmdletInfo();
+            WindowsAzurePowershellCmdlet azurePowershellCmdlet = new WindowsAzurePowershellCmdlet(getAzureOSVersionCmdletInfo);
+
+            Collection<PSObject> result = azurePowershellCmdlet.Run();
+            Collection<OSVersionsContext> osVersions = new Collection<OSVersionsContext>();
+            foreach (PSObject re in result)
+            {
+                osVersions.Add((OSVersionsContext)re.BaseObject);
+            }
+            return osVersions;
+        }
+
+        #region CertificateSetting, VMConifig, ProvisioningConfig
+
+        public CertificateSetting NewAzureCertificateSetting(string thumbprint, string store)
+        {
+            NewAzureCertificateSettingCmdletInfo newAzureCertificateSettingCmdletInfo = new NewAzureCertificateSettingCmdletInfo(thumbprint, store);
+            WindowsAzurePowershellCmdlet azurePowershellCmdlet = new WindowsAzurePowershellCmdlet(newAzureCertificateSettingCmdletInfo);
+
+            Collection<PSObject> result = azurePowershellCmdlet.Run();
+
+            if (result.Count == 1)
+            {
+                return (CertificateSetting)result[0].BaseObject;
+
+            }
+            return null;
+        }
+
+
+        public PersistentVM NewAzureVMConfig(AzureVMConfigInfo vmConfig)
+        {
+            NewAzureVMConfigCmdletInfo newAzureVMConfigCmdletInfo = new NewAzureVMConfigCmdletInfo(vmConfig);
+            WindowsAzurePowershellCmdlet newAzureServiceCmdlet = new WindowsAzurePowershellCmdlet(newAzureVMConfigCmdletInfo);
+
+            Collection<PSObject> result = newAzureServiceCmdlet.Run();
+            if (result.Count == 1)
+            {
+                return (PersistentVM)result[0].BaseObject;
+            }
+            return null;
+
+        }
+
+        public PersistentVM AddAzureProvisioningConfig(AzureProvisioningConfigInfo provConfig)
+        {
+            AddAzureProvisioningConfigCmdletInfo addAzureProvisioningConfigCmdletInfog = new AddAzureProvisioningConfigCmdletInfo(provConfig);
+            WindowsAzurePowershellCmdlet addAzureProvisioningConfigCmdlet = new WindowsAzurePowershellCmdlet(addAzureProvisioningConfigCmdletInfog);
+
+            Collection<PSObject> result = addAzureProvisioningConfigCmdlet.Run();
+            if (result.Count == 1)
+            {
+                return (PersistentVM)result[0].BaseObject;
+            }
+            return null;
+        }
+
+
+        #endregion
+
+
+        #region AzureAffinityGroup
+
+        public ManagementOperationContext NewAzureAffinityGroup(string name, string location, string label, string description)
+        {
+            NewAzureAffinityGroupCmdletInfo newAzureAffinityGroupCmdletInfo = new NewAzureAffinityGroupCmdletInfo(name, location, label, description);
+            WindowsAzurePowershellCmdlet azurePowershellCmdlet = new WindowsAzurePowershellCmdlet(newAzureAffinityGroupCmdletInfo);
+
+            Collection<PSObject> result = azurePowershellCmdlet.Run();
+            if (result.Count == 1)
+            {
+                return (ManagementOperationContext)result[0].BaseObject;
+            }
+            return null;
+        }
+
+        public Collection<AffinityGroupContext> GetAzureAffinityGroup(string name)
+        {
+            GetAzureAffinityGroupCmdletInfo getAzureAffinityGroupCmdletInfo = new GetAzureAffinityGroupCmdletInfo(name);
+            WindowsAzurePowershellCmdlet azurePowershellCmdlet = new WindowsAzurePowershellCmdlet(getAzureAffinityGroupCmdletInfo);
+
+            Collection<PSObject> result = azurePowershellCmdlet.Run();
+            Collection<AffinityGroupContext> certCtxts = new Collection<AffinityGroupContext>();
+            foreach (PSObject re in result)
+            {
+                certCtxts.Add((AffinityGroupContext)re.BaseObject);
+            }
+            return certCtxts;
+        }
+
+        public ManagementOperationContext SetAzureAffinityGroup(string name, string label, string description)
+        {
+            SetAzureAffinityGroupCmdletInfo setAzureAffinityGroupCmdletInfo = new SetAzureAffinityGroupCmdletInfo(name, label, description);
+            WindowsAzurePowershellCmdlet azurePowershellCmdlet = new WindowsAzurePowershellCmdlet(setAzureAffinityGroupCmdletInfo);
+
+            Collection<PSObject> result = azurePowershellCmdlet.Run();
+            if (result.Count == 1)
+            {
+                return (ManagementOperationContext)result[0].BaseObject;
+            }
+            return null;
+        }
+
+
+
+        public ManagementOperationContext RemoveAzureAffinityGroup(string name)
+        {
+            RemoveAzureAffinityGroupCmdletInfo removeAzureAffinityGroupCmdletInfo = new RemoveAzureAffinityGroupCmdletInfo(name);
+            WindowsAzurePowershellCmdlet azurePowershellCmdlet = new WindowsAzurePowershellCmdlet(removeAzureAffinityGroupCmdletInfo);
+
+            Collection<PSObject> result = azurePowershellCmdlet.Run();
+            if (result.Count == 1)
+            {
+                return (ManagementOperationContext)result[0].BaseObject;
+            }
+            return null;
+        }
+
+
+
+        #endregion
+
+
+        #region AzureCertificate
+
+        public ManagementOperationContext AddAzureCertificate(string serviceName, PSObject cert, string password)
+        {
+            AddAzureCertificateCmdletInfo addAzureCertificateCmdletInfo = new AddAzureCertificateCmdletInfo(serviceName, cert, password);
+            WindowsAzurePowershellCmdlet azurePowershellCmdlet = new WindowsAzurePowershellCmdlet(addAzureCertificateCmdletInfo);
+
+            Collection<PSObject> result = azurePowershellCmdlet.Run();
+            if (result.Count == 1)
+            {
+                return (ManagementOperationContext)result[0].BaseObject;
+            }
+            return null;
+        }
+
+        public ManagementOperationContext AddAzureCertificate(string serviceName, PSObject cert)
+        {
+            return AddAzureCertificate(serviceName, cert, null);
+
+        }
+
+
+        public Collection <CertificateContext> GetAzureCertificate(string serviceName, string thumbprint, string algorithm)
+        {
+            GetAzureCertificateCmdletInfo getAzureCertificateCmdletInfo = new GetAzureCertificateCmdletInfo(serviceName, thumbprint, algorithm);
+            WindowsAzurePowershellCmdlet azurePowershellCmdlet = new WindowsAzurePowershellCmdlet(getAzureCertificateCmdletInfo);
+
+            Collection<PSObject> result = azurePowershellCmdlet.Run();
+            Collection<CertificateContext> certCtxts = new Collection<CertificateContext>();
+            foreach (PSObject re in result)
+            {
+                certCtxts.Add((CertificateContext)re.BaseObject);
+            }            
+            return certCtxts;
+        }
+
+        public Collection<CertificateContext> GetAzureCertificate(string serviceName)
+        {
+            return GetAzureCertificate(serviceName, null, null);
+        }
+
+        public ManagementOperationContext RemoveAzureCertificate(string serviceName, string thumbprint, string algorithm)
+        {
+            RemoveAzureCertificateCmdletInfo removeAzureCertificateCmdletInfo = new RemoveAzureCertificateCmdletInfo(serviceName, thumbprint, algorithm);
+            WindowsAzurePowershellCmdlet azurePowershellCmdlet = new WindowsAzurePowershellCmdlet(removeAzureCertificateCmdletInfo);
+
+            Collection<PSObject> result = azurePowershellCmdlet.Run();
+            if (result.Count == 1)
+            {
+                return (ManagementOperationContext)result[0].BaseObject;
+            }
+            return null;
+        }
+
+        #endregion
+
+
+        #region AzureDataDisk
+
+        public PersistentVM AddAzureDataDisk(AddAzureDataDiskConfig diskConfig)
+        {
+            AddAzureDataDiskCmdletInfo addAzureDataDiskCmdletInfo = new AddAzureDataDiskCmdletInfo(diskConfig);
+            WindowsAzurePowershellCmdlet azurePowershellCmdlet = new WindowsAzurePowershellCmdlet(addAzureDataDiskCmdletInfo);
+
+            Collection<PSObject> result = azurePowershellCmdlet.Run();
+            if (result.Count == 1)
+            {
+                return (PersistentVM)result[0].BaseObject;
+            }
+            return null;
+        }
+
+        public void AddDataDisk(string vmName, string serviceName, AddAzureDataDiskConfig [] diskConfigs)
+        {
+
+            PersistentVM vm = GetAzureVM(vmName, serviceName).VM;
+
+            foreach (AddAzureDataDiskConfig config in diskConfigs)
+            {
+                config.Vm = vm;
+                vm = AddAzureDataDisk(config);
+            }
+            UpdateAzureVM(vmName, serviceName, vm);
+        }
+
+        public PersistentVM SetAzureDataDisk(SetAzureDataDiskConfig discCfg)
+        {
+            SetAzureDataDiskCmdletInfo setAzureDataDiskCmdletInfo = new SetAzureDataDiskCmdletInfo(discCfg);
+            WindowsAzurePowershellCmdlet azurePowershellCmdlet = new WindowsAzurePowershellCmdlet(setAzureDataDiskCmdletInfo);
+
+            Collection<PSObject> result = azurePowershellCmdlet.Run();
+            if (result.Count == 1)
+            {
+                return (PersistentVM)result[0].BaseObject;
+            }
+            return null;
+        }
+
+        public void SetDataDisk(string vmName, string serviceName, HostCaching hc, int lun)
+        {
+            
+            SetAzureDataDiskConfig config = new SetAzureDataDiskConfig(hc, lun);
+            config.Vm = GetAzureVM(vmName, serviceName).VM;
+            UpdateAzureVM(vmName, serviceName, SetAzureDataDisk(config));
+        }
+
+        public Collection<DataVirtualHardDisk> GetAzureDataDisk(string vmName, string serviceName)
+        {
+            PersistentVMRoleContext vmRolectx = GetAzureVM(vmName, serviceName);
+
+            GetAzureDataDiskCmdletInfo getAzureDataDiskCmdlet = new GetAzureDataDiskCmdletInfo(vmRolectx.VM);
+            WindowsAzurePowershellCmdlet azurePowershellCmdlet = new WindowsAzurePowershellCmdlet(getAzureDataDiskCmdlet);
+
+            Collection<DataVirtualHardDisk> hardDisks = new Collection<DataVirtualHardDisk>();
+            foreach (PSObject disk in azurePowershellCmdlet.Run())
+            {
+                hardDisks.Add((DataVirtualHardDisk)disk.BaseObject);
+            }
+            return hardDisks;
+        }
+
+        private PersistentVM RemoveAzureDataDisk(RemoveAzureDataDiskConfig discCfg)
+        {
+            RemoveAzureDataDiskCmdletInfo removeAzureDataDiskCmdletInfo = new RemoveAzureDataDiskCmdletInfo(discCfg);
+            WindowsAzurePowershellCmdlet azurePowershellCmdlet = new WindowsAzurePowershellCmdlet(removeAzureDataDiskCmdletInfo);
+
+            Collection<PSObject> result = azurePowershellCmdlet.Run();
+            if (result.Count == 1)
+            {
+                return (PersistentVM)result[0].BaseObject;
+            }
+            return null;
+        }
+
+        public void RemoveDataDisk(string vmName, string serviceName, int [] lunSlots)
+        {
+
+            PersistentVM vm = GetAzureVM(vmName, serviceName).VM;
+
+            foreach (int lun in lunSlots)
+            {
+                RemoveAzureDataDiskConfig config = new RemoveAzureDataDiskConfig(lun, vm);                
+                RemoveAzureDataDisk(config);
+            }
+            UpdateAzureVM(vmName, serviceName, vm);
+        }
+
+        #endregion
+
+
+        #region AzureDeployment
+
+        public ManagementOperationContext NewAzureDeployment(string serviceName, string packagePath, string configPath, string slot, string label, string name, bool doNotStart, bool warning)
+        {
+            NewAzureDeploymentCmdletInfo newAzureDeploymentCmdletInfo = new NewAzureDeploymentCmdletInfo(serviceName, packagePath, configPath, slot, label, name, doNotStart, warning);
+            WindowsAzurePowershellCmdlet azurePowershellCmdlet = new WindowsAzurePowershellCmdlet(newAzureDeploymentCmdletInfo);
+
+            Collection<PSObject> result = azurePowershellCmdlet.Run();
+            if (result.Count == 1)
+            {
+                return (ManagementOperationContext)result[0].BaseObject;
+            }
+            return null;
+
+
+        }
+
+        public DeploymentInfoContext GetAzureDeployment(string serviceName, string slot)
+        {
+            GetAzureDeploymentCmdletInfo getAzureDeploymentCmdletInfo = new GetAzureDeploymentCmdletInfo(serviceName, slot);
+            WindowsAzurePowershellCmdlet azurePowershellCmdlet = new WindowsAzurePowershellCmdlet(getAzureDeploymentCmdletInfo);
+
+            Collection<PSObject> result = azurePowershellCmdlet.Run();
+            if (result.Count == 1)
+            {
+                return (DeploymentInfoContext)result[0].BaseObject;
+            }
+            return null;
+
+
+        }
+
+        private ManagementOperationContext SetAzureDeployment(SetAzureDeploymentCmdletInfo cmdletInfo)
+        {
+            WindowsAzurePowershellCmdlet azurePowershellCmdlet = new WindowsAzurePowershellCmdlet(cmdletInfo);
+
+            Collection<PSObject> result = azurePowershellCmdlet.Run();
+            if (result.Count == 1)
+            {
+                return (ManagementOperationContext)result[0].BaseObject;
+            }
+            return null;
+        }
+
+        public ManagementOperationContext SetAzureDeploymentStatus(string serviceName, string slot, string newStatus)
+        {
+            return SetAzureDeployment(SetAzureDeploymentCmdletInfo.SetAzureDeploymentStatusCmdletInfo(serviceName, slot, newStatus));
+        }
+
+        public ManagementOperationContext SetAzureDeploymentConfig(string serviceName, string slot, string configPath)
+        {
+            return SetAzureDeployment(SetAzureDeploymentCmdletInfo.SetAzureDeploymentConfigCmdletInfo(serviceName, slot, configPath));
+        }
+
+        public ManagementOperationContext SetAzureDeploymentUpgrade(string serviceName, string slot, string mode, string packagePath, string configPath)
+        {
+            return SetAzureDeployment(SetAzureDeploymentCmdletInfo.SetAzureDeploymentUpgradeCmdletInfo(serviceName, slot, mode, packagePath, configPath));
+        }
+
+        public ManagementOperationContext SetAzureDeployment(string option, string serviceName, string packagePath, string newStatus, string configName, string slot, string mode, string label, string roleName, bool force)
+        {
+            return SetAzureDeployment(new SetAzureDeploymentCmdletInfo(option, serviceName, packagePath, newStatus, configName, slot, mode, label, roleName, force));            
+        }
+
+        public ManagementOperationContext RemoveAzureDeployment(string serviceName, string slot, bool force)
+        {
+            RemoveAzureDeploymentCmdletInfo removeAzureDeploymentCmdletInfo = new RemoveAzureDeploymentCmdletInfo(serviceName, slot, force);
+            WindowsAzurePowershellCmdlet azurePowershellCmdlet = new WindowsAzurePowershellCmdlet(removeAzureDeploymentCmdletInfo);
+
+            Collection<PSObject> result = azurePowershellCmdlet.Run();
+            if (result.Count == 1)
+            {
+                return (ManagementOperationContext)result[0].BaseObject;
+            }
+            return null;
+
+        }
+
+        public ManagementOperationContext MoveAzureDeployment(string serviceName)
+        {
+            MoveAzureDeploymentCmdletInfo moveAzureDeploymentCmdletInfo = new MoveAzureDeploymentCmdletInfo(serviceName);
+            WindowsAzurePowershellCmdlet azurePowershellCmdlet = new WindowsAzurePowershellCmdlet(moveAzureDeploymentCmdletInfo);
+
+            Collection<PSObject> result = azurePowershellCmdlet.Run();
+            if (result.Count == 1)
+            {
+                return (ManagementOperationContext)result[0].BaseObject;
+            }
+            return null;
+
+
+
+
+        }
+
+
+
+
+        
+        #endregion
+
+
+        #region AzureDisk
+
+        // Add-AzureDisk
+        public DiskContext AddAzureDisk(string diskName, string mediaPath, string label, string os)
+        {
+            AddAzureDiskCmdletInfo addAzureDiskCmdletInfo = new AddAzureDiskCmdletInfo(diskName, mediaPath, label, os);
+            WindowsAzurePowershellCmdlet azurePowershellCmdlet = new WindowsAzurePowershellCmdlet(addAzureDiskCmdletInfo);
+
+            Collection<PSObject> result = azurePowershellCmdlet.Run();
+            if (result.Count == 1)
+            {
+                return (DiskContext)result[0].BaseObject;
+            }
+            return null;
+        }
+
+
+        // Get-AzureDisk
+        public Collection<DiskContext> GetAzureDisk(string diskName)
+        {
+            return GetAzureDisk(new GetAzureDiskCmdletInfo(diskName));
+        }
+
+        public Collection<DiskContext> GetAzureDisk()
+        {
+            return GetAzureDisk(new GetAzureDiskCmdletInfo((string)null));
+        }
+
+        private Collection<DiskContext> GetAzureDisk(GetAzureDiskCmdletInfo getAzureDiskCmdletInfo)
+        {
+            WindowsAzurePowershellCmdlet azurePowershellCmdlet = new WindowsAzurePowershellCmdlet(getAzureDiskCmdletInfo);
+
+            Collection<PSObject> result = azurePowershellCmdlet.Run();
+            Collection<DiskContext> disks = new Collection<DiskContext>();
+            foreach (PSObject re in result)
+            {
+                disks.Add((DiskContext)re.BaseObject);
+            }
+            return disks;
+        }
+
+        public Collection<DiskContext> GetAzureDiskAttachedToRoleName(string[] roleName, bool exactMatch = true)
+        {
+            Collection<DiskContext> retDisks = new Collection<DiskContext>();
+            Collection<DiskContext> disks = GetAzureDisk();
+            foreach (DiskContext disk in disks)
+            {
+                if (disk.AttachedTo != null && disk.AttachedTo.RoleName != null)
+                {
+                    if (Utilities.MatchKeywords(disk.AttachedTo.RoleName, roleName, exactMatch) >= 0)
+                        retDisks.Add(disk);
+                }
+            }
+            return retDisks;
+        }
+
+
+        // Remove-AzureDisk
+        public ManagementOperationContext RemoveAzureDisk(string diskName, bool deleteVhd)
+        {
+            RemoveAzureDiskCmdletInfo removeAzureDiskCmdletInfo = new RemoveAzureDiskCmdletInfo(diskName, deleteVhd);
+            WindowsAzurePowershellCmdlet azurePowershellCmdlet = new WindowsAzurePowershellCmdlet(removeAzureDiskCmdletInfo);
+
+            Collection<PSObject> result = azurePowershellCmdlet.Run();
+            if (result.Count == 1)
+            {
+                return (ManagementOperationContext)result[0].BaseObject;
+            }
+            return null;
+        }
+
+        // Update-AzureDisk
+        public DiskContext UpdateAzureDisk(string diskName, string label)
+        {
+            UpdateAzureDiskCmdletInfo updateAzureDiskCmdletInfo = new UpdateAzureDiskCmdletInfo(diskName, label);
+            WindowsAzurePowershellCmdlet azurePowershellCmdlet = new WindowsAzurePowershellCmdlet(updateAzureDiskCmdletInfo);
+
+            Collection<PSObject> result = azurePowershellCmdlet.Run();
+            if (result.Count == 1)
+            {
+                return (DiskContext)result[0].BaseObject;
+            }
+            return null;
+        }
+
+
+
+        #endregion
+
+
+        #region AzureDns
+
+
+        public DnsServer NewAzureDns(string name, string ipAddress)
+        {
+            NewAzureDnsCmdletInfo newAzureDnsCmdletInfo = new NewAzureDnsCmdletInfo(name, ipAddress);
+            WindowsAzurePowershellCmdlet azurePowershellCmdlet = new WindowsAzurePowershellCmdlet(newAzureDnsCmdletInfo);
+
+            Collection<PSObject> result = azurePowershellCmdlet.Run();
+            if (result.Count == 1)
+            {
+                return (DnsServer)result[0].BaseObject;
+            }
+            return null;
+        }
+
+        
+        public DnsServerList GetAzureDns(DnsSettings settings)
+        {
+            GetAzureDnsCmdletInfo getAzureDnsCmdletInfo = new GetAzureDnsCmdletInfo(settings);
+            WindowsAzurePowershellCmdlet azurePowershellCmdlet = new WindowsAzurePowershellCmdlet(getAzureDnsCmdletInfo);
+
+            Collection<PSObject> result = azurePowershellCmdlet.Run();
+            DnsServerList dnsList = new DnsServerList();
+
+            foreach (PSObject re in result)
+            {
+                dnsList.Add((DnsServer)re.BaseObject);
+            }
+            return dnsList;
+        }
+
+        #endregion
+
+
+
+        #region AzureEndpoint
+
+        public PersistentVM AddAzureEndPoint(AzureEndPointConfigInfo endPointConfig)
+        {
+            AddAzureEndpointCmdletInfo addAzureEndPointCmdletInfo = new AddAzureEndpointCmdletInfo(endPointConfig);
+            WindowsAzurePowershellCmdlet azurePowershellCmdlet = new WindowsAzurePowershellCmdlet(addAzureEndPointCmdletInfo);
+
+            Collection<PSObject> result = azurePowershellCmdlet.Run();
+            if (result.Count == 1)
+            {
+                return (PersistentVM)result[0].BaseObject;
+            }
+            return null;
+        }
+
+        public PersistentVM AddAzureEndPointNoLB(AzureEndPointConfigInfo endPointConfig)
+        {
+            AddAzureEndpointCmdletInfo addAzureEndPointCmdletInfo = AddAzureEndpointCmdletInfo.BuildNoLoadBalancedCmdletInfo(endPointConfig);
+            WindowsAzurePowershellCmdlet azurePowershellCmdlet = new WindowsAzurePowershellCmdlet(addAzureEndPointCmdletInfo);
+
+            Collection<PSObject> result = azurePowershellCmdlet.Run();
+            if (result.Count == 1)
+            {
+                return (PersistentVM)result[0].BaseObject;
+            }
+            return null;
+        }
+
+        public void AddEndPoint(string vmName, string serviceName, AzureEndPointConfigInfo [] endPointConfigs)
+        {
+            
+            PersistentVM vm = GetAzureVM(vmName, serviceName).VM;
+
+            foreach (AzureEndPointConfigInfo config in endPointConfigs)
+            {
+                config.Vm = vm;
+                vm = AddAzureEndPointNoLB(config);
+            }
+            UpdateAzureVM(vmName, serviceName, vm);
+        }
+
+        
+
+        public Collection <InputEndpointContext> GetAzureEndPoint(PersistentVMRoleContext vmRoleCtxt)
+        {
+            GetAzureEndpointCmdletInfo getAzureEndpointCmdletInfo = new GetAzureEndpointCmdletInfo(vmRoleCtxt);
+            WindowsAzurePowershellCmdlet azurePowershellCmdlet = new WindowsAzurePowershellCmdlet(getAzureEndpointCmdletInfo);
+
+            Collection<PSObject> result = azurePowershellCmdlet.Run();
+            Collection<InputEndpointContext> epCtxts = new Collection<InputEndpointContext>();
+
+            foreach(PSObject re in result)
+            {            
+                epCtxts.Add((InputEndpointContext)re.BaseObject);                
+            }
+            return epCtxts;
+        }
+
+        public PersistentVM SetAzureEndPoint(AzureEndPointConfigInfo endPointConfig)
+        {
+            if (null != endPointConfig)
+            {
+                SetAzureEndpointCmdletInfo setAzureEndpointCmdletInfo = SetAzureEndpointCmdletInfo.BuildNoLoadBalancedCmdletInfo(endPointConfig);
+                WindowsAzurePowershellCmdlet azurePowershellCmdlet = new WindowsAzurePowershellCmdlet(setAzureEndpointCmdletInfo);
+
+                Collection<PSObject> result = azurePowershellCmdlet.Run();
+                if (result.Count == 1)
+                {
+                    return (PersistentVM)result[0].BaseObject;
+                }
+            }
+            return null;
+        }
+
+        public void SetEndPoint(string vmName, string serviceName, AzureEndPointConfigInfo endPointConfig)
+        {
+
+            endPointConfig.Vm = GetAzureVM(vmName, serviceName).VM;
+
+            UpdateAzureVM(vmName, serviceName, SetAzureEndPoint(endPointConfig));
+        }
+
+        public PersistentVMRoleContext RemoveAzureEndPoint(string epName, PersistentVMRoleContext vmRoleCtxt)
+        {
+            RemoveAzureEndpointCmdletInfo removeAzureEndPointCmdletInfo = new RemoveAzureEndpointCmdletInfo(epName, vmRoleCtxt);            
+            WindowsAzurePowershellCmdlet azurePowershellCmdlet = new WindowsAzurePowershellCmdlet(removeAzureEndPointCmdletInfo);
+
+            Collection<PSObject> result = azurePowershellCmdlet.Run();
+            if (result.Count == 1)
+            {
+                return (PersistentVMRoleContext)result[0].BaseObject;
+            }
+            return null;
+        }
+
+        public void RemoveEndPoint(string vmName, string serviceName, string [] epNames)
+        {
+
+            PersistentVMRoleContext vmRoleCtxt = GetAzureVM(vmName, serviceName);
+
+            foreach (string ep in epNames)
+            {                
+                vmRoleCtxt.VM = RemoveAzureEndPoint(ep, vmRoleCtxt).VM;
+            }
+            UpdateAzureVM(vmName, serviceName, vmRoleCtxt.VM);
+        }
+        #endregion
+
+
+        #region AzureOSDisk
+
+        public PersistentVM SetAzureOSDisk(HostCaching hc, PersistentVM vm)
+        {
+            SetAzureOSDiskCmdletInfo setAzureOSDiskCmdletInfo = new SetAzureOSDiskCmdletInfo(hc, vm);
+            WindowsAzurePowershellCmdlet azurePowershellCmdlet = new WindowsAzurePowershellCmdlet(setAzureOSDiskCmdletInfo);
+
+            Collection<PSObject> result = azurePowershellCmdlet.Run();
+            if (result.Count == 1)
+            {
+                return (PersistentVM)result[0].BaseObject;
+            }
+            return null;
+        }
+
+
+        public OSVirtualHardDisk GetAzureOSDisk(PersistentVM vm)
+        {
+            GetAzureOSDiskCmdletInfo getAzureOSDiskCmdletInfo = new GetAzureOSDiskCmdletInfo(vm);
+            WindowsAzurePowershellCmdlet azurePowershellCmdlet = new WindowsAzurePowershellCmdlet(getAzureOSDiskCmdletInfo);
+
+            Collection<PSObject> result = azurePowershellCmdlet.Run();
+            if (result.Count == 1)
+            {
+                return (OSVirtualHardDisk)result[0].BaseObject;
+            }
+            return null;
+        }
+
+        
+
+
+        #endregion
+
+
+        #region AzureRole
+
+        public ManagementOperationContext SetAzureRole(string serviceName, string slot, string roleName, int count)
+        {
+            SetAzureRoleCmdletInfo setAzureRoleCmdletInfo = new SetAzureRoleCmdletInfo(serviceName, slot, roleName, count);
+            WindowsAzurePowershellCmdlet azurePowershellCmdlet = new WindowsAzurePowershellCmdlet(setAzureRoleCmdletInfo);
+
+            Collection<PSObject> result = azurePowershellCmdlet.Run();
+            if (result.Count == 1)
+            {
+                return (ManagementOperationContext)result[0].BaseObject;
+            }
+            return null;
+        }
+
+
+        public Collection<RoleContext> GetAzureRole(string serviceName, string slot, string roleName, bool details)
+        {
+            GetAzureRoleCmdletInfo getAzureRoleCmdletInfo = new GetAzureRoleCmdletInfo(serviceName, slot, roleName, details);
+            WindowsAzurePowershellCmdlet azurePowershellCmdlet = new WindowsAzurePowershellCmdlet(getAzureRoleCmdletInfo);
+
+            Collection<PSObject> result = azurePowershellCmdlet.Run();
+            Collection<RoleContext> roles = new Collection<RoleContext>();
+            foreach (PSObject re in result)
+            {
+                roles.Add((RoleContext)re.BaseObject);                
+            }
+            return roles;
+        }
+
+
+        #endregion
+
+
+        #region AzureQuickVM
+
+        public PersistentVMRoleContext NewAzureQuickVM(OS os, string name, string serviceName, string imageName, string password, string locationName)
+        {
+            NewAzureQuickVMCmdletInfo newAzureQuickVMCmdlet = new NewAzureQuickVMCmdletInfo(os, name, serviceName, imageName, password, locationName);
+            WindowsAzurePowershellCmdletSequence sequence = new WindowsAzurePowershellCmdletSequence();
+
+            SubscriptionData currentSubscription;
+            if ((currentSubscription = GetCurrentAzureSubscription()) == null)
+            {
+                ImportAzurePublishSettingsFile();
+                currentSubscription = GetCurrentAzureSubscription();
+            }
+            if (string.IsNullOrEmpty(currentSubscription.CurrentStorageAccount))
+            {
+                StorageServicePropertiesOperationContext storageAccount = NewAzureStorageAccount(Utilities.GetUniqueShortName("storage"), locationName);
+                if (storageAccount != null)
+                {
+                    SetAzureSubscription(currentSubscription.SubscriptionName, storageAccount.StorageAccountName);
+                    currentSubscription = GetCurrentAzureSubscription();
+                }
+            }
+            if (!string.IsNullOrEmpty(currentSubscription.CurrentStorageAccount))
+            {
+                sequence.Add(newAzureQuickVMCmdlet);
+                sequence.Run();
+                return GetAzureVM(name, serviceName);
+            }
+            return null;
+        }
+
+        public PersistentVMRoleContext NewAzureQuickLinuxVM(OS os, string name, string serviceName, string imageName, string userName, string password, string locationName)
+        {
+            NewAzureQuickVMCmdletInfo newAzureQuickVMLinuxCmdlet = new NewAzureQuickVMCmdletInfo(os, name, serviceName, imageName, userName, password, locationName);
+            WindowsAzurePowershellCmdletSequence sequence = new WindowsAzurePowershellCmdletSequence();
+
+            SubscriptionData currentSubscription;
+            if ((currentSubscription = GetCurrentAzureSubscription()) == null)
+            {
+                currentSubscription = GetCurrentAzureSubscription();
+            }
+            if (string.IsNullOrEmpty(currentSubscription.CurrentStorageAccount))
+            {
+                StorageServicePropertiesOperationContext storageAccount = NewAzureStorageAccount(Utilities.GetUniqueShortName("storage"), locationName);
+                if (storageAccount != null)
+                {
+                    SetAzureSubscription(currentSubscription.SubscriptionName, storageAccount.StorageAccountName);
+                    currentSubscription = GetCurrentAzureSubscription();
+                }
+            }
+
+            if (!string.IsNullOrEmpty(currentSubscription.CurrentStorageAccount))
+            {
+                sequence.Add(newAzureQuickVMLinuxCmdlet);
+                sequence.Run();
+                return GetAzureVM(name, serviceName);
+            }
+            return null;
+        }
+
+
+
+        #endregion 
+
+        
+        #region AzurePublishSettingsFile
+
+        public void ImportAzurePublishSettingsFile()
+        {
+            this.ImportAzurePublishSettingsFile(Utilities.publishSettingsFile);
+        }
+
+        internal void ImportAzurePublishSettingsFile(string publishSettingsFile)
+        {
+            ImportAzurePublishSettingsFileCmdletInfo importAzurePublishSettingsFileCmdlet = new ImportAzurePublishSettingsFileCmdletInfo(publishSettingsFile);
+
+            WindowsAzurePowershellCmdlet importAzurePublishSettingsFile = new WindowsAzurePowershellCmdlet(importAzurePublishSettingsFileCmdlet);
+            importAzurePublishSettingsFile.Run();
+        }
+
+
+        #endregion
+
+
+        #region AzureSubscription
+
+        public Collection<SubscriptionData> GetAzureSubscription()
+        {
+            GetAzureSubscriptionCmdletInfo getAzureSubscriptionCmdlet = new GetAzureSubscriptionCmdletInfo();
+            WindowsAzurePowershellCmdlet azurePowershellCmdlet = new WindowsAzurePowershellCmdlet(getAzureSubscriptionCmdlet);
+            Collection<SubscriptionData> subscriptions = new Collection<SubscriptionData>();
+            foreach (PSObject result in azurePowershellCmdlet.Run())
+            {
+                subscriptions.Add((SubscriptionData)result.BaseObject);
+            }
+
+            return subscriptions;
+        }
+
+
+        public SubscriptionData GetCurrentAzureSubscription()
+        {
+            Collection<SubscriptionData> subscriptions = GetAzureSubscription();
+            foreach (SubscriptionData subscription in subscriptions)
+            {
+                if (subscription.IsDefault)
+                {
+                    return subscription;
+                }
+            }
+            return null;
+        }
+
+        public SubscriptionData SetAzureSubscription(string subscriptionName, string currentStorageAccount)
+        {
+            SetAzureSubscriptionCmdletInfo setAzureSubscriptionCmdlet = new SetAzureSubscriptionCmdletInfo(subscriptionName, currentStorageAccount);
+            WindowsAzurePowershellCmdlet azurePowershellCmdlet = new WindowsAzurePowershellCmdlet(setAzureSubscriptionCmdlet);
+            azurePowershellCmdlet.Run();
+
+            Collection<SubscriptionData> subscriptions = GetAzureSubscription();
+            foreach (SubscriptionData subscription in subscriptions)
+            {
+                if (subscription.SubscriptionName == subscriptionName)
+                {
+                    return subscription;
+                }
+            }
+            return null;
+        }
+
+        public SubscriptionData SetDefaultAzureSubscription(string subscriptionName)
+        {
+            SetAzureSubscriptionCmdletInfo setAzureSubscriptionCmdlet = new SetAzureSubscriptionCmdletInfo(subscriptionName);
+            WindowsAzurePowershellCmdlet azurePowershellCmdlet = new WindowsAzurePowershellCmdlet(setAzureSubscriptionCmdlet);
+            azurePowershellCmdlet.Run();
+
+            Collection<SubscriptionData> subscriptions = GetAzureSubscription();
+            foreach (SubscriptionData subscription in subscriptions)
+            {
+                if (subscription.SubscriptionName == subscriptionName)
+                {
+                    return subscription;
+                }
+            }
+            return null;
+        }
+
+
+        #endregion
+
+        #region AzureSubnet
+
+
+        public SubnetNamesCollection GetAzureSubnet(PersistentVM vm)
+        {
+            GetAzureSubnetCmdletInfo getAzureSubnetCmdlet = new GetAzureSubnetCmdletInfo(vm);
+            WindowsAzurePowershellCmdlet azurePowershellCmdlet = new WindowsAzurePowershellCmdlet(getAzureSubnetCmdlet);
+            Collection <PSObject> result = azurePowershellCmdlet.Run();
+            
+            SubnetNamesCollection subnets = new SubnetNamesCollection();
+            foreach (PSObject re in result)            
+            {
+                subnets.Add((string)re.BaseObject);
+            }
+            return subnets;
+        }
+
+        public PersistentVM SetAzureSubnet(PersistentVM vm, string [] subnetNames)
+        {
+            SetAzureSubnetCmdletInfo setAzureSubnetCmdlet = new SetAzureSubnetCmdletInfo(vm, subnetNames);
+            WindowsAzurePowershellCmdlet azurePowershellCmdlet = new WindowsAzurePowershellCmdlet(setAzureSubnetCmdlet);
+            Collection<PSObject> result = azurePowershellCmdlet.Run();
+            
+            if (result.Count == 1)
+            {
+                return (PersistentVM)result[0].BaseObject;
+            }
+
+            return null;
+        }
+
+
+
+        #endregion
+
+
+        #region AzureStorageAccount
+
+        public ManagementOperationContext NewAzureStorageAccount(string storageName, string locationName, string affinity, string label, string description)
+        {
+            NewAzureStorageAccountCmdletInfo newAzureStorageAccountCmdletInfo = new NewAzureStorageAccountCmdletInfo(storageName, locationName, affinity, label, description);
+            WindowsAzurePowershellCmdlet azurePowershellCmdlet = new WindowsAzurePowershellCmdlet(newAzureStorageAccountCmdletInfo);
+            Collection<PSObject> result = azurePowershellCmdlet.Run();
+
+            if (result.Count == 1)
+            {
+                return (ManagementOperationContext)result[0].BaseObject;
+            }
+            return null;
+        }
+
+        public StorageServicePropertiesOperationContext NewAzureStorageAccount(string storageName, string locationName)
+        {
+            NewAzureStorageAccount(storageName, locationName, null, null, null);
+
+            Collection<StorageServicePropertiesOperationContext> storageAccounts = GetAzureStorageAccount(null);
+            foreach (StorageServicePropertiesOperationContext storageAccount in storageAccounts)
+            {
+                if (storageAccount.StorageAccountName == storageName)
+                    return storageAccount;
+            }
+            return null;
+        }
+
+        public Collection<StorageServicePropertiesOperationContext> GetAzureStorageAccount(string accountName)
+        {
+            GetAzureStorageAccountCmdletInfo getAzureStorageAccountCmdlet = new GetAzureStorageAccountCmdletInfo(accountName);
+            WindowsAzurePowershellCmdlet azurePowershellCmdlet = new WindowsAzurePowershellCmdlet(getAzureStorageAccountCmdlet);
+
+            Collection<StorageServicePropertiesOperationContext> storageAccounts = new Collection<StorageServicePropertiesOperationContext>();
+            foreach (PSObject result in azurePowershellCmdlet.Run())
+            {
+                storageAccounts.Add((StorageServicePropertiesOperationContext)result.BaseObject);
+            }
+            return storageAccounts;
+        }
+
+        public ManagementOperationContext SetAzureStorageAccount(string accountName, string label, string description, bool geoReplication)
+        {
+            SetAzureStorageAccountCmdletInfo setAzureStorageAccountCmdletInfo = new SetAzureStorageAccountCmdletInfo(accountName, label, description, geoReplication);
+            WindowsAzurePowershellCmdlet azurePowershellCmdlet = new WindowsAzurePowershellCmdlet(setAzureStorageAccountCmdletInfo);
+            Collection<PSObject> result = azurePowershellCmdlet.Run();
+
+            if (result.Count == 1)
+            {
+                return (ManagementOperationContext)result[0].BaseObject;
+            }
+            return null;
+        }
+
+        public void RemoveAzureStorageAccount(string storageAccountName)
+        {
+            var removeAzureStorageAccountCmdletInfo = new RemoveAzureStorageAccountCmdletInfo(storageAccountName);
+            var azurePowershellCmdlet = new WindowsAzurePowershellCmdlet(removeAzureStorageAccountCmdletInfo);
+            Collection<PSObject> result = azurePowershellCmdlet.Run();
+        }
+
+
+        #endregion
+
+
+        #region AzureStorageKey
+
+        public StorageServiceKeyOperationContext GetAzureStorageAccountKey(string stroageAccountName)
+        {
+            GetAzureStorageKeyCmdletInfo getAzureStorageKeyCmdletInfo = new GetAzureStorageKeyCmdletInfo(stroageAccountName);
+            WindowsAzurePowershellCmdlet azurePowershellCmdlet = new WindowsAzurePowershellCmdlet(getAzureStorageKeyCmdletInfo);
+            Collection<PSObject> result = azurePowershellCmdlet.Run();
+            if (result.Count == 1)
+            {
+                return (StorageServiceKeyOperationContext)result[0].BaseObject;
+            }
+            return null;
+        }
+
+        public StorageServiceKeyOperationContext NewAzureStorageAccountKey(string stroageAccountName, string keyType)
+        {
+            NewAzureStorageKeyCmdletInfo newAzureStorageKeyCmdletInfo = new NewAzureStorageKeyCmdletInfo(stroageAccountName, keyType);
+            WindowsAzurePowershellCmdlet azurePowershellCmdlet = new WindowsAzurePowershellCmdlet(newAzureStorageKeyCmdletInfo);
+            Collection<PSObject> result = azurePowershellCmdlet.Run();
+            if (result.Count == 1)
+            {
+                return (StorageServiceKeyOperationContext)result[0].BaseObject;
+            }
+            return null;
+        }
+
+
+
+
+
+        #endregion
+
+
+        #region AzureService
+
+        public ManagementOperationContext NewAzureService(string serviceName, string location)
+        {
+            var newAzureServiceCmdletInfo = new NewAzureServiceCmdletInfo(serviceName, location);
+            var newAzureServiceCmdlet = new WindowsAzurePowershellCmdlet(newAzureServiceCmdletInfo);
+
+            var result = newAzureServiceCmdlet.Run();
+
+            if (result.Count == 1)
+            {
+                return (ManagementOperationContext)result[0].BaseObject;
+            }
+            return null;
+        }
+
+        internal void NewAzureService(string serviceName, string serviceLabel, string locationName)
+        {
+            NewAzureServiceCmdletInfo newAzureServiceCmdletInfo = new NewAzureServiceCmdletInfo(serviceName, serviceLabel, locationName);
+            WindowsAzurePowershellCmdlet newAzureServiceCmdlet = new WindowsAzurePowershellCmdlet(newAzureServiceCmdletInfo);
+
+            Collection<PSObject> result = newAzureServiceCmdlet.Run();
+        }
+
+        public void RemoveAzureService(string serviceName)
+        {
+            RemoveAzureServiceCmdletInfo removeAzureServiceCmdletInfo = new RemoveAzureServiceCmdletInfo(serviceName);
+            WindowsAzurePowershellCmdlet removeAzureServiceCmdlet = new WindowsAzurePowershellCmdlet(removeAzureServiceCmdletInfo);
+
+            var result = removeAzureServiceCmdlet.Run();
+        }
+
+        public HostedServiceDetailedContext GetAzureService(string serviceName)
+        {
+            GetAzureServiceCmdletInfo getAzureServiceCmdletInfo = new GetAzureServiceCmdletInfo(serviceName);
+            WindowsAzurePowershellCmdlet getAzureServiceCmdlet = new WindowsAzurePowershellCmdlet(getAzureServiceCmdletInfo);
+
+            Collection<PSObject> result = getAzureServiceCmdlet.Run();
+            if (result.Count == 1)
+            {
+                return (HostedServiceDetailedContext)result[0].BaseObject;
+            }
+            return null;
+        }
+
+
+
+        #endregion
+
+
+        #region AzureVM
+        
+        internal Collection<ManagementOperationContext> NewAzureVM(string serviceName, PersistentVM[] VMs)
+        {
+            return NewAzureVM(serviceName, VMs, null, null, null, null, null, null, null, null);                        
+        }
+
+        internal Collection<ManagementOperationContext> NewAzureVM(string serviceName, PersistentVM[] vms, string vnetName, DnsServer[] dnsSettings, string affinityGroup,
+            string serviceLabel, string serviceDescription, string deploymentLabel, string deploymentDescription, string location)
+        {
+            NewAzureVMCmdletInfo newAzureVMCmdletInfo = 
+                new NewAzureVMCmdletInfo(serviceName, vms, vnetName, dnsSettings, affinityGroup, serviceLabel, serviceDescription, deploymentLabel, deploymentDescription, location);
+            WindowsAzurePowershellCmdlet azurePowershellCmdlet = new WindowsAzurePowershellCmdlet(newAzureVMCmdletInfo);
+
+            Collection<ManagementOperationContext> newAzureVMs = new Collection<ManagementOperationContext>();
+            foreach (PSObject result in azurePowershellCmdlet.Run())
+            {
+                newAzureVMs.Add((ManagementOperationContext)result.BaseObject);
+            }
+            return newAzureVMs;
+        }
+
+        public PersistentVMRoleContext GetAzureVM(string vmName, string serviceName)
+        {
+            GetAzureVMCmdletInfo getAzureVMCmdletInfo = new GetAzureVMCmdletInfo(vmName, serviceName);
+            WindowsAzurePowershellCmdlet azurePowershellCmdlet = new WindowsAzurePowershellCmdlet(getAzureVMCmdletInfo);
+
+            Collection<PSObject> result = azurePowershellCmdlet.Run();
+            if (result.Count == 1)
+            {
+                return (PersistentVMRoleContext)result[0].BaseObject;
+            }
+            return null;
+        }
+
+        public void RemoveAzureVM(string vmName, string serviceName)
+        {
+            RemoveAzureVMCmdletInfo removeAzureVMCmdletInfo = new RemoveAzureVMCmdletInfo(vmName, serviceName);
+            WindowsAzurePowershellCmdlet azurePowershellCmdlet = new WindowsAzurePowershellCmdlet(removeAzureVMCmdletInfo);
+
+            Collection<PSObject> result = azurePowershellCmdlet.Run();
+        }
+
+
+
+        public void StartAzureVM(string vmName, string serviceName)
+        {
+            StartAzureVMCmdletInfo startAzureVMCmdlet = new StartAzureVMCmdletInfo(vmName, serviceName);
+            WindowsAzurePowershellCmdlet azurePowershellCmdlet = new WindowsAzurePowershellCmdlet(startAzureVMCmdlet);
+            azurePowershellCmdlet.Run();
+        }
+
+        public void StopAzureVM(string vmName, string serviceName)
+        {
+            StopAzureVMCmdletInfo stopAzureVMCmdlet = new StopAzureVMCmdletInfo(vmName, serviceName);
+            WindowsAzurePowershellCmdlet azurePowershellCmdlet = new WindowsAzurePowershellCmdlet(stopAzureVMCmdlet);
+            azurePowershellCmdlet.Run();
+        }
+
+        public void RestartAzureVM(string vmName, string serviceName)
+        {
+            RestartAzureVMCmdletInfo restartAzureVMCmdlet = new RestartAzureVMCmdletInfo(vmName, serviceName);
+            WindowsAzurePowershellCmdlet azurePowershellCmdlet = new WindowsAzurePowershellCmdlet(restartAzureVMCmdlet);
+            azurePowershellCmdlet.Run();
+        }
+
+        
+
+
+        public PersistentVMRoleContext ExportAzureVM(string vmName, string serviceName, string path)
+        {
+            //PersistentVMRoleContext result = new PersistentVMRoleContext
+            ExportAzureVMCmdletInfo exportAzureVMCmdletInfo = new ExportAzureVMCmdletInfo(vmName, serviceName, path);
+            WindowsAzurePowershellCmdlet azurePowershellCmdlet = new WindowsAzurePowershellCmdlet(exportAzureVMCmdletInfo);
+
+            Collection<PSObject> result = azurePowershellCmdlet.Run();
+
+            if (result.Count == 1)
+            {
+                return (PersistentVMRoleContext)result[0].BaseObject;
+            }
+
+            return null;
+        }
+
+        public Collection<PersistentVM> ImportAzureVM(string path)
+        {
+            Collection<PersistentVM> result = new Collection<PersistentVM>();
+            ImportAzureVMCmdletInfo importAzureVMCmdletInfo = new ImportAzureVMCmdletInfo(path);
+            WindowsAzurePowershellCmdlet azurePowershellCmdlet = new WindowsAzurePowershellCmdlet(importAzureVMCmdletInfo);
+
+            foreach (var vm in azurePowershellCmdlet.Run())
+            {
+                result.Add((PersistentVM)vm.BaseObject);
+            }
+            return result;
+        }
+
+        private ManagementOperationContext UpdateAzureVM(string vmName, string serviceName, PersistentVM persistentVM)
+        {
+            UpdateAzureVMCmdletInfo updateAzureVMCmdletInfo = new UpdateAzureVMCmdletInfo(vmName, serviceName, persistentVM);
+            WindowsAzurePowershellCmdlet azurePowershellCmdlet = new WindowsAzurePowershellCmdlet(updateAzureVMCmdletInfo);
+
+            Collection<PSObject> result = azurePowershellCmdlet.Run();
+            if (result.Count == 1)
+            {
+                return (ManagementOperationContext)result[0].BaseObject;
+            }
+            return null;
+        }
+
+
+
+        
+
+        #endregion
+
+        
+
+        #region AzureVMImage
+
+        private OSImageContext OSImageContextRun(WindowsAzurePowershellCmdlet azurePSCmdlet)
+        {
+            Collection<PSObject> result = azurePSCmdlet.Run();
+            if (result.Count == 1)
+            {
+                return (OSImageContext)result[0].BaseObject;
+            }
+            return null;
+        }
+        
+
+        public OSImageContext AddAzureVMImage(string imageName, string mediaLocation, OSType os, string label = null)
+        {
+            AddAzureVMImageCmdletInfo addAzureVMImageCmdlet = new AddAzureVMImageCmdletInfo(imageName, mediaLocation, os, label);
+            return OSImageContextRun(new WindowsAzurePowershellCmdlet(addAzureVMImageCmdlet));            
+        }
+
+        public OSImageContext UpdateAzureVMImage(string imageName, string label)
+        {
+            UpdateAzureVMImageCmdletInfo updateAzureVMImageCmdlet = new UpdateAzureVMImageCmdletInfo(imageName, label);
+            return OSImageContextRun(new WindowsAzurePowershellCmdlet(updateAzureVMImageCmdlet));
+        }
+
+        public ManagementOperationContext RemoveAzureVMImage(string imageName, bool deleteVhd = false)
+        {
+            RemoveAzureVMImageCmdletInfo removeAzureVMImageCmdlet = new RemoveAzureVMImageCmdletInfo(imageName, deleteVhd);
+            return ManagementOperationContextRun(new WindowsAzurePowershellCmdlet(removeAzureVMImageCmdlet));
+        }
+
+        public void SaveAzureVMImage(string serviceName, string vmName, string newVmName, string newImageName = null)
+        {
+            SaveAzureVMImageCmdletInfo saveAzureVMImageCmdlet = new SaveAzureVMImageCmdletInfo(serviceName, vmName, newVmName, newImageName);
+            ManagementOperationContextRun(new WindowsAzurePowershellCmdlet(saveAzureVMImageCmdlet));
+        }
+
+        public Collection<OSImageContext> GetAzureVMImage(string imageName = null)
+        {
+            GetAzureVMImageCmdletInfo getAzureVMImageCmdlet = new GetAzureVMImageCmdletInfo(imageName);
+            WindowsAzurePowershellCmdletSequence azurePowershellCmdlet = new WindowsAzurePowershellCmdletSequence();
+            azurePowershellCmdlet.Add(getAzureVMImageCmdlet);
+            Collection<OSImageContext> osImageContext = new Collection<OSImageContext>();
+            foreach (PSObject result in azurePowershellCmdlet.Run())
+            {
+                osImageContext.Add((OSImageContext)result.BaseObject);
+            }
+            return osImageContext;
+        }
+        
+        public string GetAzureVMImageName(string[] keywords, bool exactMatch = true)
+        {
+            Collection<OSImageContext> vmImages = GetAzureVMImage();
+            foreach (OSImageContext image in vmImages)
+            {
+                if (Utilities.MatchKeywords(image.ImageName, keywords, exactMatch) >= 0)
+                    return image.ImageName;
+            }
+            return null;
+        }
+
+
+        #endregion
+
+
+        #region AzureVhd
+
+        public VhdUploadContext AddAzureVhd(AddAzureVhdCmdletInfo cmdletInfo)
+        {
+            WindowsAzurePowershellCmdlet azurePowershellCmdlet = new WindowsAzurePowershellCmdlet(cmdletInfo);
+            Collection<PSObject> result = azurePowershellCmdlet.Run();
+            if (result.Count == 1)
+            {
+                return (VhdUploadContext)result[0].BaseObject;
+            }
+            return null;
+        }
+
+        public string AddAzureVhdStop(AddAzureVhdCmdletInfo cmdletInfo, int ms)
+        {
+            WindowsAzurePowershellCmdlet azurePowershellCmdlet = new WindowsAzurePowershellCmdlet(cmdletInfo);
+            return azurePowershellCmdlet.RunAndStop(ms).ToString();            
+        }
+
+        public VhdUploadContext AddAzureVhd(FileInfo localFile, string destination)
+        {
+            var addAzureVhdCmdletInfo = new AddAzureVhdCmdletInfo(destination, localFile.FullName);
+            WindowsAzurePowershellCmdlet azurePowershellCmdlet = new WindowsAzurePowershellCmdlet(addAzureVhdCmdletInfo);
+            Collection<PSObject> result = azurePowershellCmdlet.Run();
+            if (result.Count == 1)
+            {
+                return (VhdUploadContext)result[0].BaseObject;
+            }
+            return null;
+        }
+
+        public VhdUploadContext AddAzureVhd(FileInfo localFile, string destination, int numberOfUploaderThreads, bool overWrite)
+        {
+            var addAzureVhdCmdletInfo = new AddAzureVhdCmdletInfo(destination, localFile.FullName, numberOfUploaderThreads, overWrite);
+            WindowsAzurePowershellCmdlet azurePowershellCmdlet = new WindowsAzurePowershellCmdlet(addAzureVhdCmdletInfo);
+            Collection<PSObject> result = azurePowershellCmdlet.Run();
+            if (result.Count == 1)
+            {
+                return (VhdUploadContext)result[0].BaseObject;
+            }
+            return null;
+        }
+
+        
+
+        public VhdDownloadContext SaveAzureVhd(Uri source, FileInfo localFilePath, int? numThreads, string storageKey, bool overwrite)
+        {
+            SaveAzureVhdCmdletInfo saveAzureVhdCmdletInfo = new SaveAzureVhdCmdletInfo(source, localFilePath, numThreads, storageKey, overwrite);            
+            return runSaveAzureVhd(saveAzureVhdCmdletInfo);
+        }
+
+        public string SaveAzureVhdStop(Uri source, FileInfo localFilePath, int? numThreads, string storageKey, bool overwrite, int ms)
+        {
+            SaveAzureVhdCmdletInfo saveAzureVhdCmdletInfo = new SaveAzureVhdCmdletInfo(source, localFilePath, numThreads, storageKey, overwrite);
+            WindowsAzurePowershellCmdlet azurePowershellCmdlet = new WindowsAzurePowershellCmdlet(saveAzureVhdCmdletInfo);
+            return azurePowershellCmdlet.RunAndStop(ms).ToString();            
+        }       
+
+        private VhdDownloadContext runSaveAzureVhd(SaveAzureVhdCmdletInfo saveAzureVhdCmdletInfo)
+        {
+            WindowsAzurePowershellCmdlet azurePowershellCmdlet = new WindowsAzurePowershellCmdlet(saveAzureVhdCmdletInfo);
+            Collection<PSObject> result = azurePowershellCmdlet.Run();
+            if (result.Count == 1)
+            {
+                return (VhdDownloadContext)result[0].BaseObject;
+            }
+            return null;
+        }
+
+
+
+        #endregion
+
+      
+
+        #region AzureVnetConfig
+
+        public Collection<VirtualNetworkConfigContext> GetAzureVNetConfig(string filePath)
+        {
+            GetAzureVNetConfigCmdletInfo getAzureVNetConfigCmdletInfo = new GetAzureVNetConfigCmdletInfo(filePath);
+            WindowsAzurePowershellCmdlet azurePowershellCmdlet = new WindowsAzurePowershellCmdlet(getAzureVNetConfigCmdletInfo);
+            Collection<PSObject> result = azurePowershellCmdlet.Run();
+
+            Collection<VirtualNetworkConfigContext> vnetGateways = new Collection<VirtualNetworkConfigContext>();
+            foreach (PSObject re in result)
+            {
+                vnetGateways.Add((VirtualNetworkConfigContext)re.BaseObject);
+            }
+            return vnetGateways;
+        }
+     
+
+        public ManagementOperationContext SetAzureVNetConfig(string filePath)
+        {
+            SetAzureVNetConfigCmdletInfo setAzureVNetConfigCmdletInfo = new SetAzureVNetConfigCmdletInfo(filePath);
+            WindowsAzurePowershellCmdlet azurePowershellCmdlet = new WindowsAzurePowershellCmdlet(setAzureVNetConfigCmdletInfo);
+            Collection<PSObject> result = azurePowershellCmdlet.Run();
+
+            
+            if (result.Count == 1)
+            {
+                return (ManagementOperationContext) result[0].BaseObject;
+            }
+            return null;
+        }
+
+        public ManagementOperationContext RemoveAzureVNetConfig()
+        {
+            RemoveAzureVNetConfigCmdletInfo removeAzureVNetConfigCmdletInfo = new RemoveAzureVNetConfigCmdletInfo();
+            WindowsAzurePowershellCmdlet azurePowershellCmdlet = new WindowsAzurePowershellCmdlet(removeAzureVNetConfigCmdletInfo);
+            Collection<PSObject> result = azurePowershellCmdlet.Run();
+
+
+            if (result.Count == 1)
+            {
+                return (ManagementOperationContext)result[0].BaseObject;
+            }
+            return null;
+        }
+
+
+        #endregion
+
+
+        #region AzureVNetGateway
+
+
+        public ManagementOperationContext NewAzureVNetGateway(string vnetName)
+        {
+            NewAzureVNetGatewayCmdletInfo newAzureVNetGatewayCmdletInfo = new NewAzureVNetGatewayCmdletInfo(vnetName);
+            WindowsAzurePowershellCmdlet azurePowershellCmdlet = new WindowsAzurePowershellCmdlet(newAzureVNetGatewayCmdletInfo);
+            Collection<PSObject> result = azurePowershellCmdlet.Run();
+
+            if (result.Count == 1)
+            {
+                return (ManagementOperationContext)result[0].BaseObject;
+            }
+            return null;
+        }
+
+
+        public Collection <VirtualNetworkGatewayContext> GetAzureVNetGateway(string vnetName)
+        {
+            GetAzureVNetGatewayCmdletInfo getAzureVNetGatewayCmdletInfo = new GetAzureVNetGatewayCmdletInfo(vnetName);
+            WindowsAzurePowershellCmdlet azurePowershellCmdlet = new WindowsAzurePowershellCmdlet(getAzureVNetGatewayCmdletInfo);
+            Collection<PSObject> result = azurePowershellCmdlet.Run();
+
+            Collection<VirtualNetworkGatewayContext> vnetGateways = new Collection<VirtualNetworkGatewayContext>();
+            foreach (PSObject re in result)
+            {
+                vnetGateways.Add ((VirtualNetworkGatewayContext) re.BaseObject);
+            }
+            return vnetGateways;
+        }
+
+        public ManagementOperationContext SetAzureVNetGateway(string option, string vnetName, string localNetwork)
+        {
+            SetAzureVNetGatewayCmdletInfo setAzureVNetGatewayCmdletInfo = new SetAzureVNetGatewayCmdletInfo(option, vnetName, localNetwork);
+            WindowsAzurePowershellCmdlet azurePowershellCmdlet = new WindowsAzurePowershellCmdlet(setAzureVNetGatewayCmdletInfo);
+            Collection<PSObject> result = azurePowershellCmdlet.Run();
+
+            if (result.Count == 1)
+            {
+                return (ManagementOperationContext)result[0].BaseObject;
+            }
+            return null;
+        }
+
+        public ManagementOperationContext RemoveAzureVNetGateway(string vnetName)
+        {
+            GetAzureVNetGatewayKeyCmdletInfo a = new GetAzureVNetGatewayKeyCmdletInfo("aaa", "vvv");
+
+            RemoveAzureVNetGatewayCmdletInfo removeAzureVNetGatewayCmdletInfo = new RemoveAzureVNetGatewayCmdletInfo(vnetName);
+            WindowsAzurePowershellCmdlet azurePowershellCmdlet = new WindowsAzurePowershellCmdlet(removeAzureVNetGatewayCmdletInfo);
+            Collection<PSObject> result = azurePowershellCmdlet.Run();
+
+            if (result.Count == 1)
+            {
+                return (ManagementOperationContext)result[0].BaseObject;
+            }
+            return null;
+        }
+
+
+        public SharedKeyContext GetAzureVNetGatewayKey(string vnetName, string localnet)
+        {
+            GetAzureVNetGatewayKeyCmdletInfo getAzureVNetGatewayKeyCmdletInfo = new GetAzureVNetGatewayKeyCmdletInfo(vnetName, localnet);            
+            WindowsAzurePowershellCmdlet azurePowershellCmdlet = new WindowsAzurePowershellCmdlet(getAzureVNetGatewayKeyCmdletInfo);
+            Collection<PSObject> result = azurePowershellCmdlet.Run();
+            
+            if (result.Count == 1)
+            {
+                return (SharedKeyContext) result[0].BaseObject;
+            }
+            return null;
+        }
+
+
+
+        #endregion
+
+
+        #region AzureVNet
+
+        public Collection<GatewayConnectionContext> GetAzureVNetConnection(string vnetName)
+        {
+            GetAzureVNetConnectionCmdletInfo getAzureVNetConnectionCmdletInfo = new GetAzureVNetConnectionCmdletInfo(vnetName);
+            WindowsAzurePowershellCmdlet azurePowershellCmdlet = new WindowsAzurePowershellCmdlet(getAzureVNetConnectionCmdletInfo);
+            Collection<PSObject> result = azurePowershellCmdlet.Run();
+
+            Collection<GatewayConnectionContext> connections = new Collection<GatewayConnectionContext>();
+            foreach (PSObject re in result)
+            {
+                connections.Add((GatewayConnectionContext)re.BaseObject);
+            }
+            return connections;
+        }
+
+
+        public Collection<VirtualNetworkSiteContext> GetAzureVNetSite(string vnetName)
+        {
+            GetAzureVNetSiteCmdletInfo getAzureVNetSiteCmdletInfo = new GetAzureVNetSiteCmdletInfo(vnetName);
+            WindowsAzurePowershellCmdlet azurePowershellCmdlet = new WindowsAzurePowershellCmdlet(getAzureVNetSiteCmdletInfo);
+            Collection<PSObject> result = azurePowershellCmdlet.Run();
+
+            Collection<VirtualNetworkSiteContext> connections = new Collection<VirtualNetworkSiteContext>();
+            foreach (PSObject re in result)
+            {
+                connections.Add((VirtualNetworkSiteContext)re.BaseObject);
+            }
+            return connections;
+        }
+
+
+        #endregion
+
+
+        public void GetAzureRemoteDesktopFile(string vmName, string serviceName, string localPath, bool launch)
+        {
+            GetAzureRemoteDesktopFileCmdletInfo getAzureRemoteDesktopFileCmdletInfo = new GetAzureRemoteDesktopFileCmdletInfo(vmName, serviceName, localPath, launch);
+            WindowsAzurePowershellCmdlet getAzureRemoteDesktopFileCmdlet = new WindowsAzurePowershellCmdlet(getAzureRemoteDesktopFileCmdletInfo);
+
+            Collection<PSObject> result = getAzureRemoteDesktopFileCmdlet.Run();            
+        }
+
+
+        
+        
+
+       
+
+        internal PersistentVM GetPersistentVM(PersistentVMConfigInfo configInfo)
+        {
+            PersistentVM vm = null;
+
+            if (null != configInfo)
+            {
+                if (configInfo.VmConfig != null)
+                {
+                    vm = NewAzureVMConfig(configInfo.VmConfig);
+                }
+
+                if (configInfo.ProvConfig != null)
+                {
+                    configInfo.ProvConfig.Vm = vm;
+                    vm = AddAzureProvisioningConfig(configInfo.ProvConfig);
+                }
+
+                if (configInfo.DiskConfig != null)
+                {
+                    configInfo.DiskConfig.Vm = vm;
+                    vm = AddAzureDataDisk(configInfo.DiskConfig);
+                }
+
+                if (configInfo.EndPointConfig != null)
+                {
+                    configInfo.EndPointConfig.Vm = vm;
+                    vm = AddAzureEndPoint(configInfo.EndPointConfig);
+                }
+            }
+
+            return vm;
+        }
+
+       
+
+        
+
+        
+
+
+        
+        
+
+        
+
+        internal void AddVMDataDisks(string vmName, string serviceName, AddAzureDataDiskConfig[] diskConfig)
+        {
+            PersistentVMRoleContext vmRolectx = GetAzureVM(vmName, serviceName);
+
+            foreach (AddAzureDataDiskConfig discCfg in diskConfig)
+            {
+                discCfg.Vm = vmRolectx.VM;
+                vmRolectx.VM = AddAzureDataDisk(discCfg);
+            }
+
+            UpdateAzureVM(vmName, serviceName, vmRolectx.VM);
+        }
+
+        
+        internal void SetVMDataDisks(string vmName, string serviceName, SetAzureDataDiskConfig[] diskConfig)
+        {
+            PersistentVMRoleContext vmRolectx = GetAzureVM(vmName, serviceName);
+
+            foreach (SetAzureDataDiskConfig discCfg in diskConfig)
+            {
+                discCfg.Vm = vmRolectx.VM;
+                vmRolectx.VM = SetAzureDataDisk(discCfg);
+            }
+
+            UpdateAzureVM(vmName, serviceName, vmRolectx.VM);
+        }
+
+        
+
+        internal void SetVMSize(string vmName, string serviceName, SetAzureVMSizeConfig vmSizeConfig)
+        {
+            PersistentVMRoleContext vmRolectx = GetAzureVM(vmName, serviceName);
+
+            vmSizeConfig.Vm = vmRolectx.VM;
+            vmRolectx.VM = SetAzureVMSize(vmSizeConfig);
+
+            UpdateAzureVM(vmName, serviceName, vmRolectx.VM);
+        }
+
+        private PersistentVM SetAzureVMSize(SetAzureVMSizeConfig sizeCfg)
+        {
+            SetAzureVMSizeCmdletInfo setAzureVMSizeCmdletInfo = new SetAzureVMSizeCmdletInfo(sizeCfg);
+            WindowsAzurePowershellCmdlet setAzureDataDiskCmdlet = new WindowsAzurePowershellCmdlet(setAzureVMSizeCmdletInfo);
+
+            Collection<PSObject> result = setAzureDataDiskCmdlet.Run();
+            if (result.Count == 1)
+            {
+                return (PersistentVM)result[0].BaseObject;
+            }
+            return null;
+        }
+
+        internal void AddVMDataDisksAndEndPoint(string vmName, string serviceName, AddAzureDataDiskConfig[] dataDiskConfig, AzureEndPointConfigInfo endPointConfig)
+        {
+            AddVMDataDisks(vmName, serviceName, dataDiskConfig);
+
+            AddEndPoint(vmName, serviceName, new [] {endPointConfig});
+
+
+        }
+
+        private ManagementOperationContext ManagementOperationContextRun(WindowsAzurePowershellCmdlet azurePSCmdlet)
+        {
+            Collection<PSObject> result = azurePSCmdlet.Run();
+            if (result.Count == 1)
+            {
+                return (ManagementOperationContext)result[0].BaseObject;
+            }
+            return null;
+        }
+
+        private PersistentVM PersistentVMRun(WindowsAzurePowershellCmdlet azurePSCmdlet)
+        {
+            Collection<PSObject> result = azurePSCmdlet.Run();
+            if (result.Count == 1)
+            {
+                return (PersistentVM)result[0].BaseObject;
+            }
+            return null;
+        }
+
+        
+
+    }
+
+}