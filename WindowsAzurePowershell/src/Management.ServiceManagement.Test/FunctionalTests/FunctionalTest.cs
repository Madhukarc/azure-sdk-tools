<<<<<<< HEAD
// ----------------------------------------------------------------------------------
//
// Copyright Microsoft Corporation
// Licensed under the Apache License, Version 2.0 (the "License");
// you may not use this file except in compliance with the License.
// You may obtain a copy of the License at
// http://www.apache.org/licenses/LICENSE-2.0
// Unless required by applicable law or agreed to in writing, software
// distributed under the License is distributed on an "AS IS" BASIS,
// WITHOUT WARRANTIES OR CONDITIONS OF ANY KIND, either express or implied.
// See the License for the specific language governing permissions and
// limitations under the License.
// ----------------------------------------------------------------------------------

using Microsoft.VisualStudio.TestTools.UnitTesting;
using System;

using System.Threading;
using System.Reflection;





namespace Microsoft.WindowsAzure.Management.ServiceManagement.Test.FunctionalTests
{    
    using System.Collections.ObjectModel;
    using System.Management.Automation;
    using Microsoft.WindowsAzure.ServiceManagement;
    using Microsoft.WindowsAzure.Management.Model;
    using Microsoft.WindowsAzure.Management.ServiceManagement.Model;
    using Microsoft.WindowsAzure.Management.ServiceManagement.Test.Properties;
    using Microsoft.WindowsAzure.Management.ServiceManagement.Test.FunctionalTests.ConfigDataInfo;

    using System.IO;

    using System.Security.Cryptography.X509Certificates;
    

    [TestClass]
    public class FunctionalTest : ServiceManagementTest
    {
        bool cleanup = false;
        
        

        private static string defaultService;
        private static string defaultVm;
        private const string vhdBlob = "vhdstore/os.vhd";
        private string vhdName = "os.vhd";
        private string serviceName;
        private string vmName;
        protected static string vhdBlobLocation;
        private const string filePath = @".\vnetconfig.netcfg";
        

        [ClassInitialize]
        public static void ClassInit(TestContext context)
        {
            
            defaultService = Utilities.GetUniqueShortName(serviceNamePrefix);
            Assert.IsFalse(vmPowershellCmdlets.TestAzureServiceName(defaultService), String.Format("Service Name: {0} already exists.", defaultService)); // Assert the name is unique and not used before.

            defaultVm = Utilities.GetUniqueShortName(vmNamePrefix);
            Assert.IsNull(vmPowershellCmdlets.GetAzureVM(defaultVm, defaultService));

            vmPowershellCmdlets.NewAzureQuickVM(OS.Windows, defaultVm, defaultService, imageName, username, password, locationName);
            Console.WriteLine("Service Name: {0} is created.", defaultService);


            vhdBlobLocation = blobUrlRoot + vhdBlob;
            try
            {
                vmPowershellCmdlets.AddAzureVhd(new FileInfo(localFile), vhdBlobLocation);
            }
            catch (Exception e)
            {
                if (e.ToString().Contains("already exists"))
                {
                    // Use the already uploaded vhd.
                    Console.WriteLine("Using already uploaded blob..");
                }
                else
                {
                    throw;
                }
            }

            vmPowershellCmdlets.SetAzureVNetConfig(filePath);

            
        }
                               

        [TestInitialize]
        public void Initialize()
        {
            pass = false;
            testStartTime = DateTime.Now;         
            
        }
              
        [TestMethod(), TestCategory("Functional"), TestProperty("Feature", "IAAS"), Priority(1), Owner("hylee"), Description("Test the cmdlet (Get-AzureStorageAccount)")]
        [Ignore]
        public void ScriptTestSample()
        {
            
            var result = vmPowershellCmdlets.RunPSScript("Get-Help Save-AzureVhd -full");
        }  

        
        
    
        [TestMethod(), TestCategory("Functional"), TestProperty("Feature", "IAAS"), Priority(1), Owner("hylee"), Description("Test the cmdlet ((New,Get,Set,Remove)-AzureAffinityGroup)")]
        public void AzureAffinityGroupTest()
        {
            cleanup = false;

            StartTest(MethodBase.GetCurrentMethod().Name, testStartTime);

            string affinityName1 = "affinityName1";
            string affinityLabel1 = affinityName1;
            string location1 = "West US";
            string description1 = "Affinity group for West US";

            string affinityName2 = "affinityName2";
            string affinityLabel2 = "label2";
            string location2 = "West US";
            string description2 = "Affinity group for East US";

            try
            {
                ServiceManagementCmdletTestHelper vmPowershellCmdlets = new ServiceManagementCmdletTestHelper();

                // Remove previously created affinity groups
                foreach (var aff in vmPowershellCmdlets.GetAzureAffinityGroup(null))
                {
                    if (aff.Name == affinityName1 || aff.Name == affinityName2)
                    {
                        vmPowershellCmdlets.RemoveAzureAffinityGroup(aff.Name);
                    }                    
                }
               
                // New-AzureAffinityGroup
                vmPowershellCmdlets.NewAzureAffinityGroup(affinityName1, location1, affinityLabel1, description1);
                vmPowershellCmdlets.NewAzureAffinityGroup(affinityName2, location2, affinityLabel2, description2);
                Console.WriteLine("Affinity groups created: {0}, {1}", affinityName1, affinityName2);

                // Get-AzureAffinityGroup

                pass = AffinityGroupVerify(vmPowershellCmdlets.GetAzureAffinityGroup(affinityName1)[0], affinityName1, affinityLabel1, location1, description1);
                pass &= AffinityGroupVerify(vmPowershellCmdlets.GetAzureAffinityGroup(affinityName2)[0], affinityName2, affinityLabel2, location2, description2);
                

                // Set-AzureAffinityGroup
                vmPowershellCmdlets.SetAzureAffinityGroup(affinityName2, affinityLabel1, description1);
                Console.WriteLine("update affinity group: {0}", affinityName2);

                pass &= AffinityGroupVerify(vmPowershellCmdlets.GetAzureAffinityGroup(affinityName2)[0], affinityName2, affinityLabel1, location2, description1);
               

                // Remove-AzureAffinityGroup
                vmPowershellCmdlets.RemoveAzureAffinityGroup(affinityName2);
                Console.WriteLine("affinity group removed: {0}", affinityName2);
                Utilities.CheckRemove(vmPowershellCmdlets.GetAzureAffinityGroup, affinityName2);
                vmPowershellCmdlets.RemoveAzureAffinityGroup(affinityName1);
                
            }
            catch (Exception e)
            {
                pass = false;
                Assert.Fail(e.ToString());
            }
        }

        private bool AffinityGroupVerify(AffinityGroupContext affContext, string name, string label, string location, string description)
        {
            bool result = true;

            Console.WriteLine("AffinityGroup: Name - {0}, Location - {1}, Label - {2}, Description - {3}", affContext.Name, affContext.Location, affContext.Label, affContext.Description);
            try
            {
                Assert.AreEqual(affContext.Name, name, "Error: Affinity Name is not equal!");
                Assert.AreEqual(affContext.Label, label, "Error: Affinity Label is not equal!");
                Assert.AreEqual(affContext.Location, location, "Error: Affinity Location is not equal!");
                Assert.AreEqual(affContext.Description, description, "Error: Affinity Description is not equal!");
            }
            catch (Exception e)
            {
                Console.WriteLine(e.ToString());
                result = false;
            }
            return result;
        }


        
        [TestMethod(), TestCategory("Functional"), TestProperty("Feature", "IAAS"), Priority(1), Owner("hylee"), Description("Test the cmdlet ((Add,Get,Remove)-AzureCertificate)")]
        public void AzureCertificateTest()
        {
            cleanup = false;

            StartTest(MethodBase.GetCurrentMethod().Name, testStartTime);
            

            // Certificate1: get it from the installed certificate.
            string certLocation = "cert:\\CurrentUser\\My\\*";
            PSObject cert1 = vmPowershellCmdlets.RunPSScript("Get-Item " + certLocation)[0];            
            string cert1data = Convert.ToBase64String(((X509Certificate2)cert1.BaseObject).RawData);

            // Certificate2: pfx file
            string pfxFileName = "pstestcert.pfx";            
            string password = "p@ssw0rd";            
            string thumbprintAlgorithm = "sha1";

            X509Certificate2Collection cert2 = new X509Certificate2Collection();
            cert2.Import(pfxFileName, password, X509KeyStorageFlags.PersistKeySet);
            string cert2data = Convert.ToBase64String(cert2[0].RawData);
            string thumbprint = cert2[0].Thumbprint;

            // Certificate3: cer file (this cer file has the same key with pfx file)
            string cerFileName = "pstestcert.cer";


            try
            {
                RemoveAllExistingCerts(defaultService);

                // Add a cert item
                vmPowershellCmdlets.AddAzureCertificate(defaultService, cert1);
                CertificateContext getCert1 = vmPowershellCmdlets.GetAzureCertificate(defaultService)[0];

                Console.WriteLine("Cert is added: {0}", getCert1.Thumbprint);
                Assert.AreEqual(getCert1.Data, cert1data, "Cert is different!!");

                // Add .pfx file
                vmPowershellCmdlets.AddAzureCertificate(defaultService, pfxFileName, password);

                CertificateContext getCert = vmPowershellCmdlets.GetAzureCertificate(defaultService, thumbprint, thumbprintAlgorithm)[0];
                Console.WriteLine("Cert is added: {0}", thumbprint);              
                Assert.AreEqual(getCert.Data, cert2data, "Cert is different!!");

                vmPowershellCmdlets.RemoveAzureCertificate(defaultService, thumbprint, "sha1");
                pass = Utilities.CheckRemove(vmPowershellCmdlets.GetAzureCertificate, defaultService, thumbprint, thumbprintAlgorithm);


                // Add .cer file
                vmPowershellCmdlets.AddAzureCertificate(defaultService, cerFileName);
                getCert = vmPowershellCmdlets.GetAzureCertificate(defaultService, thumbprint, thumbprintAlgorithm)[0];
                Console.WriteLine("Cert is added: {0}", thumbprint);               
                Assert.AreEqual(getCert.Data, cert2data, "Cert is different!!");

                RemoveAllExistingCerts(defaultService);                
            }
            catch (Exception e)
            {
                pass = false;
                Assert.Fail(e.ToString());
            }
        }

        private void RemoveAllExistingCerts(string serviceName)
        {
            vmPowershellCmdlets.RunPSScript(String.Format("{0} -ServiceName {1} | {2}", Utilities.GetAzureCertificateCmdletName, serviceName, Utilities.RemoveAzureCertificateCmdletName)); 
        }


        [TestMethod(), TestCategory("Functional"), TestProperty("Feature", "IAAS"), Priority(1), Owner("hylee"), Description("Test the cmdlet (New-AzureCertificateSetting)")]
        public void AzureCertificateSettingTest()
        {

            StartTest(MethodBase.GetCurrentMethod().Name, testStartTime);
            
            string store = "My";

            // Get the first certificate from \CurrentUser\My\ location.
            string certLocation = "cert:\\CurrentUser\\My\\*";
            PSObject cert1 = vmPowershellCmdlets.RunPSScript("Get-Item " + certLocation)[0];
            string thumbprint = ((X509Certificate2)cert1.BaseObject).Thumbprint;            
            
            try
            {
                vmName = Utilities.GetUniqueShortName("PSTestVM");
                serviceName = Utilities.GetUniqueShortName("PSTestService");

                vmPowershellCmdlets.NewAzureService(serviceName, locationName);
                vmPowershellCmdlets.AddAzureCertificate(serviceName, cert1);
                               
                CertificateSettingList certList = new CertificateSettingList();
                certList.Add(vmPowershellCmdlets.NewAzureCertificateSetting(store, thumbprint));
                
                AzureVMConfigInfo azureVMConfigInfo = new AzureVMConfigInfo(vmName, VMSizeInfo.Small, imageName);               
                AzureProvisioningConfigInfo azureProvisioningConfig = new AzureProvisioningConfigInfo(OS.Windows, certList, username, "Cert1234!");                                

                PersistentVMConfigInfo persistentVMConfigInfo = new PersistentVMConfigInfo(azureVMConfigInfo, azureProvisioningConfig, null, null);           
                
                PersistentVM vm = vmPowershellCmdlets.GetPersistentVM(persistentVMConfigInfo);
                
                vmPowershellCmdlets.NewAzureVM(serviceName, new [] {vm});

                
                PersistentVMRoleContext result = vmPowershellCmdlets.GetAzureVM(vmName, serviceName);

                Console.WriteLine("{0} is created", result.Name);

                pass = true;
                cleanup = true;

            }
            catch (Exception e)
            {
                pass = false;
                cleanup = false;
                Assert.Fail(e.ToString());                                
            }
            
        }    

        [TestMethod(), TestCategory("Functional"), TestProperty("Feature", "IAAS"), Priority(1), Owner("hylee"), Description("Test the cmdlet ((Add,Get,Set,Remove)-AzureDataDisk)")]
        public void AzureDataDiskTest()
        {
            cleanup = false;
            StartTest(MethodBase.GetCurrentMethod().Name, testStartTime);
            
            string diskLabel1 = "disk1";
            int diskSize1 = 30;            
            int lunSlot1 = 0;

            string diskLabel2 = "disk2";
            int diskSize2 = 50;
            int lunSlot2 = 2;


            try
            {                
                AddAzureDataDiskConfig dataDiskInfo1 = new AddAzureDataDiskConfig(DiskCreateOption.CreateNew, diskSize1, diskLabel1, lunSlot1);
                AddAzureDataDiskConfig dataDiskInfo2 = new AddAzureDataDiskConfig(DiskCreateOption.CreateNew, diskSize2, diskLabel2, lunSlot2);

                vmPowershellCmdlets.AddDataDisk(defaultVm, defaultService, new [] {dataDiskInfo1, dataDiskInfo2}); // Add-AzureEndpoint with Get-AzureVM and Update-AzureVm  

                Assert.IsTrue(CheckDataDisk(defaultVm, defaultService, dataDiskInfo1, HostCaching.None), "Data disk is not properly added");
                Console.WriteLine("Data disk added correctly.");

                Assert.IsTrue(CheckDataDisk(defaultVm, defaultService, dataDiskInfo2, HostCaching.None), "Data disk is not properly added");
                Console.WriteLine("Data disk added correctly.");

                vmPowershellCmdlets.SetDataDisk(defaultVm, defaultService, HostCaching.ReadOnly, lunSlot1);
                Assert.IsTrue(CheckDataDisk(defaultVm, defaultService, dataDiskInfo1, HostCaching.ReadOnly), "Data disk is not properly changed");
                Console.WriteLine("Data disk is changed correctly.");

                pass = true;

            }
            catch (Exception e)
            {
                pass = false;
                Assert.Fail("Exception occurred: {0}", e.ToString());
                

            }
            finally
            {
                // Remove DataDisks created
                foreach (DataVirtualHardDisk disk in vmPowershellCmdlets.GetAzureDataDisk(defaultVm, defaultService))
                {
                    vmPowershellCmdlets.RemoveDataDisk(defaultVm, defaultService, new[] { disk.Lun }); // Remove-AzureDataDisk                    
                    RemoveDisk(disk.DiskName, 10);
                }
                Assert.AreEqual(0, vmPowershellCmdlets.GetAzureDataDisk(defaultVm, defaultService).Count, "DataDisk is not removed.");
                
            }
        }

        private void RemoveDisk(string diskName, int maxTry)
        {
            for (int i = 0; i < maxTry ; i++)
            {
                try
                {
                
                    vmPowershellCmdlets.RemoveAzureDisk(diskName, true);
                    break;
                }
                catch (Exception e)
                {
                    if (i == maxTry)
                    {
                        Console.WriteLine("Max try reached.  Couldn't delete the Virtual disk");
                    }
                    if (e.ToString().Contains("currently in use"))
                    {
                        Thread.Sleep(5000);
                        continue;
                    }
                }
            }            
        }


       



        private bool CheckDataDisk(string vmName, string serviceName, AddAzureDataDiskConfig dataDiskInfo, HostCaching hc)
        {            
            bool found = false;
            foreach (DataVirtualHardDisk disk in vmPowershellCmdlets.GetAzureDataDisk(vmName, serviceName))
            {
                Console.WriteLine("DataDisk - Name:{0}, Label:{1}, Size:{2}, LUN:{3}, HostCaching: {4}", disk.DiskName, disk.DiskLabel, disk.LogicalDiskSizeInGB, disk.Lun, disk.HostCaching);
                if (disk.DiskLabel == dataDiskInfo.DiskLabel && disk.LogicalDiskSizeInGB == dataDiskInfo.DiskSizeGB && disk.Lun == dataDiskInfo.LunSlot)
                {
                    if (disk.HostCaching == hc.ToString())
                    {
                        found = true;
                        Console.WriteLine("DataDisk found: {0}", disk.DiskLabel);
                    }
                }
            }
            return found;
        }


        [TestMethod(), TestCategory("Functional"), TestProperty("Feature", "IAAS"), Priority(1), Owner("hylee"), Description("Test the cmdlet ((Add,Get,Update,Remove)-AzureDisk)")]
        public void AzureDiskTest()
        {
            StartTest(MethodBase.GetCurrentMethod().Name, testStartTime);
            cleanup = false;
           
            

            string mediaLocation = String.Format("{0}vhdstore/{1}", blobUrlRoot, vhdName);
            

            try
            {
                vmPowershellCmdlets.AddAzureDisk(vhdName, mediaLocation, vhdName, null);

                bool found = false;
                foreach (DiskContext disk in vmPowershellCmdlets.GetAzureDisk(vhdName))
                {
                    Console.WriteLine("Disk: Name - {0}, Label - {1}, Size - {2},", disk.DiskName, disk.Label, disk.DiskSizeInGB);
                    if (disk.DiskName == vhdName && disk.Label == vhdName)
                    {
                        found = true;
                        Console.WriteLine("{0} is found", disk.DiskName);
                    }

                }
                Assert.IsTrue(found, "Error: Disk is not added");

                string newLabel = "NewLabel";
                vmPowershellCmdlets.UpdateAzureDisk(vhdName, newLabel);

                DiskContext disk2 = vmPowershellCmdlets.GetAzureDisk(vhdName)[0];

                Console.WriteLine("Disk: Name - {0}, Label - {1}, Size - {2},", disk2.DiskName, disk2.Label, disk2.DiskSizeInGB);
                Assert.AreEqual(newLabel, disk2.Label);
                Console.WriteLine("Disk Label is successfully updated");

                vmPowershellCmdlets.RemoveAzureDisk(vhdName, true);
                Assert.IsTrue(Utilities.CheckRemove(vmPowershellCmdlets.GetAzureDisk, vhdName), "The disk was not removed");

            }
            catch (Exception e)
            {
                pass = false;

                if (e.ToString().Contains("ResourceNotFound"))
                {
                    Console.WriteLine("Please upload {0} file to \\vhdtest\\ blob directory before running this test", vhdName);
                }
                
                Assert.Fail("Exception occurs: {0}", e.ToString());                
            }
        }

    
        [TestMethod(), TestCategory("Functional"), TestProperty("Feature", "PAAS"), Priority(1), Owner("hylee"), Description("Test the cmdlet ((New,Get,Set,Remove,Move)-AzureDeployment)")]
        [DataSource("Microsoft.VisualStudio.TestTools.DataSource.CSV", ".\\package.csv", "package#csv", DataAccessMethod.Sequential)]
        public void AzureDeploymentTest()
        {
            StartTest(MethodBase.GetCurrentMethod().Name, testStartTime);
            cleanup = true;


            // Choose the package and config files from local machine
            string packageName = Convert.ToString(TestContext.DataRow["packageName"]);
            string configName = Convert.ToString(TestContext.DataRow["configName"]);
            string upgradePackageName = Convert.ToString(TestContext.DataRow["upgradePackage"]);
            string upgradeConfigName = Convert.ToString(TestContext.DataRow["upgradeConfig"]);
            //string upgradeConfigName2 = Convert.ToString(TestContext.DataRow["upgradeConfig2"]);


            var packagePath1 = new FileInfo(@".\" + packageName);
            var configPath1 = new FileInfo(@".\" + configName);
            var packagePath2 = new FileInfo(@".\" + upgradePackageName);
            var configPath2 = new FileInfo(@".\" + upgradeConfigName);
            //var configPath3 = new FileInfo(@".\" + upgradeConfigName2);


            Assert.IsTrue(File.Exists(packagePath1.FullName), "VHD file not exist={0}", packagePath1);
            Assert.IsTrue(File.Exists(configPath1.FullName), "VHD file not exist={0}", configPath1);
            

            string deploymentName = "deployment1";
            string deploymentLabel = "label1";
            DeploymentInfoContext result;


            try
            {
                serviceName = Utilities.GetUniqueShortName("PSTestService");
                vmPowershellCmdlets.NewAzureService(serviceName, serviceName, locationName);
                Console.WriteLine("service, {0}, is created.", serviceName);

                vmPowershellCmdlets.NewAzureDeployment(serviceName, packagePath1.FullName, configPath1.FullName, DeploymentSlotType.Staging, deploymentLabel, deploymentName, false, false);
                result = vmPowershellCmdlets.GetAzureDeployment(serviceName, DeploymentSlotType.Staging);
                pass = Utilities.PrintAndCompareDeployment(result, serviceName, deploymentName, deploymentLabel, DeploymentSlotType.Staging, null, 1);
                Console.WriteLine("successfully deployed the package");


                // Move the deployment from 'Staging' to 'Production'
                vmPowershellCmdlets.MoveAzureDeployment(serviceName);
                result = vmPowershellCmdlets.GetAzureDeployment(serviceName, DeploymentSlotType.Production);
                pass &= Utilities.PrintAndCompareDeployment(result, serviceName, deploymentName, deploymentLabel, DeploymentSlotType.Production, null, 1);                
                Console.WriteLine("successfully moved");


                // Set the deployment status to 'Suspended'
                vmPowershellCmdlets.SetAzureDeploymentStatus(serviceName, DeploymentSlotType.Production, DeploymentStatus.Suspended);
                result = vmPowershellCmdlets.GetAzureDeployment(serviceName, DeploymentSlotType.Production);
                pass &= Utilities.PrintAndCompareDeployment(result, serviceName, deploymentName, deploymentLabel, DeploymentSlotType.Production, DeploymentStatus.Suspended, 1);
                Console.WriteLine("successfully changed the status");


                // Update the deployment
                vmPowershellCmdlets.SetAzureDeploymentConfig(serviceName, DeploymentSlotType.Production, configPath2.FullName);
                result = vmPowershellCmdlets.GetAzureDeployment(serviceName, DeploymentSlotType.Production);
                pass &= Utilities.PrintAndCompareDeployment(result, serviceName, deploymentName, deploymentLabel, DeploymentSlotType.Production, null, 2);
                Console.WriteLine("successfully updated the deployment");


                // Upgrade the deployment
                DateTime start = DateTime.Now;
                vmPowershellCmdlets.SetAzureDeploymentUpgrade(serviceName, DeploymentSlotType.Production, UpgradeType.Auto, packagePath2.FullName, configPath2.FullName);
                TimeSpan duration = DateTime.Now - start;
                Console.WriteLine("Auto upgrade took {0}.", duration);

                result = vmPowershellCmdlets.GetAzureDeployment(serviceName, DeploymentSlotType.Production);
                pass &= Utilities.PrintAndCompareDeployment(result, serviceName, deploymentName, serviceName, DeploymentSlotType.Production, null, 2);
                Console.WriteLine("successfully updated the deployment");

                // DISABLED: Upgrade the deployment simultaneously from 2 instances to 2 instances
                //start = DateTime.Now;
                //vmPowershellCmdlets.SetAzureDeploymentUpgrade(serviceName, DeploymentSlotType.Production, UpgradeType.Simultaneous, packagePath2.FullName, configPath2.FullName);
                //TimeSpan duration2 = DateTime.Now - start;
                //Console.WriteLine("Simultaneous Upgrade took {0}.", duration2);
                //Assert.IsTrue(duration2 < duration, "Simultaneous upgrade took more time!!");

                //result = vmPowershellCmdlets.GetAzureDeployment(serviceName, DeploymentSlotType.Production);
                //Utilities.PrintAndCompareDeployment(result, serviceName, deploymentName, serviceName, DeploymentSlotType.Production, null, 2);
                //Console.WriteLine("successfully updated the deployment");


                // DISABLED: Upgrade the deployment simultaneously from 2 instances to 4 instances

                //start = DateTime.Now;
                //vmPowershellCmdlets.SetAzureDeploymentUpgrade(serviceName, DeploymentSlotType.Production, UpgradeType.Simultaneous, packagePath2.FullName, configPath3.FullName);
                //TimeSpan duration3 = DateTime.Now - start;
                //Console.WriteLine("Simultaneous Upgrade took {0}.", duration3);

                //result = vmPowershellCmdlets.GetAzureDeployment(serviceName, DeploymentSlotType.Production);
                //Utilities.PrintAndCompareDeployment(result, serviceName, deploymentName, serviceName, DeploymentSlotType.Production, null, 4);
                //Console.WriteLine("successfully updated the deployment");

                               
                vmPowershellCmdlets.RemoveAzureDeployment(serviceName, DeploymentSlotType.Production, true);

                pass &= Utilities.CheckRemove(vmPowershellCmdlets.GetAzureDeployment, serviceName, DeploymentSlotType.Production);
                

            }
            catch (Exception e)
            {
                pass = false;
                Assert.Fail("Exception occurred: {0}", e.ToString());
            }
            finally
            {

            }
        }

        /// <summary>
        /// 
        /// </summary>
        [TestMethod(), TestCategory("Functional"), TestProperty("Feature", "IAAS"), Priority(1), Owner("hylee"), Description("Test the cmdlet ((New,Get)-AzureDns)")]
        public void AzureDnsTest()
        {
            cleanup = true;
            StartTest(MethodBase.GetCurrentMethod().Name, testStartTime);


            string dnsName = "OpenDns1";
            string ipAddress = "208.67.222.222";

            try
            {
                serviceName = Utilities.GetUniqueShortName("PSTestService");
                vmPowershellCmdlets.NewAzureService(serviceName, locationName);

                DnsServer dns = vmPowershellCmdlets.NewAzureDns(dnsName, ipAddress);

                AzureVMConfigInfo azureVMConfigInfo = new AzureVMConfigInfo(vmName, VMSizeInfo.ExtraSmall, imageName);
                AzureProvisioningConfigInfo azureProvisioningConfig = new AzureProvisioningConfigInfo(OS.Windows, username, password);     
           
                PersistentVMConfigInfo persistentVMConfigInfo = new PersistentVMConfigInfo(azureVMConfigInfo, azureProvisioningConfig, null, null);           
                
                PersistentVM vm = vmPowershellCmdlets.GetPersistentVM(persistentVMConfigInfo);  
           
                vmPowershellCmdlets.NewAzureVM(serviceName, new []{vm}, null, new[]{dns}, null, null, null, null, null, null);
                


                DnsServerList dnsList =  vmPowershellCmdlets.GetAzureDns(vmPowershellCmdlets.GetAzureDeployment(serviceName, DeploymentSlotType.Production).DnsSettings);
                foreach (DnsServer dnsServer in dnsList)
                {
                    Console.WriteLine("DNS Server Name: {0}, DNS Server Address: {1}", dnsServer.Name, dnsServer.Address);
                    Assert.AreEqual(dnsServer.Name, dns.Name);
                    Assert.AreEqual(dnsServer.Address, dns.Address);
                }

                pass = true;

            }
            catch (Exception e)
            {
                pass = false;
                Assert.Fail("Exception occurred: {0}", e.ToString());                
            }            
        }


        [TestMethod(), TestCategory("Functional"), TestProperty("Feature", "IAAS"), Priority(1), Owner("hylee"), Description("Test the cmdlet ((Add,Get,Set,Remove)-AzureEndpoint)")]
        public void AzureEndpointTest()
        {
            cleanup = false;
            StartTest(MethodBase.GetCurrentMethod().Name, testStartTime);

            string epName1 = "tcp1";
            int localPort1 = 60010;
            int port1 = 60011;

            string epName2 = "tcp2";
            int localPort2 = 60020;
            int port2 = 60021;


            try
            {
                // Add two new endpoints
                AzureEndPointConfigInfo epInfo1 = new AzureEndPointConfigInfo(ProtocolInfo.tcp, localPort1, port1, epName1);
                AzureEndPointConfigInfo epInfo2 = new AzureEndPointConfigInfo(ProtocolInfo.tcp, localPort2, port2, epName2);

                vmPowershellCmdlets.AddEndPoint(defaultVm , defaultService, new[] { epInfo1, epInfo2 }); // Add-AzureEndpoint with Get-AzureVM and Update-AzureVm                             
                Assert.IsTrue(CheckEndpoint(defaultVm, defaultService, epInfo1), "Error: Endpoint was not added!");
                Assert.IsTrue(CheckEndpoint(defaultVm, defaultService, epInfo2), "Error: Endpoint was not added!");

                // Change the endpoint
                AzureEndPointConfigInfo epInfo3 = new AzureEndPointConfigInfo(ProtocolInfo.tcp, 60030, 60031, epName2);
                vmPowershellCmdlets.SetEndPoint(defaultVm, defaultService, epInfo3); // Set-AzureEndpoint with Get-AzureVM and Update-AzureVm                 
                Assert.IsTrue(CheckEndpoint(defaultVm, defaultService, epInfo3), "Error: Endpoint was not changed!");

                // Remove Endpoint
                vmPowershellCmdlets.RemoveEndPoint(defaultVm, defaultService, new[] { epName1, epName2 }); // Remove-AzureEndpoint                
                Assert.IsFalse(CheckEndpoint(defaultVm, defaultService, epInfo1), "Error: Endpoint was not removed!");
                Assert.IsFalse(CheckEndpoint(defaultVm, defaultService, epInfo3), "Error: Endpoint was not removed!");

                pass = true;

            }
            catch (Exception e)
            {
                pass = false;
                Assert.Fail("Exception occurred: {0}", e.ToString());
            }            
        }

        private bool CheckEndpoint(string vmName, string serviceName, AzureEndPointConfigInfo epInfo)
        {
            bool found = false;
            foreach (InputEndpointContext ep in vmPowershellCmdlets.GetAzureEndPoint(vmPowershellCmdlets.GetAzureVM(vmName, serviceName)))
            {
                Console.WriteLine("Endpoint - Name:{0}, Protocol:{1}, Port:{2}, LocalPort:{3}, Vip:{4}", ep.Name, ep.Protocol, ep.Port, ep.LocalPort, ep.Vip);
                if (ep.Name == epInfo.EndpointName && ep.LocalPort == epInfo.InternalPort && ep.Port == epInfo.ExternalPort && ep.Protocol == epInfo.Protocol.ToString())
                {
                    found = true;
                    Console.WriteLine("Endpoint found: {0}", epInfo.EndpointName);
                }
            }
            return found;
        }


        [TestMethod(), TestCategory("Functional"), TestProperty("Feature", "IAAS"), Priority(1), Owner("hylee"), Description("Test the cmdlet (Get-AzureLocation)")]
        public void AzureLocationTest()
        {
            cleanup = false;
            StartTest(MethodBase.GetCurrentMethod().Name, testStartTime);

            try
            {
                foreach (LocationsContext loc in vmPowershellCmdlets.GetAzureLocation())
                {
                    Console.WriteLine("Location: Name - {0}, DisplayName - {1}", loc.Name, loc.DisplayName);
                }

                pass = true;

            }
            catch (Exception e)
            {
                pass = false;
                Assert.Fail("Exception occurred: {0}", e.ToString());
            }            
        }



  



        [TestMethod(), TestCategory("Functional"), TestProperty("Feature", "IAAS"), Priority(1), Owner("hylee"), Description("Test the cmdlet ((Get,Set)-AzureOSDisk)")]
        public void AzureOSDiskTest()
        {
            cleanup = false;
            StartTest(MethodBase.GetCurrentMethod().Name, testStartTime);

            try
            {
                PersistentVM vm = vmPowershellCmdlets.GetAzureVM(defaultVm, defaultService).VM;
                OSVirtualHardDisk osdisk = vmPowershellCmdlets.GetAzureOSDisk(vm);
                Console.WriteLine("OS Disk: Name - {0}, Label - {1}, HostCaching - {2}, OS - {3}", osdisk.DiskName, osdisk.DiskLabel, osdisk.HostCaching, osdisk.OS);
                Assert.IsTrue(osdisk.Equals(vm.OSVirtualHardDisk), "OS disk returned is not the same!");

                PersistentVM vm2 = vmPowershellCmdlets.SetAzureOSDisk(HostCaching.ReadOnly, vm);
                osdisk = vmPowershellCmdlets.GetAzureOSDisk(vm2);
                Console.WriteLine("OS Disk: Name - {0}, Label - {1}, HostCaching - {2}, OS - {3}", osdisk.DiskName, osdisk.DiskLabel, osdisk.HostCaching, osdisk.OS);
                Assert.IsTrue(osdisk.Equals(vm2.OSVirtualHardDisk), "OS disk returned is not the same!");

                pass = true;

            }
            catch (Exception e)
            {
                pass = false;
                Assert.Fail("Exception occurred: {0}", e.ToString());
            }
        }

        [TestMethod(), TestCategory("Functional"), TestProperty("Feature", "IAAS"), Priority(1), Owner("hylee"), Description("Test the cmdlet (Get-AzureOSVersion)")]
        public void AzureOSVersionTest()
        {
            cleanup = false;
            StartTest(MethodBase.GetCurrentMethod().Name, testStartTime);       

            try
            {
                foreach (OSVersionsContext osVersions in vmPowershellCmdlets.GetAzureOSVersion())
                {
                    Console.WriteLine("OS Version: Family - {0}, FamilyLabel - {1}, Version - {2}", osVersions.Family, osVersions.FamilyLabel, osVersions.Version);
                }

                pass = true;

            }
            catch (Exception e)
            {
                pass = false;
                Assert.Fail("Exception occurred: {0}", e.ToString());
            }
        }

        [TestMethod(), TestCategory("Functional"), TestProperty("Feature", "PAAS"), Priority(1), Owner("hylee"), Description("Test the cmdlet ((Get,Set)-AzureRole)")]
        [DataSource("Microsoft.VisualStudio.TestTools.DataSource.CSV", ".\\package.csv", "package#csv", DataAccessMethod.Sequential)]
        public void AzureRoleTest()
        {
            cleanup = false;
            StartTest(MethodBase.GetCurrentMethod().Name, testStartTime);

            // Choose the package and config files from local machine
            string packageName = Convert.ToString(TestContext.DataRow["packageName"]);
            string configName = Convert.ToString(TestContext.DataRow["configName"]);
            string upgradePackageName = Convert.ToString(TestContext.DataRow["upgradePackage"]);
            string upgradeConfigName = Convert.ToString(TestContext.DataRow["upgradeConfig"]);


            var packagePath1 = new FileInfo(@".\" + packageName);
            var configPath1 = new FileInfo(@".\" + configName);

            Assert.IsTrue(File.Exists(packagePath1.FullName), "VHD file not exist={0}", packagePath1);
            Assert.IsTrue(File.Exists(configPath1.FullName), "VHD file not exist={0}", configPath1);
            

            string deploymentName = "deployment1";
            string deploymentLabel = "label1";
            string slot = DeploymentSlotType.Production;

            //DeploymentInfoContext result;
            string roleName = "";

            try
            {
            

                serviceName = Utilities.GetUniqueShortName("PSTestService");
                vmPowershellCmdlets.NewAzureService(serviceName, serviceName, locationName);

                vmPowershellCmdlets.NewAzureDeployment(serviceName, packagePath1.FullName, configPath1.FullName, slot, deploymentLabel, deploymentName, false, false);

            
                foreach (RoleContext role in vmPowershellCmdlets.GetAzureRole(serviceName, slot, null, false))
                {
                    Console.WriteLine("Role: Name - {0}, ServiceName - {1}, DeploymenntID - {2}, InstanceCount - {3}", role.RoleName, role.ServiceName, role.DeploymentID, role.InstanceCount);
                    Assert.AreEqual(serviceName, role.ServiceName);
                    roleName = role.RoleName;
                }
                
                vmPowershellCmdlets.SetAzureRole(serviceName, slot, roleName, 2);

                foreach (RoleContext role in vmPowershellCmdlets.GetAzureRole(serviceName, slot, null, false))
                {
                    Console.WriteLine("Role: Name - {0}, ServiceName - {1}, DeploymenntID - {2}, InstanceCount - {3}", role.RoleName, role.ServiceName, role.DeploymentID, role.InstanceCount);
                    Assert.AreEqual(serviceName, role.ServiceName);
                    Assert.AreEqual(2, role.InstanceCount);                   
                }

                pass = true;
                cleanup = true;

            }
            catch (Exception e)
            {
                pass = false;
                Assert.Fail("Exception occurred: {0}", e.ToString());
            }
        }

        [TestMethod(), TestCategory("Functional"), TestProperty("Feature", "IAAS"), Priority(1), Owner("hylee"), Description("Test the cmdlet ((Get,Set)-AzureSubnet)")]
        public void AzureSubnetTest()
        {
            cleanup = true;
            StartTest(MethodBase.GetCurrentMethod().Name, testStartTime);

            try
            {
                serviceName = Utilities.GetUniqueShortName("PSTestService");
                vmPowershellCmdlets.NewAzureService(serviceName, serviceName, locationName);
                
                PersistentVM vm = vmPowershellCmdlets.NewAzureVMConfig(new AzureVMConfigInfo(vmName, VMSizeInfo.Small, imageName));
                AzureProvisioningConfigInfo azureProvisioningConfig = new AzureProvisioningConfigInfo(OS.Windows, username, password);
                azureProvisioningConfig.Vm = vm;

                string [] subs = new []  {"subnet1", "subnet2", "subnet3"};
                vm = vmPowershellCmdlets.SetAzureSubnet(vmPowershellCmdlets.AddAzureProvisioningConfig(azureProvisioningConfig), subs);
                
                SubnetNamesCollection subnets = vmPowershellCmdlets.GetAzureSubnet(vm);
                foreach (string subnet in subnets)
                {
                    Console.WriteLine("Subnet: {0}", subnet);
                }                
                CollectionAssert.AreEqual(subnets, subs);
                
                pass = true;
            }
            catch (Exception e)
            {
                pass = false;
                Assert.Fail("Exception occurred: {0}", e.ToString());
            }
        }


        [TestMethod(), TestCategory("Functional"), TestProperty("Feature", "IAAS"), Priority(1), Owner("hylee"), Description("Test the cmdlet ((New,Get)-AzureStorageKey)")]
        public void AzureStorageKeyTest()
        {
            cleanup = false;
            StartTest(MethodBase.GetCurrentMethod().Name, testStartTime);
            
            try
            {
                StorageServiceKeyOperationContext key1 = vmPowershellCmdlets.GetAzureStorageAccountKey(defaultAzureSubscription.CurrentStorageAccount); // Get-AzureStorageAccountKey
                Console.WriteLine("Primary - {0}", key1.Primary);
                Console.WriteLine("Secondary - {0}", key1.Secondary);

                StorageServiceKeyOperationContext key2 = vmPowershellCmdlets.NewAzureStorageAccountKey(defaultAzureSubscription.CurrentStorageAccount, KeyType.Secondary);
                Console.WriteLine("Primary - {0}", key2.Primary);
                Console.WriteLine("Secondary - {0}", key2.Secondary);

                Assert.AreEqual(key1.Primary, key2.Primary);
                Assert.AreNotEqual(key1.Secondary, key2.Secondary);

                pass = true;
            }
            catch (Exception e)
            {
                pass = false;
                Assert.Fail("Exception occurred: {0}", e.ToString());
            }            
        }


        [TestMethod(), TestCategory("Functional"), TestProperty("Feature", "IAAS"), Priority(1), Owner("hylee"), Description("Test the cmdlet ((New,Get,Set,Remove)-AzureStorageAccount)")]
        public void AzureStorageAccountTest()
        {
            cleanup = false;
            StartTest(MethodBase.GetCurrentMethod().Name, testStartTime);
            

            string storageName1 = Utilities.GetUniqueShortName("psteststorage");
            string locationName1 = "West US";
            string storageName2 = Utilities.GetUniqueShortName("psteststorage");
            string locationName2 = "West US";

            try
            {
                vmPowershellCmdlets.NewAzureStorageAccount(storageName1, locationName1, null, null, null);
                vmPowershellCmdlets.NewAzureStorageAccount(storageName2, locationName2, null, null, null);

                Assert.IsNotNull(vmPowershellCmdlets.GetAzureStorageAccount(storageName1));
                Console.WriteLine("{0} is created", storageName1);
                Assert.IsNotNull(vmPowershellCmdlets.GetAzureStorageAccount(storageName2));                
                Console.WriteLine("{0} is created", storageName2);

                vmPowershellCmdlets.SetAzureStorageAccount(storageName1, "newLabel", "newDescription", false);

                StorageServicePropertiesOperationContext storage = vmPowershellCmdlets.GetAzureStorageAccount(storageName1)[0];
                Console.WriteLine("Name: {0}, Label: {1}, Description: {2}, GeoReplication: {3}", storage.StorageAccountName, storage.Label, storage.StorageAccountDescription, storage.GeoReplicationEnabled.ToString());
                Assert.IsTrue((storage.Label == "newLabel" && storage.StorageAccountDescription == "newDescription" && storage.GeoReplicationEnabled == false), "storage account is not changed correctly");
                

                vmPowershellCmdlets.RemoveAzureStorageAccount(storageName1);
                vmPowershellCmdlets.RemoveAzureStorageAccount(storageName2);


                Assert.IsTrue(Utilities.CheckRemove(vmPowershellCmdlets.GetAzureStorageAccount, storageName1), "The storage account was not removed");
                Assert.IsTrue(Utilities.CheckRemove(vmPowershellCmdlets.GetAzureStorageAccount, storageName2), "The storage account was not removed");
                pass = true;

            }
            catch (Exception e)
            {
                pass = false;
                Assert.Fail("Exception occurred: {0}", e.ToString());
            }            
        }


        [TestMethod(), TestCategory("Functional"), TestProperty("Feature", "IAAS"), Priority(1), Owner("hylee"), Description("Test the cmdlet ((Add,Get,Save,Update,Remove)-AzureVMImage)")]
        public void AzureVMImageTest()
        {

            cleanup = false;
            StartTest(MethodBase.GetCurrentMethod().Name, testStartTime);

            string newImageName = Utilities.GetUniqueShortName("vmimage");            
            string mediaLocation = string.Format("{0}vhdstore/{1}", blobUrlRoot, vhdName);

            string oldLabel = "old label";
            string newLabel = "new label";            

            try
            {                
                OSImageContext result = vmPowershellCmdlets.AddAzureVMImage(newImageName, mediaLocation, OSType.Windows, oldLabel);
                

                OSImageContext resultReturned = vmPowershellCmdlets.GetAzureVMImage(newImageName)[0];                

                Assert.IsTrue(CompareContext<OSImageContext>(result, resultReturned));

                result = vmPowershellCmdlets.UpdateAzureVMImage(newImageName, newLabel);

                resultReturned = vmPowershellCmdlets.GetAzureVMImage(newImageName)[0];

                Assert.IsTrue(CompareContext<OSImageContext>(result, resultReturned));
               
                vmPowershellCmdlets.RemoveAzureVMImage(newImageName);

                pass = true;

            }
            catch (Exception e)
            {
                pass = false;
                Assert.Fail("Exception occurred: {0}", e.ToString());
            }            
        }

        



        /// <summary>
        /// AzureVNetGatewayTest()       
        /// </summary>
        /// Note: Create a VNet, a LocalNet from the portal without creating a gateway.
        [TestMethod(), TestCategory("Functional"), TestProperty("Feature", "IAAS"), Priority(1), Owner("hylee"), Description("Test the cmdlet ((New,Get,Set,Remove)-AzureVNetGateway)")]
        [Ignore]
        public void AzureVNetGatewayTest()
        {
            cleanup = false;
            StartTest(MethodBase.GetCurrentMethod().Name, testStartTime);

            string vnetName1 = "NewVNet1"; // For connect test
            string vnetName2 = "NewVNet2"; // For disconnect test
            string vnetName3 = "NewVNet3"; // For create test

            string localNet = "LocalNet1"; // Your local network site name.

            try
            {
                // New-AzureVNetGateway
                vmPowershellCmdlets.NewAzureVNetGateway(vnetName3);

                foreach (VirtualNetworkSiteContext site in vmPowershellCmdlets.GetAzureVNetSite(vnetName3))
                {
                    Console.WriteLine("Name: {0}, AffinityGroup: {1}", site.Name, site.AffinityGroup);
                }

                // Remove-AzureVnetGateway
                vmPowershellCmdlets.RemoveAzureVNetGateway(vnetName3);
                foreach (VirtualNetworkGatewayContext gateway in vmPowershellCmdlets.GetAzureVNetGateway(vnetName3))
                {
                    Console.WriteLine("State: {0}, VIP: {1}", gateway.State.ToString(), gateway.VIPAddress);
                }
                
                

                // Set-AzureVNetGateway -Connect Test
                vmPowershellCmdlets.SetAzureVNetGateway("connect", vnetName1, localNet);
                
                foreach (GatewayConnectionContext connection in vmPowershellCmdlets.GetAzureVNetConnection(vnetName1))
                {
                    Console.WriteLine("Connectivity: {0}, LocalNetwork: {1}", connection.ConnectivityState, connection.LocalNetworkSiteName);
                    Assert.IsFalse(connection.ConnectivityState.ToLowerInvariant().Contains("notconnected"));
                }
                foreach (VirtualNetworkGatewayContext gateway in vmPowershellCmdlets.GetAzureVNetGateway(vnetName1))
                {
                    Console.WriteLine("State: {0}, VIP: {1}", gateway.State.ToString(), gateway.VIPAddress);
                }


                // Set-AzureVNetGateway -Disconnect
                vmPowershellCmdlets.SetAzureVNetGateway("disconnect", vnetName2, localNet);
               
                foreach (GatewayConnectionContext connection in vmPowershellCmdlets.GetAzureVNetConnection(vnetName2))
                {
                    Console.WriteLine("Connectivity: {0}, LocalNetwork: {1}", connection.ConnectivityState, connection.LocalNetworkSiteName);
                    if (connection.LocalNetworkSiteName == localNet)
                    {
                        Assert.IsTrue(connection.ConnectivityState.ToLowerInvariant().Contains("notconnected"));
                    }
                }

                foreach (VirtualNetworkGatewayContext gateway in vmPowershellCmdlets.GetAzureVNetGateway(vnetName2))
                {
                    Console.WriteLine("State: {0}, VIP: {1}", gateway.State.ToString(), gateway.VIPAddress);
                }

                pass = true;

            }
            catch (Exception e)
            {
                pass = false;
                Assert.Fail("Exception occurred: {0}", e.ToString());
            }            
        }

        /// <summary>
        /// 
        /// </summary>
        /// Note: You have to manually create a virtual network, a Local network, a gateway, and connect them.
        [TestMethod(), TestCategory("Functional"), TestProperty("Feature", "IAAS"), Priority(1), Owner("hylee"), Description("Test the cmdlet (Get-AzureVNetGatewayKey, Get-AzureVNetConnection)")]
        [Ignore]
        public void AzureVNetGatewayKeyTest()
        {
            cleanup = false;
            StartTest(MethodBase.GetCurrentMethod().Name, testStartTime); ;
            
            string vnetName = "NewVNet1";
            

            try
            {                
                SharedKeyContext result = vmPowershellCmdlets.GetAzureVNetGatewayKey(vnetName, vmPowershellCmdlets.GetAzureVNetConnection(vnetName)[0].LocalNetworkSiteName);
                Console.WriteLine(result.Value);

                pass = true;

            }
            catch (Exception e)
            {
                pass = false;
                Assert.Fail("Exception occurred: {0}", e.ToString());
            }            
        }


        [TestMethod(), TestCategory("Functional"), TestProperty("Feature", "IAAS"), Priority(1), Owner("hylee"), Description("Test the cmdlet ((Get,Set,Remove)-AzureVNetConfig)")]
        public void AzureVNetConfigTest()
        {
            cleanup = false;
            StartTest(MethodBase.GetCurrentMethod().Name, testStartTime);


            
            string affinityGroup = "WestUsAffinityGroup";

            try
            {
                if (Utilities.CheckRemove(vmPowershellCmdlets.GetAzureAffinityGroup, affinityGroup))
                {
                    vmPowershellCmdlets.NewAzureAffinityGroup(affinityGroup, Resource.Location, null, null);
                }
                

                var result = vmPowershellCmdlets.GetAzureVNetConfig(filePath);

                vmPowershellCmdlets.SetAzureVNetConfig(filePath);

                Collection<VirtualNetworkSiteContext> vnetSites = vmPowershellCmdlets.GetAzureVNetSite(null);
                foreach (var re in vnetSites)
                {
                    Console.WriteLine("VNet: {0}", re.Name);
                }

                vmPowershellCmdlets.RemoveAzureVNetConfig();

                Collection<VirtualNetworkSiteContext> vnetSitesAfter = vmPowershellCmdlets.GetAzureVNetSite(null);

                Assert.AreNotEqual(vnetSites.Count, vnetSitesAfter.Count, "No Vnet is removed");
                
                foreach (var re in vnetSitesAfter)
                {
                    Console.WriteLine("VNet: {0}", re.Name);
                }

                pass = true;

            }
            catch (Exception e)
            {
                if (e.ToString().Contains("while in use"))
                {
                    Console.WriteLine(e.InnerException.ToString());
                }
                else
                {
                    pass = false;
                    Assert.Fail("Exception occurred: {0}", e.ToString());
                }
            }           
        }

        private bool CompareContext<T>(T obj1, T obj2)
        {
            bool result = true;
            Type type = typeof(T);
 
            foreach(PropertyInfo property in type.GetProperties(BindingFlags.Public | BindingFlags.Instance | BindingFlags.DeclaredOnly))
            {
                string typeName = property.PropertyType.FullName;
                if (typeName.Equals("System.String") || typeName.Equals("System.Int32") || typeName.Equals("System.Uri") || typeName.Contains("Nullable"))
                {

                    var obj1Value = property.GetValue(obj1, null);
                    var obj2Value = property.GetValue(obj2, null);

                    if (obj1Value == null)
                    {
                        result &= (obj2Value == null);
                    }
                    else
                    {
                        result &= (obj1Value.Equals(obj2Value));
                    }
                }
                else
                {
                    Console.WriteLine("This type is not compared: {0}", typeName);
                }
            }

            return result;
        }
 
       
        [TestCleanup]
        public virtual void CleanUp()
        {

            Console.WriteLine("Test {0}", pass ? "passed" : "failed");
            
            // Cleanup            
            if (cleanup)
            {
                Console.WriteLine("Starting to clean up created VM and service.");

                try
                {

                    vmPowershellCmdlets.RemoveAzureVM(vmName, serviceName);
                    Console.WriteLine("VM, {0}, is deleted", vmName);
                 
                }
                catch (Exception e)
                {
                    Console.WriteLine("Error during removing VM: {0}", e.ToString());
                }

                try
                {
                    vmPowershellCmdlets.RemoveAzureService(serviceName);
                    Console.WriteLine("Service, {0}, is deleted", serviceName);
                }
                catch (Exception e)
                {
                    Console.WriteLine("Error during removing VM: {0}", e.ToString());
                }
                
            }            

        }

        [AssemblyCleanup]
        public static void CleanUpAssembly()
        {

            Retry(String.Format("Get-AzureDisk | Where {{$_.DiskName.Contains(\"{0}\")}} | Remove-AzureDisk -DeleteVhd", serviceNamePrefix), "currently in use");
        }

        private static void Retry(string cmdlet, string message, int maxTry = 20, int intervalSecond = 10)
        {            

            ServiceManagementCmdletTestHelper pscmdlet = new ServiceManagementCmdletTestHelper();

            for (int i = 0; i < maxTry; i++)
            {
                try
                {
                    pscmdlet.RunPSScript(cmdlet);
                    break;
                }
                catch (Exception e)
                {
                    if (i == maxTry)
                    {
                        Console.WriteLine("Max try reached.  Couldn't perform within the given time.");
                    }
                    if (e.ToString().Contains(message))
                    {
                        Thread.Sleep(intervalSecond * 1000);
                        continue;
                    }
                    else
                    {
                        throw;
                    }
                }
            }     
        }
    }
}
=======
// ----------------------------------------------------------------------------------
//
// Copyright Microsoft Corporation
// Licensed under the Apache License, Version 2.0 (the "License");
// you may not use this file except in compliance with the License.
// You may obtain a copy of the License at
// http://www.apache.org/licenses/LICENSE-2.0
// Unless required by applicable law or agreed to in writing, software
// distributed under the License is distributed on an "AS IS" BASIS,
// WITHOUT WARRANTIES OR CONDITIONS OF ANY KIND, either express or implied.
// See the License for the specific language governing permissions and
// limitations under the License.
// ----------------------------------------------------------------------------------

using Microsoft.VisualStudio.TestTools.UnitTesting;
using System;

using System.Threading;
using System.Reflection;



namespace Microsoft.WindowsAzure.Management.ServiceManagement.Test.FunctionalTests
{    
    using System.Collections.ObjectModel;
    using System.Management.Automation;
    using Microsoft.WindowsAzure.ServiceManagement;
    using Microsoft.WindowsAzure.Management.Utilities.Common;
    using Microsoft.WindowsAzure.Management.ServiceManagement.Model;
    using Microsoft.WindowsAzure.Management.ServiceManagement.Test.Properties;
    using Microsoft.WindowsAzure.Management.ServiceManagement.Test.FunctionalTests.ConfigDataInfo;

    using System.IO;
    

    [TestClass]
    public class FunctionalTest
    {
        private ServiceManagementCmdletTestHelper vmPowershellCmdlets;
        private SubscriptionData defaultAzureSubscription;
        private StorageServiceKeyOperationContext storageAccountKey;
        bool cleanup = true;
        bool pass = false;
        string testName;        


        private string locationName;
        private string imageName;
        private string serviceName = "DefaultServiceName";
        private string vmName = "DefaultVmName";

        /// <summary>
        ///Gets or sets the test context which provides
        ///information about and functionality for the current test run.
        ///</summary>
        public TestContext TestContext
        {
            get
            {
                return TestContext;
            }
            set
            {
                TestContext = value;
            }
        }
        
        
        //private string perfFile;
        [TestInitialize]
        public void Initialize()
        {            
            vmPowershellCmdlets = new ServiceManagementCmdletTestHelper();
            vmPowershellCmdlets.ImportAzurePublishSettingsFile(); // Import-AzurePublishSettingsFile
            defaultAzureSubscription = vmPowershellCmdlets.SetDefaultAzureSubscription(Resource.DefaultSubscriptionName); // Set-AzureSubscription
            Assert.AreEqual(Resource.DefaultSubscriptionName, defaultAzureSubscription.SubscriptionName);
            storageAccountKey = vmPowershellCmdlets.GetAzureStorageAccountKey(defaultAzureSubscription.CurrentStorageAccount); // Get-AzureStorageKey
            Assert.AreEqual(defaultAzureSubscription.CurrentStorageAccount, storageAccountKey.StorageAccountName);

            locationName = vmPowershellCmdlets.GetAzureLocationName(new[] { Resource.Location }, false); // Get-AzureLocation
            Console.WriteLine("Location Name: {0}", locationName);
            imageName = vmPowershellCmdlets.GetAzureVMImageName(new[] { "MSFT", "testvmimage" }, false); // Get-AzureVMImage
            Console.WriteLine("Image Name: {0}", imageName);
                                  
            if (vmPowershellCmdlets.TestAzureServiceName(serviceName))
            {
                Console.WriteLine("Service Name: {0} already exists.", serviceName);
                if (vmPowershellCmdlets.GetAzureVM(vmName, serviceName) == null)
                {
                    vmPowershellCmdlets.RemoveAzureService(serviceName);
                    vmPowershellCmdlets.NewAzureQuickVM(OS.Windows, vmName, serviceName, imageName, "p@ssw0rd", locationName);
                }               
            }
            else
            {
                vmPowershellCmdlets.NewAzureQuickVM(OS.Windows, vmName, serviceName, imageName, "p@ssw0rd", locationName);
                Console.WriteLine("Service Name: {0} is created.", serviceName);                
            }
        }
              
        [TestMethod(), TestCategory("Functional"), TestProperty("Feature", "IAAS"), Priority(1), Owner("hylee"), Description("Test the cmdlet (Get-AzureStorageAccount)")]
        public void ScriptTestSample()
        {
            
            var result = vmPowershellCmdlets.RunPSScript("Get-Help Save-AzureVhd -full");
        }  

        
        
    
        [TestMethod(), TestCategory("Functional"), TestProperty("Feature", "IAAS"), Priority(1), Owner("hylee"), Description("Test the cmdlet ((New,Get,Set,Remove)-AzureAffinityGroup)")]
        public void AzureAffinityGroupTest()
        {
            cleanup = false;
            testName = MethodBase.GetCurrentMethod().Name;
            string affinityName1 = "affinityName1";
            string affinityLabel1 = affinityName1;
            string location1 = "West US";
            string description1 = "Affinity group for West US";

            string affinityName2 = "affinityName2";
            string affinityLabel2 = "label2";
            string location2 = "East US";
            string description2 = "Affinity group for East US";

            try
            {
                ServiceManagementCmdletTestHelper vmPowershellCmdlets = new ServiceManagementCmdletTestHelper();

                // Remove previously created affinity groups
                foreach (var aff in vmPowershellCmdlets.GetAzureAffinityGroup(null))
                {
                    if (aff.Name == affinityName1 || aff.Name == affinityName2)
                    {
                        vmPowershellCmdlets.RemoveAzureAffinityGroup(aff.Name);
                    }                    
                }
               
                // New-AzureAffinityGroup
                vmPowershellCmdlets.NewAzureAffinityGroup(affinityName1, location1, affinityLabel1, description1);
                vmPowershellCmdlets.NewAzureAffinityGroup(affinityName2, location2, affinityLabel2, description2);
                Console.WriteLine("Affinity groups created: {0}, {1}", affinityName1, affinityName2);

                // Get-AzureAffinityGroup
                foreach (var aff in vmPowershellCmdlets.GetAzureAffinityGroup(affinityName1))
                {
                    Console.WriteLine("Get-AzureAffinityGroup returned: Name - {0}, Location - {1}, Label - {2}, Description - {3}", aff.Name, aff.Location, aff.Label, aff.Description);
                    Assert.AreEqual(aff.Name, affinityName1, "Error: Affinity Name is not equal!");
                    Assert.AreEqual(aff.Label, affinityLabel1, "Error: Affinity Label is not equal!");
                    Assert.AreEqual(aff.Location, location1, "Error: Affinity Location is not equal!");
                    Assert.AreEqual(aff.Description, description1, "Error: Affinity Description is not equal!");
                }

                foreach (var aff in vmPowershellCmdlets.GetAzureAffinityGroup(affinityName2))
                {
                    Console.WriteLine("Get-AzureAffinityGroup returned: Name - {0}, Location - {1}, Label - {2}, Description - {3}", aff.Name, aff.Location, aff.Label, aff.Description);
                    Assert.AreEqual(aff.Name, affinityName2, "Error: Affinity Name is not equal!");
                    Assert.AreEqual(aff.Label, affinityLabel2, "Error: Affinity Label is not equal!");
                    Assert.AreEqual(aff.Location, location2, "Error: Affinity Location is not equal!");
                    Assert.AreEqual(aff.Description, description2, "Error: Affinity Description is not equal!");
                }

                // Set-AzureAffinityGroup
                vmPowershellCmdlets.SetAzureAffinityGroup(affinityName2, affinityLabel1, description1);
                Console.WriteLine("update affinity group: {0}", affinityName2);

                foreach (var aff in vmPowershellCmdlets.GetAzureAffinityGroup(affinityName2))
                {
                    Console.WriteLine("Get-AzureAffinityGroup returned: Name - {0}, Location - {1}, Label - {2}, Description - {3}", aff.Name, aff.Location, aff.Label, aff.Description);
                    Assert.AreEqual(aff.Name, affinityName2, "Error: Affinity Name is not equal!");
                    Assert.AreEqual(aff.Label, affinityLabel1, "Error: Affinity Label is not equal!");
                    Assert.AreEqual(aff.Location, location2, "Error: Affinity Location is not equal!");
                    Assert.AreEqual(aff.Description, description1, "Error: Affinity Description is not equal!");
                }

                // Remove-AzureAffinityGroup
                vmPowershellCmdlets.RemoveAzureAffinityGroup(affinityName2);
                Console.WriteLine("affinity group removed: {0}", affinityName2);

                try
                {
                    vmPowershellCmdlets.GetAzureAffinityGroup(affinityName2);
                    Assert.Fail("The affinity group should have been removed!");
                }
                catch (Exception e)
                {
                    if (e.ToString().ToLowerInvariant().Contains("does not exist"))
                    {
                        Console.WriteLine("the affinity group, {0}, is successfully removed.", affinityName2);
                    }
                    else
                    {
                        Assert.Fail("Error during get-azureAffinityGroup: {0}", e.ToString());
                    }
                }
                vmPowershellCmdlets.RemoveAzureAffinityGroup(affinityName1);

                pass = true;

            }
            catch (Exception e)
            {
                Assert.Fail(e.ToString());
            }
        }       
        
        [TestMethod(), TestCategory("Functional"), TestProperty("Feature", "IAAS"), Priority(1), Owner("hylee"), Description("Test the cmdlet ((Add,Get,Remove)-AzureCertificate)")]
        public void AzureCertificateTest()
        {
            cleanup = false;
            testName = MethodBase.GetCurrentMethod().Name;
            
            string certLocation = "cert:\\CurrentUser\\My\\";

            string thumbprint1 = "C5AF4AEE8FD278F9D9FCFAB7DC5436B8DF3A5074";            
            PSObject cert1 = vmPowershellCmdlets.RunPSScript("Get-Item " + certLocation + thumbprint1)[0];

            string thumbprint2 = "2FB0786115F0C2E7575F31C0A5FBBAC559E7F96F";
            PSObject cert2 = vmPowershellCmdlets.RunPSScript("Get-Item " + certLocation + thumbprint2)[0];


            try
            {
                vmPowershellCmdlets.AddAzureCertificate(serviceName, cert1);
                vmPowershellCmdlets.AddAzureCertificate(serviceName, cert2);

                CertificateContext getCert1 = vmPowershellCmdlets.GetAzureCertificate(serviceName, thumbprint1, "sha1")[0];
                Console.WriteLine("Cert is added: {0}", getCert1.Thumbprint);
                Assert.AreEqual(getCert1.Thumbprint, thumbprint1);  // Currently fails because of a bug

                CertificateContext getCert2 = vmPowershellCmdlets.GetAzureCertificate(serviceName, thumbprint2, "sha1")[0];
                Console.WriteLine("Cert is added: {0}", getCert2.Thumbprint);
                Assert.AreEqual(getCert2.Thumbprint, thumbprint2);

                vmPowershellCmdlets.RemoveAzureCertificate(serviceName, thumbprint1, "sha1");
                foreach (var cert in vmPowershellCmdlets.GetAzureCertificate(serviceName))
                {
                    Assert.AreNotEqual(cert.Thumbprint, thumbprint1, String.Format("Cert is not removed:", thumbprint1));
                }
                Console.WriteLine("Cert, {0}, is successfully removed.");

                pass = true;

            }
            catch (Exception e)
            {
                Assert.Fail(e.ToString());
            }
        }


        [TestMethod(), TestCategory("Functional"), TestProperty("Feature", "IAAS"), Priority(1), Owner("priya"), Description("Test the cmdlet (Get-Module)")]
        public void AzureCertificateSettingTest()
        {
            cleanup = true;
            testName = MethodBase.GetCurrentMethod().Name;

            string thumbprint = "C5AF4AEE8FD278F9D9FCFAB7DC5436B8DF3A5074";
            string store = "My";

            
            try
            {
                vmName = Utilities.GetUniqueShortName("PSTestVM");
                serviceName = Utilities.GetUniqueShortName("PSTestService");

                vmPowershellCmdlets.NewAzureService(serviceName, locationName);
               
                CertificateSetting cert = vmPowershellCmdlets.NewAzureCertificateSetting(thumbprint, store);

                CertificateSettingList certList = new CertificateSettingList();
                certList.Add(cert);
                
                AzureVMConfigInfo azureVMConfigInfo = new AzureVMConfigInfo(vmName, VMSizeInfo.Small, imageName);               
                AzureProvisioningConfigInfo azureProvisioningConfig = new AzureProvisioningConfigInfo(OS.Windows, certList, "Cert1234!");                                

                PersistentVMConfigInfo persistentVMConfigInfo = new PersistentVMConfigInfo(azureVMConfigInfo, azureProvisioningConfig, null, null);           
                
                PersistentVM vm = vmPowershellCmdlets.GetPersistentVM(persistentVMConfigInfo);            
               
                vmPowershellCmdlets.NewAzureVM(serviceName, new [] {vm});

                PersistentVMRoleContext result = vmPowershellCmdlets.GetAzureVM(vmName, serviceName);
                Console.WriteLine("{0} is created", result.Name);



            }
            catch (Exception e)
            {
                Console.WriteLine(e.ToString());
            }
            
        }    

        [TestMethod(), TestCategory("Functional"), TestProperty("Feature", "IAAS"), Priority(1), Owner("hylee"), Description("Test the cmdlet ((Add,Get,Set,Remove)-AzureDataDisk)")]
        public void AzureDataDiskTest()
        {
            cleanup = false;
            testName = MethodBase.GetCurrentMethod().Name;
            
            string diskLabel1 = "disk1";
            int diskSize1 = 30;            
            int lunSlot1 = 0;

            string diskLabel2 = "disk2";
            int diskSize2 = 50;
            int lunSlot2 = 2;


            try
            {                
                AddAzureDataDiskConfig dataDiskInfo1 = new AddAzureDataDiskConfig(DiskCreateOption.CreateNew, diskSize1, diskLabel1, lunSlot1);
                AddAzureDataDiskConfig dataDiskInfo2 = new AddAzureDataDiskConfig(DiskCreateOption.CreateNew, diskSize2, diskLabel2, lunSlot2);

                vmPowershellCmdlets.AddDataDisk(vmName, serviceName, new [] {dataDiskInfo1, dataDiskInfo2}); // Add-AzureEndpoint with Get-AzureVM and Update-AzureVm  
                
                Assert.IsTrue(CheckDataDisk(vmName, serviceName, dataDiskInfo1, HostCaching.None), "Data disk is not properly added");
                Console.WriteLine("Data disk added correctly.");
                                                               
                Assert.IsTrue(CheckDataDisk(vmName, serviceName, dataDiskInfo2, HostCaching.None), "Data disk is not properly added");
                Console.WriteLine("Data disk added correctly.");

                vmPowershellCmdlets.SetDataDisk(vmName, serviceName, HostCaching.ReadOnly, lunSlot1);                
                Assert.IsTrue(CheckDataDisk(vmName, serviceName, dataDiskInfo1, HostCaching.ReadOnly), "Data disk is not properly changed");
                Console.WriteLine("Data disk is changed correctly.");

                pass = true;

            }
            catch (Exception e)
            {
                Assert.Fail("Exception occurred: {0}", e.ToString());
            }
            finally
            {
                // Remove DataDisks created
                vmPowershellCmdlets.RemoveDataDisk(vmName, serviceName, new [] {lunSlot1, lunSlot2}); // Remove-AzureDataDisk
                // ToDo: Verify removal
            }
        }

        private bool CheckDataDisk(string vmName, string serviceName, AddAzureDataDiskConfig dataDiskInfo, HostCaching hc)
        {            
            bool found = false;
            foreach (DataVirtualHardDisk disk in vmPowershellCmdlets.GetAzureDataDisk(vmName, serviceName))
            {
                Console.WriteLine("DataDisk - Name:{0}, Label:{1}, Size:{2}, LUN:{3}, HostCaching: {4}", disk.DiskName, disk.DiskLabel, disk.LogicalDiskSizeInGB, disk.Lun, disk.HostCaching);
                if (disk.DiskLabel == dataDiskInfo.DiskLabel && disk.LogicalDiskSizeInGB == dataDiskInfo.DiskSizeGB && disk.Lun == dataDiskInfo.LunSlot)
                {
                    if (disk.HostCaching == hc.ToString())
                    {
                        found = true;
                        Console.WriteLine("DataDisk found: {0}", disk.DiskLabel);
                    }
                }
            }
            return found;
        }


        [TestMethod(), TestCategory("Functional"), TestProperty("Feature", "IAAS"), Priority(1), Owner("hylee"), Description("Test the cmdlet ((Add,Get,Update,Remove)-AzureDisk)")]
        public void AzureDiskTest()
        {
            testName = MethodBase.GetCurrentMethod().Name;
            cleanup = false;
           
            string vhdName = "128GBOS.vhd";
            string vhdLocalPath = "http://"+defaultAzureSubscription.CurrentStorageAccount+".blob.core.windows.net/vhdstore/"+vhdName;

            try
            {
                vmPowershellCmdlets.AddAzureDisk(vhdName, vhdLocalPath, vhdName, null);

                bool found = false;
                foreach (DiskContext disk in vmPowershellCmdlets.GetAzureDisk(vhdName))
                {
                    Console.WriteLine("Disk: Name - {0}, Label - {1}, Size - {2},", disk.DiskName, disk.Label, disk.DiskSizeInGB);
                    if (disk.DiskName == vhdName && disk.Label == vhdName)
                    {
                        found = true;
                        Console.WriteLine("{0} is found", disk.DiskName);
                    }

                }
                Assert.IsTrue(found, "Error: Disk is not added");

                string newLabel = "NewLabel";
                vmPowershellCmdlets.UpdateAzureDisk(vhdName, newLabel);

                DiskContext disk2 = vmPowershellCmdlets.GetAzureDisk(vhdName)[0];

                Console.WriteLine("Disk: Name - {0}, Label - {1}, Size - {2},", disk2.DiskName, disk2.Label, disk2.DiskSizeInGB);
                Assert.AreEqual(newLabel, disk2.Label);
                Console.WriteLine("Disk Label is successfully updated");

                vmPowershellCmdlets.RemoveAzureDisk(vhdName, false);
                Assert.IsTrue(CheckRemove(vmPowershellCmdlets.GetAzureDisk, vhdName), "The disk was not removed");

            }
            catch (Exception e)
            {
                pass = false;
                Console.WriteLine("Exception occurs: {0}", e.ToString());
            }
            finally
            {


            }

        }

    
        [TestMethod(), TestCategory("Functional"), TestProperty("Feature", "PAAS"), Priority(1), Owner("hylee"), Description("Test the cmdlet ((New,Get,Set,Remove,Move)-AzureDeployment)")]
        [DataSource("Microsoft.VisualStudio.TestTools.DataSource.CSV", ".\\package.csv", "package#csv", DataAccessMethod.Sequential)]
        public void AzureDeploymentTest()
        {
            testName = MethodBase.GetCurrentMethod().Name;
            cleanup = true;


            // Choose the package and config files from local machine
            string packageName = Convert.ToString(TestContext.DataRow["packageName"]);
            string configName = Convert.ToString(TestContext.DataRow["configName"]);
            string upgradePackageName = Convert.ToString(TestContext.DataRow["upgradePackage"]);
            string upgradeConfigName = Convert.ToString(TestContext.DataRow["upgradeConfig"]);


            var packagePath1 = new FileInfo(@".\" + packageName);
            var configPath1 = new FileInfo(@".\" + configName);
            var packagePath2 = new FileInfo(@".\" + upgradePackageName);
            var configPath2 = new FileInfo(@".\" + upgradeConfigName);

            Assert.IsTrue(File.Exists(packagePath1.FullName), "VHD file not exist={0}", packagePath1);
            Assert.IsTrue(File.Exists(configPath1.FullName), "VHD file not exist={0}", configPath1);
            

            string deploymentName = "deployment1";
            string deploymentLabel = "label1";
            DeploymentInfoContext result;


            try
            {
                serviceName = Utilities.GetUniqueShortName("PSTestService");
                vmPowershellCmdlets.NewAzureService(serviceName, serviceName, locationName);
                Console.WriteLine("service, {0}, is created.", serviceName);

                vmPowershellCmdlets.NewAzureDeployment(serviceName, packagePath1.FullName, configPath1.FullName, DeploymentSlotType.Staging, deploymentLabel, deploymentName, false, false);
                result = vmPowershellCmdlets.GetAzureDeployment(serviceName, DeploymentSlotType.Staging);
                PrintAndCompareDeployment(result, serviceName, deploymentName, deploymentLabel, DeploymentSlotType.Staging, null, 1);
                Console.WriteLine("successfully deployed the package");


                // Move the deployment from 'Staging' to 'Production'
                vmPowershellCmdlets.MoveAzureDeployment(serviceName);
                result = vmPowershellCmdlets.GetAzureDeployment(serviceName, DeploymentSlotType.Production);
                PrintAndCompareDeployment(result, serviceName, deploymentName, deploymentLabel, DeploymentSlotType.Production, null, 1);                
                Console.WriteLine("successfully moved");


                // Set the deployment status to 'Suspended'
                vmPowershellCmdlets.SetAzureDeploymentStatus(serviceName, DeploymentSlotType.Production, DeploymentStatus.Suspended);
                result = vmPowershellCmdlets.GetAzureDeployment(serviceName, DeploymentSlotType.Production);
                PrintAndCompareDeployment(result, serviceName, deploymentName, deploymentLabel, DeploymentSlotType.Production, DeploymentStatus.Suspended, 1);
                Console.WriteLine("successfully changed the status");


                // Update the deployment
                vmPowershellCmdlets.SetAzureDeploymentConfig(serviceName, DeploymentSlotType.Production, configPath2.FullName);
                result = vmPowershellCmdlets.GetAzureDeployment(serviceName, DeploymentSlotType.Production);
                PrintAndCompareDeployment(result, serviceName, deploymentName, deploymentLabel, DeploymentSlotType.Production, null, 2);
                Console.WriteLine("successfully updated the deployment");


                // Upgrade the deployment
                vmPowershellCmdlets.SetAzureDeploymentUpgrade(serviceName, DeploymentSlotType.Production, UpgradeType.Auto, packagePath2.FullName, configPath2.FullName);
                result = vmPowershellCmdlets.GetAzureDeployment(serviceName, DeploymentSlotType.Production);
                PrintAndCompareDeployment(result, serviceName, deploymentName, serviceName, DeploymentSlotType.Production, null, 2);
                Console.WriteLine("successfully updated the deployment");

                               
                vmPowershellCmdlets.RemoveAzureDeployment(serviceName, DeploymentSlotType.Production, true);
                try
                {
                    vmPowershellCmdlets.GetAzureDeployment(serviceName, DeploymentSlotType.Production);
                    Assert.Fail("the deployment is not removed!");
                }
                catch(Exception e1)
                {
                    if (e1.ToString().Contains("ResourceNotFound"))
                    {
                        Console.WriteLine("Successfully removed the deployment");
                    }
                    else
                    {
                        Assert.Fail("Exception occurred: {0}", e1.ToString());
                    }
                }

                pass = true;

            }
            catch (Exception e)
            {                
                Assert.Fail("Exception occurred: {0}", e.ToString());
            }
            finally
            {

            }
        }

        private bool PrintAndCompareDeployment(DeploymentInfoContext deployment, string serviceName, string deploymentName, string deploymentLabel, string slot, string status, int instanceCount)
        {
            Console.WriteLine("ServiceName:{0}, DeploymentID: {1}, Uri: {2}", deployment.ServiceName, deployment.DeploymentId, deployment.Url.AbsoluteUri);
            Console.WriteLine("Name - {0}, Label - {1}, Slot - {2}, Status - {3}", 
                deployment.DeploymentName, deployment.Label, deployment.Slot, deployment.Status);
            Console.WriteLine("RoleInstance: {0}", deployment.RoleInstanceList.Count);
            foreach (var instance in deployment.RoleInstanceList)
            {
                Console.WriteLine("InstanceName - {0}, InstanceStatus - {1}", instance.InstanceName, instance.InstanceStatus);
            }
            

            Assert.AreEqual(deployment.ServiceName, serviceName);
            Assert.AreEqual(deployment.DeploymentName, deploymentName);
            Assert.AreEqual(deployment.Label, deploymentLabel);
            Assert.AreEqual(deployment.Slot, slot);
            if (status != null)
            {
                Assert.AreEqual(deployment.Status, status);
            }
            
            Assert.AreEqual(deployment.RoleInstanceList.Count, instanceCount);
            
            return true;
        }


        /// <summary>
        /// 
        /// </summary>
        [TestMethod(), TestCategory("Functional"), TestProperty("Feature", "IAAS"), Priority(1), Owner("hylee"), Description("Test the cmdlet ((New,Get)-AzureDns)")]
        public void AzureDnsTest()
        {
            cleanup = true;
            testName = MethodBase.GetCurrentMethod().Name;


            string dnsName = "OpenDns1";
            string ipAddress = "208.67.222.222";

            try
            {
                serviceName = Utilities.GetUniqueShortName("PSTestService");
                vmPowershellCmdlets.NewAzureService(serviceName, locationName);

                DnsServer dns = vmPowershellCmdlets.NewAzureDns(dnsName, ipAddress);

                AzureVMConfigInfo azureVMConfigInfo = new AzureVMConfigInfo(vmName, VMSizeInfo.ExtraSmall, imageName);
                AzureProvisioningConfigInfo azureProvisioningConfig = new AzureProvisioningConfigInfo(OS.Windows, "password1234!");     
           
                PersistentVMConfigInfo persistentVMConfigInfo = new PersistentVMConfigInfo(azureVMConfigInfo, azureProvisioningConfig, null, null);           
                
                PersistentVM vm = vmPowershellCmdlets.GetPersistentVM(persistentVMConfigInfo);  
           
                vmPowershellCmdlets.NewAzureVM(serviceName, new []{vm}, null, new[]{dns}, null, null, null, null, null, null);
                


                DnsServerList dnsList =  vmPowershellCmdlets.GetAzureDns(vmPowershellCmdlets.GetAzureDeployment(serviceName, DeploymentSlotType.Production).DnsSettings);
                foreach (DnsServer dnsServer in dnsList)
                {
                    Console.WriteLine("DNS Server Name: {0}, DNS Server Address: {1}", dnsServer.Name, dnsServer.Address);
                    Assert.AreEqual(dnsServer.Name, dns.Name);
                    Assert.AreEqual(dnsServer.Address, dns.Address);
                }

                pass = true;

            }
            catch (Exception e)
            {
                Assert.Fail("Exception occurred: {0}", e.ToString());
            }
            finally
            {

            }
        }


        [TestMethod(), TestCategory("Functional"), TestProperty("Feature", "IAAS"), Priority(1), Owner("hylee"), Description("Test the cmdlet ((Add,Get,Set,Remove)-AzureEndpoint)")]
        public void AzureEndpointTest()
        {
            cleanup = false;
            testName = MethodBase.GetCurrentMethod().Name;

            string epName1 = "tcp1";
            int localPort1 = 60010;
            int port1 = 60011;

            string epName2 = "tcp2";
            int localPort2 = 60020;
            int port2 = 60021;


            try
            {
                // Add two new endpoints
                AzureEndPointConfigInfo epInfo1 = new AzureEndPointConfigInfo(ProtocolInfo.tcp, localPort1, port1, epName1);
                AzureEndPointConfigInfo epInfo2 = new AzureEndPointConfigInfo(ProtocolInfo.tcp, localPort2, port2, epName2);

                vmPowershellCmdlets.AddEndPoint(vmName, serviceName, new[] { epInfo1, epInfo2 }); // Add-AzureEndpoint with Get-AzureVM and Update-AzureVm                             
                Assert.IsTrue(CheckEndpoint(vmName, serviceName, epInfo1), "Error: Endpoint was not added!");
                Assert.IsTrue(CheckEndpoint(vmName, serviceName, epInfo2), "Error: Endpoint was not added!");

                // Change the endpoint
                AzureEndPointConfigInfo epInfo3 = new AzureEndPointConfigInfo(ProtocolInfo.tcp, 60030, 60031, epName2);
                vmPowershellCmdlets.SetEndPoint(vmName, serviceName, epInfo3); // Set-AzureEndpoint with Get-AzureVM and Update-AzureVm                 
                Assert.IsTrue(CheckEndpoint(vmName, serviceName, epInfo3), "Error: Endpoint was not changed!");

                // Remove Endpoint
                vmPowershellCmdlets.RemoveEndPoint(vmName, serviceName, new[] { epName1, epName2 }); // Remove-AzureEndpoint
                Assert.IsFalse(CheckEndpoint(vmName, serviceName, epInfo1), "Error: Endpoint was not removed!");
                Assert.IsFalse(CheckEndpoint(vmName, serviceName, epInfo3), "Error: Endpoint was not removed!");

                pass = true;

            }
            catch (Exception e)
            {
                Assert.Fail("Exception occurred: {0}", e.ToString());
            }
            finally
            {

            }
        }

        private bool CheckEndpoint(string vmName, string serviceName, AzureEndPointConfigInfo epInfo)
        {
            bool found = false;
            foreach (InputEndpointContext ep in vmPowershellCmdlets.GetAzureEndPoint(vmPowershellCmdlets.GetAzureVM(vmName, serviceName)))
            {
                Console.WriteLine("Endpoint - Name:{0}, Protocol:{1}, Port:{2}, LocalPort:{3}, Vip:{4}", ep.Name, ep.Protocol, ep.Port, ep.LocalPort, ep.Vip);
                if (ep.Name == epInfo.EndpointName && ep.LocalPort == epInfo.InternalPort && ep.Port == epInfo.ExternalPort && ep.Protocol == epInfo.Protocol.ToString())
                {
                    found = true;
                    Console.WriteLine("Endpoint found: {0}", epInfo.EndpointName);
                }
            }
            return found;
        }


        [TestMethod(), TestCategory("Functional"), TestProperty("Feature", "IAAS"), Priority(1), Owner("hylee"), Description("Test the cmdlet (Get-AzureLocation)")]
        public void AzureLocationTest()
        {
            cleanup = false;
            testName = MethodBase.GetCurrentMethod().Name;

            try
            {
                foreach (LocationsContext loc in vmPowershellCmdlets.GetAzureLocation())
                {
                    Console.WriteLine("Location: Name - {0}, DisplayName - {1}", loc.Name, loc.DisplayName);
                }

                pass = true;

            }
            catch (Exception e)
            {
                Assert.Fail("Exception occurred: {0}", e.ToString());
            }            
        }



  



        [TestMethod(), TestCategory("Functional"), TestProperty("Feature", "IAAS"), Priority(1), Owner("hylee"), Description("Test the cmdlet ((Get,Set)-AzureOSDisk)")]
        public void AzureOSDiskTest()
        {
            cleanup = false;
            testName = MethodBase.GetCurrentMethod().Name;

            try
            {
                PersistentVM vm = vmPowershellCmdlets.GetAzureVM(vmName, serviceName).VM;
                OSVirtualHardDisk osdisk = vmPowershellCmdlets.GetAzureOSDisk(vm);
                Console.WriteLine("OS Disk: Name - {0}, Label - {1}, HostCaching - {2}, OS - {3}", osdisk.DiskName, osdisk.DiskLabel, osdisk.HostCaching, osdisk.OS);
                Assert.IsTrue(osdisk.Equals(vm.OSVirtualHardDisk), "OS disk returned is not the same!");

                PersistentVM vm2 = vmPowershellCmdlets.SetAzureOSDisk(HostCaching.ReadOnly, vm);
                osdisk = vmPowershellCmdlets.GetAzureOSDisk(vm2);
                Console.WriteLine("OS Disk: Name - {0}, Label - {1}, HostCaching - {2}, OS - {3}", osdisk.DiskName, osdisk.DiskLabel, osdisk.HostCaching, osdisk.OS);
                Assert.IsTrue(osdisk.Equals(vm2.OSVirtualHardDisk), "OS disk returned is not the same!");

                pass = true;

            }
            catch (Exception e)
            {
                Assert.Fail("Exception occurred: {0}", e.ToString());
            }
        }

        [TestMethod(), TestCategory("Functional"), TestProperty("Feature", "IAAS"), Priority(1), Owner("hylee"), Description("Test the cmdlet (Get-AzureOSVersion)")]
        public void AzureOSVersionTest()
        {
            cleanup = false;
            testName = MethodBase.GetCurrentMethod().Name;       

            try
            {
                foreach (OSVersionsContext osVersions in vmPowershellCmdlets.GetAzureOSVersion())
                {
                    Console.WriteLine("OS Version: Family - {0}, FamilyLabel - {1}, Version - {2}", osVersions.Family, osVersions.FamilyLabel, osVersions.Version);
                }

                pass = true;

            }
            catch (Exception e)
            {
                Assert.Fail("Exception occurred: {0}", e.ToString());
            }
        }

        [TestMethod(), TestCategory("Functional"), TestProperty("Feature", "PAAS"), Priority(1), Owner("hylee"), Description("Test the cmdlet ((Get,Set)-AzureRole)")]
        [DataSource("Microsoft.VisualStudio.TestTools.DataSource.CSV", ".\\package.csv", "package#csv", DataAccessMethod.Sequential)]
        public void AzureRoleTest()
        {
            cleanup = false;
            testName = MethodBase.GetCurrentMethod().Name;

            // Choose the package and config files from local machine
            string packageName = Convert.ToString(TestContext.DataRow["packageName"]);
            string configName = Convert.ToString(TestContext.DataRow["configName"]);
            string upgradePackageName = Convert.ToString(TestContext.DataRow["upgradePackage"]);
            string upgradeConfigName = Convert.ToString(TestContext.DataRow["upgradeConfig"]);


            var packagePath1 = new FileInfo(@".\" + packageName);
            var configPath1 = new FileInfo(@".\" + configName);

            Assert.IsTrue(File.Exists(packagePath1.FullName), "VHD file not exist={0}", packagePath1);
            Assert.IsTrue(File.Exists(configPath1.FullName), "VHD file not exist={0}", configPath1);
            

            string deploymentName = "deployment1";
            string deploymentLabel = "label1";
            string slot = DeploymentSlotType.Production;

            //DeploymentInfoContext result;
            string roleName = "";

            try
            {
            

                serviceName = Utilities.GetUniqueShortName("PSTestService");
                vmPowershellCmdlets.NewAzureService(serviceName, serviceName, locationName);

                vmPowershellCmdlets.NewAzureDeployment(serviceName, packagePath1.FullName, configPath1.FullName, slot, deploymentLabel, deploymentName, false, false);

            
                foreach (RoleContext role in vmPowershellCmdlets.GetAzureRole(serviceName, slot, null, false))
                {
                    Console.WriteLine("Role: Name - {0}, ServiceName - {1}, DeploymenntID - {2}, InstanceCount - {3}", role.RoleName, role.ServiceName, role.DeploymentID, role.InstanceCount);
                    Assert.AreEqual(serviceName, role.ServiceName);
                    roleName = role.RoleName;
                }
                
                vmPowershellCmdlets.SetAzureRole(serviceName, slot, roleName, 2);

                foreach (RoleContext role in vmPowershellCmdlets.GetAzureRole(serviceName, slot, null, false))
                {
                    Console.WriteLine("Role: Name - {0}, ServiceName - {1}, DeploymenntID - {2}, InstanceCount - {3}", role.RoleName, role.ServiceName, role.DeploymentID, role.InstanceCount);
                    Assert.AreEqual(serviceName, role.ServiceName);
                    Assert.AreEqual(2, role.InstanceCount);                   
                }

                pass = true;

            }
            catch (Exception e)
            {
                Assert.Fail("Exception occurred: {0}", e.ToString());
            }
        }

        [TestMethod(), TestCategory("Functional"), TestProperty("Feature", "IAAS"), Priority(1), Owner("hylee"), Description("Test the cmdlet ((Get,Set)-AzureSubnet)")]
        public void AzureSubnetTest()
        {
            cleanup = true;
            testName = MethodBase.GetCurrentMethod().Name;

            try
            {
                serviceName = Utilities.GetUniqueShortName("PSTestService");
                vmPowershellCmdlets.NewAzureService(serviceName, serviceName, locationName);
                
                PersistentVM vm = vmPowershellCmdlets.NewAzureVMConfig(new AzureVMConfigInfo(vmName, VMSizeInfo.Small, imageName));
                AzureProvisioningConfigInfo azureProvisioningConfig = new AzureProvisioningConfigInfo(OS.Windows, "password1234!");
                azureProvisioningConfig.Vm = vm;

                string [] subs = new []  {"subnet1", "subnet2", "subnet3"};
                vm = vmPowershellCmdlets.SetAzureSubnet(vmPowershellCmdlets.AddAzureProvisioningConfig(azureProvisioningConfig), subs);
                
                SubnetNamesCollection subnets = vmPowershellCmdlets.GetAzureSubnet(vm);
                foreach (string subnet in subnets)
                {
                    Console.WriteLine("Subnet: {0}", subnet);
                }                
                CollectionAssert.AreEqual(subnets, subs);
                
                pass = true;
            }
            catch (Exception e)
            {
                Assert.Fail("Exception occurred: {0}", e.ToString());
            }
        }


        [TestMethod(), TestCategory("Functional"), TestProperty("Feature", "IAAS"), Priority(1), Owner("hylee"), Description("Test the cmdlet ((New,Get)-AzureStorageKey)")]
        public void AzureStorageKeyTest()
        {
            cleanup = false;
            testName = MethodBase.GetCurrentMethod().Name;
            
            try
            {
                StorageServiceKeyOperationContext key1 = vmPowershellCmdlets.GetAzureStorageAccountKey(defaultAzureSubscription.CurrentStorageAccount); // Get-AzureStorageAccountKey
                Console.WriteLine("Primary - {0}", key1.Primary);
                Console.WriteLine("Secondary - {0}", key1.Secondary);

                StorageServiceKeyOperationContext key2 = vmPowershellCmdlets.NewAzureStorageAccountKey(defaultAzureSubscription.CurrentStorageAccount, KeyType.Primary);
                Console.WriteLine("Primary - {0}", key2.Primary);
                Console.WriteLine("Secondary - {0}", key2.Secondary);

                Assert.AreNotEqual(key1.Primary, key2.Primary);
                Assert.AreEqual(key1.Secondary, key2.Secondary);

                pass = true;
            }
            catch (Exception e)
            {
                Assert.Fail("Exception occurred: {0}", e.ToString());
            }            
        }


        [TestMethod(), TestCategory("Functional"), TestProperty("Feature", "IAAS"), Priority(1), Owner("hylee"), Description("Test the cmdlet ((New,Get,Set,Remove)-AzureStorageAccount)")]
        public void AzureStorageAccountTest()
        {
            cleanup = false;
            testName = MethodBase.GetCurrentMethod().Name;
            

            string storageName1 = Utilities.GetUniqueShortName("psteststorage");
            string locationName1 = "West US";
            string storageName2 = Utilities.GetUniqueShortName("psteststorage");
            string locationName2 = "East US";

            try
            {
                vmPowershellCmdlets.NewAzureStorageAccount(storageName1, locationName1, null, null, null);
                vmPowershellCmdlets.NewAzureStorageAccount(storageName2, locationName2, null, null, null);

                Assert.IsNotNull(vmPowershellCmdlets.GetAzureStorageAccount(storageName1));
                Console.WriteLine("{0} is created", storageName1);
                Assert.IsNotNull(vmPowershellCmdlets.GetAzureStorageAccount(storageName2));                
                Console.WriteLine("{0} is created", storageName2);

                vmPowershellCmdlets.SetAzureStorageAccount(storageName1, "newLabel", "newDescription", false);

                StorageServicePropertiesOperationContext storage = vmPowershellCmdlets.GetAzureStorageAccount(storageName1)[0];
                Console.WriteLine("Name: {0}, Label: {1}, Description: {2}, GeoReplication: {3}", storage.StorageAccountName, storage.Label, storage.StorageAccountDescription, storage.GeoReplicationEnabled.ToString());
                Assert.IsTrue((storage.Label == "newLabel" && storage.StorageAccountDescription == "newDescription" && storage.GeoReplicationEnabled == false), "storage account is not changed correctly");
                

                vmPowershellCmdlets.RemoveAzureStorageAccount(storageName1);
                vmPowershellCmdlets.RemoveAzureStorageAccount(storageName2);


                Assert.IsTrue(CheckRemove(vmPowershellCmdlets.GetAzureStorageAccount, storageName1), "The storage account was not removed");
                Assert.IsTrue(CheckRemove(vmPowershellCmdlets.GetAzureStorageAccount, storageName2), "The storage account was not removed");
                pass = true;

            }
            catch (Exception e)
            {
                Assert.Fail("Exception occurred: {0}", e.ToString());
            }
            finally
            {

            }
        }


        [TestMethod(), TestCategory("Functional"), TestProperty("Feature", "IAAS"), Priority(1), Owner("hylee"), Description("Test the cmdlet ((Add,Get,Save,Update,Remove)-AzureVMImage)")]
        public void AzureVMImageTest()
        {

            cleanup = false;
            testName = MethodBase.GetCurrentMethod().Name;

            string newImageName = Utilities.GetUniqueShortName("vmimage");
            string blobUrlRoot = string.Format(@"http://{0}.blob.core.windows.net/", defaultAzureSubscription.CurrentStorageAccount);
            string mediaLocation = string.Format("{0}vhdstore/128GBOS.vhd", blobUrlRoot);

            string oldLabel = "old label";
            string newLabel = "new label";            

            try
            {
                OSImageContext result = vmPowershellCmdlets.AddAzureVMImage(newImageName, mediaLocation, OSType.Windows, oldLabel);

                OSImageContext resultReturned = vmPowershellCmdlets.GetAzureVMImage(newImageName)[0];

                if (!result.Equals(resultReturned))
                {
                    pass = false;                    
                }



                result = vmPowershellCmdlets.UpdateAzureVMImage(newImageName, newLabel);


                resultReturned = vmPowershellCmdlets.GetAzureVMImage(newImageName)[0];

                //Assert.AreEqual(result, resultReturned);

                if (!result.Equals(resultReturned))
                {
                    pass = false;
                }


                vmPowershellCmdlets.RemoveAzureVMImage(newImageName);

                //pass = true;

            }
            catch (Exception e)
            {
                Assert.Fail("Exception occurred: {0}", e.ToString());
            }
            finally
            {

            }
        }

        /// <summary>
        /// AzureVNetGatewayTest()       
        /// </summary>
        /// Note: Create a VNet, a LocalNet from the portal without creating a gateway.
        [TestMethod(), TestCategory("Functional"), TestProperty("Feature", "IAAS"), Priority(1), Owner("hylee"), Description("Test the cmdlet ((New,Get,Set,Remove)-AzureVNetGateway)")]
        public void AzureVNetGatewayTest()
        {
            cleanup = false;
            testName = MethodBase.GetCurrentMethod().Name;

            string vnetName1 = "NewVNet1"; // For connect test
            string vnetName2 = "NewVNet2"; // For disconnect test
            string vnetName3 = "NewVNet3"; // For create test

            string localNet = "LocalNet1"; // Your local network site name.

            try
            {
                // New-AzureVNetGateway
                vmPowershellCmdlets.NewAzureVNetGateway(vnetName3);

                foreach (VirtualNetworkSiteContext site in vmPowershellCmdlets.GetAzureVNetSite(vnetName3))
                {
                    Console.WriteLine("Name: {0}, AffinityGroup: {1}", site.Name, site.AffinityGroup);
                }

                // Remove-AzureVnetGateway
                vmPowershellCmdlets.RemoveAzureVNetGateway(vnetName3);
                foreach (VirtualNetworkGatewayContext gateway in vmPowershellCmdlets.GetAzureVNetGateway(vnetName3))
                {
                    Console.WriteLine("State: {0}, VIP: {1}", gateway.State.ToString(), gateway.VIPAddress);
                }
                
                

                // Set-AzureVNetGateway -Connect Test
                vmPowershellCmdlets.SetAzureVNetGateway("connect", vnetName1, localNet);
                
                foreach (GatewayConnectionContext connection in vmPowershellCmdlets.GetAzureVNetConnection(vnetName1))
                {
                    Console.WriteLine("Connectivity: {0}, LocalNetwork: {1}", connection.ConnectivityState, connection.LocalNetworkSiteName);
                    Assert.IsFalse(connection.ConnectivityState.ToLowerInvariant().Contains("notconnected"));
                }
                foreach (VirtualNetworkGatewayContext gateway in vmPowershellCmdlets.GetAzureVNetGateway(vnetName1))
                {
                    Console.WriteLine("State: {0}, VIP: {1}", gateway.State.ToString(), gateway.VIPAddress);
                }


                // Set-AzureVNetGateway -Disconnect
                vmPowershellCmdlets.SetAzureVNetGateway("disconnect", vnetName2, localNet);
               
                foreach (GatewayConnectionContext connection in vmPowershellCmdlets.GetAzureVNetConnection(vnetName2))
                {
                    Console.WriteLine("Connectivity: {0}, LocalNetwork: {1}", connection.ConnectivityState, connection.LocalNetworkSiteName);
                    if (connection.LocalNetworkSiteName == localNet)
                    {
                        Assert.IsTrue(connection.ConnectivityState.ToLowerInvariant().Contains("notconnected"));
                    }
                }

                foreach (VirtualNetworkGatewayContext gateway in vmPowershellCmdlets.GetAzureVNetGateway(vnetName2))
                {
                    Console.WriteLine("State: {0}, VIP: {1}", gateway.State.ToString(), gateway.VIPAddress);
                }

                pass = true;

            }
            catch (Exception e)
            {
                Assert.Fail("Exception occurred: {0}", e.ToString());
            }
            finally
            {

            }
        }

        /// <summary>
        /// 
        /// </summary>
        /// Note: You have to manually create a virtual network, a Local network, a gateway, and connect them.
        [TestMethod(), TestCategory("Functional"), TestProperty("Feature", "IAAS"), Priority(1), Owner("hylee"), Description("Test the cmdlet (Get-AzureVNetGatewayKey, Get-AzureVNetConnection)")]
        public void AzureVNetGatewayKeyTest()
        {
            cleanup = false;
            testName = MethodBase.GetCurrentMethod().Name;
            
            string vnetName = "NewVNet1";
            

            try
            {                
                SharedKeyContext result = vmPowershellCmdlets.GetAzureVNetGatewayKey(vnetName, vmPowershellCmdlets.GetAzureVNetConnection(vnetName)[0].LocalNetworkSiteName);
                Console.WriteLine(result.Value);

                pass = true;

            }
            catch (Exception e)
            {
                Assert.Fail("Exception occurred: {0}", e.ToString());
            }            
        }


        [TestMethod(), TestCategory("Functional"), TestProperty("Feature", "IAAS"), Priority(1), Owner("hylee"), Description("Test the cmdlet ((Get,Set,Remove)-AzureVNetConfig)")]
        public void AzureVNetConfigTest()
        {
            cleanup = false;
            testName = MethodBase.GetCurrentMethod().Name;


            string filePath = "C:\\vnetconfig.netcfg";            

            try
            {

                var result = vmPowershellCmdlets.GetAzureVNetConfig(filePath);

                vmPowershellCmdlets.SetAzureVNetConfig(filePath);

                Collection<VirtualNetworkSiteContext> vnetSites = vmPowershellCmdlets.GetAzureVNetSite(null);
                foreach (var re in vnetSites)
                {
                    Console.WriteLine("VNet: {0}", re.Name);
                }

                vmPowershellCmdlets.RemoveAzureVNetConfig();

                Collection<VirtualNetworkSiteContext> vnetSitesAfter = vmPowershellCmdlets.GetAzureVNetSite(null);

                Assert.AreNotEqual(vnetSites.Count, vnetSitesAfter.Count, "No Vnet is removed");
                
                foreach (var re in vnetSitesAfter)
                {
                    Console.WriteLine("VNet: {0}", re.Name);
                }

                pass = true;

            }
            catch (Exception e)
            {
                if (e.ToString().Contains("while in use"))
                {
                    Console.WriteLine(e.InnerException.ToString());
                }
                else
                {
                    Assert.Fail("Exception occurred: {0}", e.ToString());
                }
            }
            finally
            {

            }
        }




        


        // CheckRemove checks if 'fn(name)' exists.    'fn(name)' is usually 'Get-AzureXXXXX name'
        private bool CheckRemove<T>(Func<string, T> fn, string name)
        {
            try
            {
                fn(name);
                return false;
            }
            catch (Exception e)
            {
                if (e.ToString().Contains("ResourceNotFound"))
                {
                    Console.WriteLine("{0} is successfully removed", name);
                    return true;
                }
                else
                {
                    Console.WriteLine("Error: {0}", e.ToString());
                    return false;
                }
            }
        }

        
       
       
        [TestCleanup]
        public virtual void CleanUp()
        {


            if (pass)
            {
                Console.WriteLine("{0} passed.", testName);
            }
            
            // Cleanup
            //vmPowershellCmdlets.RemoveAzureVM(newAzureQuickVMName, newAzureQuickVMSvcName);
            /* RemoveAzureService doesn't work */
            if (cleanup)
            {
                vmPowershellCmdlets.RemoveAzureService(serviceName);
                Console.WriteLine("Service, {0}, is deleted", serviceName);
            }
            //Assert.AreEqual(null, vmPowershellCmdlets.GetAzureVM(newAzureQuickVMName, newAzureQuickVMSvcName));

        }

    }
}
>>>>>>> 49334658
<|MERGE_RESOLUTION|>--- conflicted
+++ resolved
@@ -1,4 +1,3 @@
-<<<<<<< HEAD
 // ----------------------------------------------------------------------------------
 //
 // Copyright Microsoft Corporation
@@ -28,7 +27,7 @@
     using System.Collections.ObjectModel;
     using System.Management.Automation;
     using Microsoft.WindowsAzure.ServiceManagement;
-    using Microsoft.WindowsAzure.Management.Model;
+    using Microsoft.WindowsAzure.Management.Utilities.Common;
     using Microsoft.WindowsAzure.Management.ServiceManagement.Model;
     using Microsoft.WindowsAzure.Management.ServiceManagement.Test.Properties;
     using Microsoft.WindowsAzure.Management.ServiceManagement.Test.FunctionalTests.ConfigDataInfo;
@@ -1273,1186 +1272,4 @@
             }     
         }
     }
-}
-=======
-// ----------------------------------------------------------------------------------
-//
-// Copyright Microsoft Corporation
-// Licensed under the Apache License, Version 2.0 (the "License");
-// you may not use this file except in compliance with the License.
-// You may obtain a copy of the License at
-// http://www.apache.org/licenses/LICENSE-2.0
-// Unless required by applicable law or agreed to in writing, software
-// distributed under the License is distributed on an "AS IS" BASIS,
-// WITHOUT WARRANTIES OR CONDITIONS OF ANY KIND, either express or implied.
-// See the License for the specific language governing permissions and
-// limitations under the License.
-// ----------------------------------------------------------------------------------
-
-using Microsoft.VisualStudio.TestTools.UnitTesting;
-using System;
-
-using System.Threading;
-using System.Reflection;
-
-
-
-namespace Microsoft.WindowsAzure.Management.ServiceManagement.Test.FunctionalTests
-{    
-    using System.Collections.ObjectModel;
-    using System.Management.Automation;
-    using Microsoft.WindowsAzure.ServiceManagement;
-    using Microsoft.WindowsAzure.Management.Utilities.Common;
-    using Microsoft.WindowsAzure.Management.ServiceManagement.Model;
-    using Microsoft.WindowsAzure.Management.ServiceManagement.Test.Properties;
-    using Microsoft.WindowsAzure.Management.ServiceManagement.Test.FunctionalTests.ConfigDataInfo;
-
-    using System.IO;
-    
-
-    [TestClass]
-    public class FunctionalTest
-    {
-        private ServiceManagementCmdletTestHelper vmPowershellCmdlets;
-        private SubscriptionData defaultAzureSubscription;
-        private StorageServiceKeyOperationContext storageAccountKey;
-        bool cleanup = true;
-        bool pass = false;
-        string testName;        
-
-
-        private string locationName;
-        private string imageName;
-        private string serviceName = "DefaultServiceName";
-        private string vmName = "DefaultVmName";
-
-        /// <summary>
-        ///Gets or sets the test context which provides
-        ///information about and functionality for the current test run.
-        ///</summary>
-        public TestContext TestContext
-        {
-            get
-            {
-                return TestContext;
-            }
-            set
-            {
-                TestContext = value;
-            }
-        }
-        
-        
-        //private string perfFile;
-        [TestInitialize]
-        public void Initialize()
-        {            
-            vmPowershellCmdlets = new ServiceManagementCmdletTestHelper();
-            vmPowershellCmdlets.ImportAzurePublishSettingsFile(); // Import-AzurePublishSettingsFile
-            defaultAzureSubscription = vmPowershellCmdlets.SetDefaultAzureSubscription(Resource.DefaultSubscriptionName); // Set-AzureSubscription
-            Assert.AreEqual(Resource.DefaultSubscriptionName, defaultAzureSubscription.SubscriptionName);
-            storageAccountKey = vmPowershellCmdlets.GetAzureStorageAccountKey(defaultAzureSubscription.CurrentStorageAccount); // Get-AzureStorageKey
-            Assert.AreEqual(defaultAzureSubscription.CurrentStorageAccount, storageAccountKey.StorageAccountName);
-
-            locationName = vmPowershellCmdlets.GetAzureLocationName(new[] { Resource.Location }, false); // Get-AzureLocation
-            Console.WriteLine("Location Name: {0}", locationName);
-            imageName = vmPowershellCmdlets.GetAzureVMImageName(new[] { "MSFT", "testvmimage" }, false); // Get-AzureVMImage
-            Console.WriteLine("Image Name: {0}", imageName);
-                                  
-            if (vmPowershellCmdlets.TestAzureServiceName(serviceName))
-            {
-                Console.WriteLine("Service Name: {0} already exists.", serviceName);
-                if (vmPowershellCmdlets.GetAzureVM(vmName, serviceName) == null)
-                {
-                    vmPowershellCmdlets.RemoveAzureService(serviceName);
-                    vmPowershellCmdlets.NewAzureQuickVM(OS.Windows, vmName, serviceName, imageName, "p@ssw0rd", locationName);
-                }               
-            }
-            else
-            {
-                vmPowershellCmdlets.NewAzureQuickVM(OS.Windows, vmName, serviceName, imageName, "p@ssw0rd", locationName);
-                Console.WriteLine("Service Name: {0} is created.", serviceName);                
-            }
-        }
-              
-        [TestMethod(), TestCategory("Functional"), TestProperty("Feature", "IAAS"), Priority(1), Owner("hylee"), Description("Test the cmdlet (Get-AzureStorageAccount)")]
-        public void ScriptTestSample()
-        {
-            
-            var result = vmPowershellCmdlets.RunPSScript("Get-Help Save-AzureVhd -full");
-        }  
-
-        
-        
-    
-        [TestMethod(), TestCategory("Functional"), TestProperty("Feature", "IAAS"), Priority(1), Owner("hylee"), Description("Test the cmdlet ((New,Get,Set,Remove)-AzureAffinityGroup)")]
-        public void AzureAffinityGroupTest()
-        {
-            cleanup = false;
-            testName = MethodBase.GetCurrentMethod().Name;
-            string affinityName1 = "affinityName1";
-            string affinityLabel1 = affinityName1;
-            string location1 = "West US";
-            string description1 = "Affinity group for West US";
-
-            string affinityName2 = "affinityName2";
-            string affinityLabel2 = "label2";
-            string location2 = "East US";
-            string description2 = "Affinity group for East US";
-
-            try
-            {
-                ServiceManagementCmdletTestHelper vmPowershellCmdlets = new ServiceManagementCmdletTestHelper();
-
-                // Remove previously created affinity groups
-                foreach (var aff in vmPowershellCmdlets.GetAzureAffinityGroup(null))
-                {
-                    if (aff.Name == affinityName1 || aff.Name == affinityName2)
-                    {
-                        vmPowershellCmdlets.RemoveAzureAffinityGroup(aff.Name);
-                    }                    
-                }
-               
-                // New-AzureAffinityGroup
-                vmPowershellCmdlets.NewAzureAffinityGroup(affinityName1, location1, affinityLabel1, description1);
-                vmPowershellCmdlets.NewAzureAffinityGroup(affinityName2, location2, affinityLabel2, description2);
-                Console.WriteLine("Affinity groups created: {0}, {1}", affinityName1, affinityName2);
-
-                // Get-AzureAffinityGroup
-                foreach (var aff in vmPowershellCmdlets.GetAzureAffinityGroup(affinityName1))
-                {
-                    Console.WriteLine("Get-AzureAffinityGroup returned: Name - {0}, Location - {1}, Label - {2}, Description - {3}", aff.Name, aff.Location, aff.Label, aff.Description);
-                    Assert.AreEqual(aff.Name, affinityName1, "Error: Affinity Name is not equal!");
-                    Assert.AreEqual(aff.Label, affinityLabel1, "Error: Affinity Label is not equal!");
-                    Assert.AreEqual(aff.Location, location1, "Error: Affinity Location is not equal!");
-                    Assert.AreEqual(aff.Description, description1, "Error: Affinity Description is not equal!");
-                }
-
-                foreach (var aff in vmPowershellCmdlets.GetAzureAffinityGroup(affinityName2))
-                {
-                    Console.WriteLine("Get-AzureAffinityGroup returned: Name - {0}, Location - {1}, Label - {2}, Description - {3}", aff.Name, aff.Location, aff.Label, aff.Description);
-                    Assert.AreEqual(aff.Name, affinityName2, "Error: Affinity Name is not equal!");
-                    Assert.AreEqual(aff.Label, affinityLabel2, "Error: Affinity Label is not equal!");
-                    Assert.AreEqual(aff.Location, location2, "Error: Affinity Location is not equal!");
-                    Assert.AreEqual(aff.Description, description2, "Error: Affinity Description is not equal!");
-                }
-
-                // Set-AzureAffinityGroup
-                vmPowershellCmdlets.SetAzureAffinityGroup(affinityName2, affinityLabel1, description1);
-                Console.WriteLine("update affinity group: {0}", affinityName2);
-
-                foreach (var aff in vmPowershellCmdlets.GetAzureAffinityGroup(affinityName2))
-                {
-                    Console.WriteLine("Get-AzureAffinityGroup returned: Name - {0}, Location - {1}, Label - {2}, Description - {3}", aff.Name, aff.Location, aff.Label, aff.Description);
-                    Assert.AreEqual(aff.Name, affinityName2, "Error: Affinity Name is not equal!");
-                    Assert.AreEqual(aff.Label, affinityLabel1, "Error: Affinity Label is not equal!");
-                    Assert.AreEqual(aff.Location, location2, "Error: Affinity Location is not equal!");
-                    Assert.AreEqual(aff.Description, description1, "Error: Affinity Description is not equal!");
-                }
-
-                // Remove-AzureAffinityGroup
-                vmPowershellCmdlets.RemoveAzureAffinityGroup(affinityName2);
-                Console.WriteLine("affinity group removed: {0}", affinityName2);
-
-                try
-                {
-                    vmPowershellCmdlets.GetAzureAffinityGroup(affinityName2);
-                    Assert.Fail("The affinity group should have been removed!");
-                }
-                catch (Exception e)
-                {
-                    if (e.ToString().ToLowerInvariant().Contains("does not exist"))
-                    {
-                        Console.WriteLine("the affinity group, {0}, is successfully removed.", affinityName2);
-                    }
-                    else
-                    {
-                        Assert.Fail("Error during get-azureAffinityGroup: {0}", e.ToString());
-                    }
-                }
-                vmPowershellCmdlets.RemoveAzureAffinityGroup(affinityName1);
-
-                pass = true;
-
-            }
-            catch (Exception e)
-            {
-                Assert.Fail(e.ToString());
-            }
-        }       
-        
-        [TestMethod(), TestCategory("Functional"), TestProperty("Feature", "IAAS"), Priority(1), Owner("hylee"), Description("Test the cmdlet ((Add,Get,Remove)-AzureCertificate)")]
-        public void AzureCertificateTest()
-        {
-            cleanup = false;
-            testName = MethodBase.GetCurrentMethod().Name;
-            
-            string certLocation = "cert:\\CurrentUser\\My\\";
-
-            string thumbprint1 = "C5AF4AEE8FD278F9D9FCFAB7DC5436B8DF3A5074";            
-            PSObject cert1 = vmPowershellCmdlets.RunPSScript("Get-Item " + certLocation + thumbprint1)[0];
-
-            string thumbprint2 = "2FB0786115F0C2E7575F31C0A5FBBAC559E7F96F";
-            PSObject cert2 = vmPowershellCmdlets.RunPSScript("Get-Item " + certLocation + thumbprint2)[0];
-
-
-            try
-            {
-                vmPowershellCmdlets.AddAzureCertificate(serviceName, cert1);
-                vmPowershellCmdlets.AddAzureCertificate(serviceName, cert2);
-
-                CertificateContext getCert1 = vmPowershellCmdlets.GetAzureCertificate(serviceName, thumbprint1, "sha1")[0];
-                Console.WriteLine("Cert is added: {0}", getCert1.Thumbprint);
-                Assert.AreEqual(getCert1.Thumbprint, thumbprint1);  // Currently fails because of a bug
-
-                CertificateContext getCert2 = vmPowershellCmdlets.GetAzureCertificate(serviceName, thumbprint2, "sha1")[0];
-                Console.WriteLine("Cert is added: {0}", getCert2.Thumbprint);
-                Assert.AreEqual(getCert2.Thumbprint, thumbprint2);
-
-                vmPowershellCmdlets.RemoveAzureCertificate(serviceName, thumbprint1, "sha1");
-                foreach (var cert in vmPowershellCmdlets.GetAzureCertificate(serviceName))
-                {
-                    Assert.AreNotEqual(cert.Thumbprint, thumbprint1, String.Format("Cert is not removed:", thumbprint1));
-                }
-                Console.WriteLine("Cert, {0}, is successfully removed.");
-
-                pass = true;
-
-            }
-            catch (Exception e)
-            {
-                Assert.Fail(e.ToString());
-            }
-        }
-
-
-        [TestMethod(), TestCategory("Functional"), TestProperty("Feature", "IAAS"), Priority(1), Owner("priya"), Description("Test the cmdlet (Get-Module)")]
-        public void AzureCertificateSettingTest()
-        {
-            cleanup = true;
-            testName = MethodBase.GetCurrentMethod().Name;
-
-            string thumbprint = "C5AF4AEE8FD278F9D9FCFAB7DC5436B8DF3A5074";
-            string store = "My";
-
-            
-            try
-            {
-                vmName = Utilities.GetUniqueShortName("PSTestVM");
-                serviceName = Utilities.GetUniqueShortName("PSTestService");
-
-                vmPowershellCmdlets.NewAzureService(serviceName, locationName);
-               
-                CertificateSetting cert = vmPowershellCmdlets.NewAzureCertificateSetting(thumbprint, store);
-
-                CertificateSettingList certList = new CertificateSettingList();
-                certList.Add(cert);
-                
-                AzureVMConfigInfo azureVMConfigInfo = new AzureVMConfigInfo(vmName, VMSizeInfo.Small, imageName);               
-                AzureProvisioningConfigInfo azureProvisioningConfig = new AzureProvisioningConfigInfo(OS.Windows, certList, "Cert1234!");                                
-
-                PersistentVMConfigInfo persistentVMConfigInfo = new PersistentVMConfigInfo(azureVMConfigInfo, azureProvisioningConfig, null, null);           
-                
-                PersistentVM vm = vmPowershellCmdlets.GetPersistentVM(persistentVMConfigInfo);            
-               
-                vmPowershellCmdlets.NewAzureVM(serviceName, new [] {vm});
-
-                PersistentVMRoleContext result = vmPowershellCmdlets.GetAzureVM(vmName, serviceName);
-                Console.WriteLine("{0} is created", result.Name);
-
-
-
-            }
-            catch (Exception e)
-            {
-                Console.WriteLine(e.ToString());
-            }
-            
-        }    
-
-        [TestMethod(), TestCategory("Functional"), TestProperty("Feature", "IAAS"), Priority(1), Owner("hylee"), Description("Test the cmdlet ((Add,Get,Set,Remove)-AzureDataDisk)")]
-        public void AzureDataDiskTest()
-        {
-            cleanup = false;
-            testName = MethodBase.GetCurrentMethod().Name;
-            
-            string diskLabel1 = "disk1";
-            int diskSize1 = 30;            
-            int lunSlot1 = 0;
-
-            string diskLabel2 = "disk2";
-            int diskSize2 = 50;
-            int lunSlot2 = 2;
-
-
-            try
-            {                
-                AddAzureDataDiskConfig dataDiskInfo1 = new AddAzureDataDiskConfig(DiskCreateOption.CreateNew, diskSize1, diskLabel1, lunSlot1);
-                AddAzureDataDiskConfig dataDiskInfo2 = new AddAzureDataDiskConfig(DiskCreateOption.CreateNew, diskSize2, diskLabel2, lunSlot2);
-
-                vmPowershellCmdlets.AddDataDisk(vmName, serviceName, new [] {dataDiskInfo1, dataDiskInfo2}); // Add-AzureEndpoint with Get-AzureVM and Update-AzureVm  
-                
-                Assert.IsTrue(CheckDataDisk(vmName, serviceName, dataDiskInfo1, HostCaching.None), "Data disk is not properly added");
-                Console.WriteLine("Data disk added correctly.");
-                                                               
-                Assert.IsTrue(CheckDataDisk(vmName, serviceName, dataDiskInfo2, HostCaching.None), "Data disk is not properly added");
-                Console.WriteLine("Data disk added correctly.");
-
-                vmPowershellCmdlets.SetDataDisk(vmName, serviceName, HostCaching.ReadOnly, lunSlot1);                
-                Assert.IsTrue(CheckDataDisk(vmName, serviceName, dataDiskInfo1, HostCaching.ReadOnly), "Data disk is not properly changed");
-                Console.WriteLine("Data disk is changed correctly.");
-
-                pass = true;
-
-            }
-            catch (Exception e)
-            {
-                Assert.Fail("Exception occurred: {0}", e.ToString());
-            }
-            finally
-            {
-                // Remove DataDisks created
-                vmPowershellCmdlets.RemoveDataDisk(vmName, serviceName, new [] {lunSlot1, lunSlot2}); // Remove-AzureDataDisk
-                // ToDo: Verify removal
-            }
-        }
-
-        private bool CheckDataDisk(string vmName, string serviceName, AddAzureDataDiskConfig dataDiskInfo, HostCaching hc)
-        {            
-            bool found = false;
-            foreach (DataVirtualHardDisk disk in vmPowershellCmdlets.GetAzureDataDisk(vmName, serviceName))
-            {
-                Console.WriteLine("DataDisk - Name:{0}, Label:{1}, Size:{2}, LUN:{3}, HostCaching: {4}", disk.DiskName, disk.DiskLabel, disk.LogicalDiskSizeInGB, disk.Lun, disk.HostCaching);
-                if (disk.DiskLabel == dataDiskInfo.DiskLabel && disk.LogicalDiskSizeInGB == dataDiskInfo.DiskSizeGB && disk.Lun == dataDiskInfo.LunSlot)
-                {
-                    if (disk.HostCaching == hc.ToString())
-                    {
-                        found = true;
-                        Console.WriteLine("DataDisk found: {0}", disk.DiskLabel);
-                    }
-                }
-            }
-            return found;
-        }
-
-
-        [TestMethod(), TestCategory("Functional"), TestProperty("Feature", "IAAS"), Priority(1), Owner("hylee"), Description("Test the cmdlet ((Add,Get,Update,Remove)-AzureDisk)")]
-        public void AzureDiskTest()
-        {
-            testName = MethodBase.GetCurrentMethod().Name;
-            cleanup = false;
-           
-            string vhdName = "128GBOS.vhd";
-            string vhdLocalPath = "http://"+defaultAzureSubscription.CurrentStorageAccount+".blob.core.windows.net/vhdstore/"+vhdName;
-
-            try
-            {
-                vmPowershellCmdlets.AddAzureDisk(vhdName, vhdLocalPath, vhdName, null);
-
-                bool found = false;
-                foreach (DiskContext disk in vmPowershellCmdlets.GetAzureDisk(vhdName))
-                {
-                    Console.WriteLine("Disk: Name - {0}, Label - {1}, Size - {2},", disk.DiskName, disk.Label, disk.DiskSizeInGB);
-                    if (disk.DiskName == vhdName && disk.Label == vhdName)
-                    {
-                        found = true;
-                        Console.WriteLine("{0} is found", disk.DiskName);
-                    }
-
-                }
-                Assert.IsTrue(found, "Error: Disk is not added");
-
-                string newLabel = "NewLabel";
-                vmPowershellCmdlets.UpdateAzureDisk(vhdName, newLabel);
-
-                DiskContext disk2 = vmPowershellCmdlets.GetAzureDisk(vhdName)[0];
-
-                Console.WriteLine("Disk: Name - {0}, Label - {1}, Size - {2},", disk2.DiskName, disk2.Label, disk2.DiskSizeInGB);
-                Assert.AreEqual(newLabel, disk2.Label);
-                Console.WriteLine("Disk Label is successfully updated");
-
-                vmPowershellCmdlets.RemoveAzureDisk(vhdName, false);
-                Assert.IsTrue(CheckRemove(vmPowershellCmdlets.GetAzureDisk, vhdName), "The disk was not removed");
-
-            }
-            catch (Exception e)
-            {
-                pass = false;
-                Console.WriteLine("Exception occurs: {0}", e.ToString());
-            }
-            finally
-            {
-
-
-            }
-
-        }
-
-    
-        [TestMethod(), TestCategory("Functional"), TestProperty("Feature", "PAAS"), Priority(1), Owner("hylee"), Description("Test the cmdlet ((New,Get,Set,Remove,Move)-AzureDeployment)")]
-        [DataSource("Microsoft.VisualStudio.TestTools.DataSource.CSV", ".\\package.csv", "package#csv", DataAccessMethod.Sequential)]
-        public void AzureDeploymentTest()
-        {
-            testName = MethodBase.GetCurrentMethod().Name;
-            cleanup = true;
-
-
-            // Choose the package and config files from local machine
-            string packageName = Convert.ToString(TestContext.DataRow["packageName"]);
-            string configName = Convert.ToString(TestContext.DataRow["configName"]);
-            string upgradePackageName = Convert.ToString(TestContext.DataRow["upgradePackage"]);
-            string upgradeConfigName = Convert.ToString(TestContext.DataRow["upgradeConfig"]);
-
-
-            var packagePath1 = new FileInfo(@".\" + packageName);
-            var configPath1 = new FileInfo(@".\" + configName);
-            var packagePath2 = new FileInfo(@".\" + upgradePackageName);
-            var configPath2 = new FileInfo(@".\" + upgradeConfigName);
-
-            Assert.IsTrue(File.Exists(packagePath1.FullName), "VHD file not exist={0}", packagePath1);
-            Assert.IsTrue(File.Exists(configPath1.FullName), "VHD file not exist={0}", configPath1);
-            
-
-            string deploymentName = "deployment1";
-            string deploymentLabel = "label1";
-            DeploymentInfoContext result;
-
-
-            try
-            {
-                serviceName = Utilities.GetUniqueShortName("PSTestService");
-                vmPowershellCmdlets.NewAzureService(serviceName, serviceName, locationName);
-                Console.WriteLine("service, {0}, is created.", serviceName);
-
-                vmPowershellCmdlets.NewAzureDeployment(serviceName, packagePath1.FullName, configPath1.FullName, DeploymentSlotType.Staging, deploymentLabel, deploymentName, false, false);
-                result = vmPowershellCmdlets.GetAzureDeployment(serviceName, DeploymentSlotType.Staging);
-                PrintAndCompareDeployment(result, serviceName, deploymentName, deploymentLabel, DeploymentSlotType.Staging, null, 1);
-                Console.WriteLine("successfully deployed the package");
-
-
-                // Move the deployment from 'Staging' to 'Production'
-                vmPowershellCmdlets.MoveAzureDeployment(serviceName);
-                result = vmPowershellCmdlets.GetAzureDeployment(serviceName, DeploymentSlotType.Production);
-                PrintAndCompareDeployment(result, serviceName, deploymentName, deploymentLabel, DeploymentSlotType.Production, null, 1);                
-                Console.WriteLine("successfully moved");
-
-
-                // Set the deployment status to 'Suspended'
-                vmPowershellCmdlets.SetAzureDeploymentStatus(serviceName, DeploymentSlotType.Production, DeploymentStatus.Suspended);
-                result = vmPowershellCmdlets.GetAzureDeployment(serviceName, DeploymentSlotType.Production);
-                PrintAndCompareDeployment(result, serviceName, deploymentName, deploymentLabel, DeploymentSlotType.Production, DeploymentStatus.Suspended, 1);
-                Console.WriteLine("successfully changed the status");
-
-
-                // Update the deployment
-                vmPowershellCmdlets.SetAzureDeploymentConfig(serviceName, DeploymentSlotType.Production, configPath2.FullName);
-                result = vmPowershellCmdlets.GetAzureDeployment(serviceName, DeploymentSlotType.Production);
-                PrintAndCompareDeployment(result, serviceName, deploymentName, deploymentLabel, DeploymentSlotType.Production, null, 2);
-                Console.WriteLine("successfully updated the deployment");
-
-
-                // Upgrade the deployment
-                vmPowershellCmdlets.SetAzureDeploymentUpgrade(serviceName, DeploymentSlotType.Production, UpgradeType.Auto, packagePath2.FullName, configPath2.FullName);
-                result = vmPowershellCmdlets.GetAzureDeployment(serviceName, DeploymentSlotType.Production);
-                PrintAndCompareDeployment(result, serviceName, deploymentName, serviceName, DeploymentSlotType.Production, null, 2);
-                Console.WriteLine("successfully updated the deployment");
-
-                               
-                vmPowershellCmdlets.RemoveAzureDeployment(serviceName, DeploymentSlotType.Production, true);
-                try
-                {
-                    vmPowershellCmdlets.GetAzureDeployment(serviceName, DeploymentSlotType.Production);
-                    Assert.Fail("the deployment is not removed!");
-                }
-                catch(Exception e1)
-                {
-                    if (e1.ToString().Contains("ResourceNotFound"))
-                    {
-                        Console.WriteLine("Successfully removed the deployment");
-                    }
-                    else
-                    {
-                        Assert.Fail("Exception occurred: {0}", e1.ToString());
-                    }
-                }
-
-                pass = true;
-
-            }
-            catch (Exception e)
-            {                
-                Assert.Fail("Exception occurred: {0}", e.ToString());
-            }
-            finally
-            {
-
-            }
-        }
-
-        private bool PrintAndCompareDeployment(DeploymentInfoContext deployment, string serviceName, string deploymentName, string deploymentLabel, string slot, string status, int instanceCount)
-        {
-            Console.WriteLine("ServiceName:{0}, DeploymentID: {1}, Uri: {2}", deployment.ServiceName, deployment.DeploymentId, deployment.Url.AbsoluteUri);
-            Console.WriteLine("Name - {0}, Label - {1}, Slot - {2}, Status - {3}", 
-                deployment.DeploymentName, deployment.Label, deployment.Slot, deployment.Status);
-            Console.WriteLine("RoleInstance: {0}", deployment.RoleInstanceList.Count);
-            foreach (var instance in deployment.RoleInstanceList)
-            {
-                Console.WriteLine("InstanceName - {0}, InstanceStatus - {1}", instance.InstanceName, instance.InstanceStatus);
-            }
-            
-
-            Assert.AreEqual(deployment.ServiceName, serviceName);
-            Assert.AreEqual(deployment.DeploymentName, deploymentName);
-            Assert.AreEqual(deployment.Label, deploymentLabel);
-            Assert.AreEqual(deployment.Slot, slot);
-            if (status != null)
-            {
-                Assert.AreEqual(deployment.Status, status);
-            }
-            
-            Assert.AreEqual(deployment.RoleInstanceList.Count, instanceCount);
-            
-            return true;
-        }
-
-
-        /// <summary>
-        /// 
-        /// </summary>
-        [TestMethod(), TestCategory("Functional"), TestProperty("Feature", "IAAS"), Priority(1), Owner("hylee"), Description("Test the cmdlet ((New,Get)-AzureDns)")]
-        public void AzureDnsTest()
-        {
-            cleanup = true;
-            testName = MethodBase.GetCurrentMethod().Name;
-
-
-            string dnsName = "OpenDns1";
-            string ipAddress = "208.67.222.222";
-
-            try
-            {
-                serviceName = Utilities.GetUniqueShortName("PSTestService");
-                vmPowershellCmdlets.NewAzureService(serviceName, locationName);
-
-                DnsServer dns = vmPowershellCmdlets.NewAzureDns(dnsName, ipAddress);
-
-                AzureVMConfigInfo azureVMConfigInfo = new AzureVMConfigInfo(vmName, VMSizeInfo.ExtraSmall, imageName);
-                AzureProvisioningConfigInfo azureProvisioningConfig = new AzureProvisioningConfigInfo(OS.Windows, "password1234!");     
-           
-                PersistentVMConfigInfo persistentVMConfigInfo = new PersistentVMConfigInfo(azureVMConfigInfo, azureProvisioningConfig, null, null);           
-                
-                PersistentVM vm = vmPowershellCmdlets.GetPersistentVM(persistentVMConfigInfo);  
-           
-                vmPowershellCmdlets.NewAzureVM(serviceName, new []{vm}, null, new[]{dns}, null, null, null, null, null, null);
-                
-
-
-                DnsServerList dnsList =  vmPowershellCmdlets.GetAzureDns(vmPowershellCmdlets.GetAzureDeployment(serviceName, DeploymentSlotType.Production).DnsSettings);
-                foreach (DnsServer dnsServer in dnsList)
-                {
-                    Console.WriteLine("DNS Server Name: {0}, DNS Server Address: {1}", dnsServer.Name, dnsServer.Address);
-                    Assert.AreEqual(dnsServer.Name, dns.Name);
-                    Assert.AreEqual(dnsServer.Address, dns.Address);
-                }
-
-                pass = true;
-
-            }
-            catch (Exception e)
-            {
-                Assert.Fail("Exception occurred: {0}", e.ToString());
-            }
-            finally
-            {
-
-            }
-        }
-
-
-        [TestMethod(), TestCategory("Functional"), TestProperty("Feature", "IAAS"), Priority(1), Owner("hylee"), Description("Test the cmdlet ((Add,Get,Set,Remove)-AzureEndpoint)")]
-        public void AzureEndpointTest()
-        {
-            cleanup = false;
-            testName = MethodBase.GetCurrentMethod().Name;
-
-            string epName1 = "tcp1";
-            int localPort1 = 60010;
-            int port1 = 60011;
-
-            string epName2 = "tcp2";
-            int localPort2 = 60020;
-            int port2 = 60021;
-
-
-            try
-            {
-                // Add two new endpoints
-                AzureEndPointConfigInfo epInfo1 = new AzureEndPointConfigInfo(ProtocolInfo.tcp, localPort1, port1, epName1);
-                AzureEndPointConfigInfo epInfo2 = new AzureEndPointConfigInfo(ProtocolInfo.tcp, localPort2, port2, epName2);
-
-                vmPowershellCmdlets.AddEndPoint(vmName, serviceName, new[] { epInfo1, epInfo2 }); // Add-AzureEndpoint with Get-AzureVM and Update-AzureVm                             
-                Assert.IsTrue(CheckEndpoint(vmName, serviceName, epInfo1), "Error: Endpoint was not added!");
-                Assert.IsTrue(CheckEndpoint(vmName, serviceName, epInfo2), "Error: Endpoint was not added!");
-
-                // Change the endpoint
-                AzureEndPointConfigInfo epInfo3 = new AzureEndPointConfigInfo(ProtocolInfo.tcp, 60030, 60031, epName2);
-                vmPowershellCmdlets.SetEndPoint(vmName, serviceName, epInfo3); // Set-AzureEndpoint with Get-AzureVM and Update-AzureVm                 
-                Assert.IsTrue(CheckEndpoint(vmName, serviceName, epInfo3), "Error: Endpoint was not changed!");
-
-                // Remove Endpoint
-                vmPowershellCmdlets.RemoveEndPoint(vmName, serviceName, new[] { epName1, epName2 }); // Remove-AzureEndpoint
-                Assert.IsFalse(CheckEndpoint(vmName, serviceName, epInfo1), "Error: Endpoint was not removed!");
-                Assert.IsFalse(CheckEndpoint(vmName, serviceName, epInfo3), "Error: Endpoint was not removed!");
-
-                pass = true;
-
-            }
-            catch (Exception e)
-            {
-                Assert.Fail("Exception occurred: {0}", e.ToString());
-            }
-            finally
-            {
-
-            }
-        }
-
-        private bool CheckEndpoint(string vmName, string serviceName, AzureEndPointConfigInfo epInfo)
-        {
-            bool found = false;
-            foreach (InputEndpointContext ep in vmPowershellCmdlets.GetAzureEndPoint(vmPowershellCmdlets.GetAzureVM(vmName, serviceName)))
-            {
-                Console.WriteLine("Endpoint - Name:{0}, Protocol:{1}, Port:{2}, LocalPort:{3}, Vip:{4}", ep.Name, ep.Protocol, ep.Port, ep.LocalPort, ep.Vip);
-                if (ep.Name == epInfo.EndpointName && ep.LocalPort == epInfo.InternalPort && ep.Port == epInfo.ExternalPort && ep.Protocol == epInfo.Protocol.ToString())
-                {
-                    found = true;
-                    Console.WriteLine("Endpoint found: {0}", epInfo.EndpointName);
-                }
-            }
-            return found;
-        }
-
-
-        [TestMethod(), TestCategory("Functional"), TestProperty("Feature", "IAAS"), Priority(1), Owner("hylee"), Description("Test the cmdlet (Get-AzureLocation)")]
-        public void AzureLocationTest()
-        {
-            cleanup = false;
-            testName = MethodBase.GetCurrentMethod().Name;
-
-            try
-            {
-                foreach (LocationsContext loc in vmPowershellCmdlets.GetAzureLocation())
-                {
-                    Console.WriteLine("Location: Name - {0}, DisplayName - {1}", loc.Name, loc.DisplayName);
-                }
-
-                pass = true;
-
-            }
-            catch (Exception e)
-            {
-                Assert.Fail("Exception occurred: {0}", e.ToString());
-            }            
-        }
-
-
-
-  
-
-
-
-        [TestMethod(), TestCategory("Functional"), TestProperty("Feature", "IAAS"), Priority(1), Owner("hylee"), Description("Test the cmdlet ((Get,Set)-AzureOSDisk)")]
-        public void AzureOSDiskTest()
-        {
-            cleanup = false;
-            testName = MethodBase.GetCurrentMethod().Name;
-
-            try
-            {
-                PersistentVM vm = vmPowershellCmdlets.GetAzureVM(vmName, serviceName).VM;
-                OSVirtualHardDisk osdisk = vmPowershellCmdlets.GetAzureOSDisk(vm);
-                Console.WriteLine("OS Disk: Name - {0}, Label - {1}, HostCaching - {2}, OS - {3}", osdisk.DiskName, osdisk.DiskLabel, osdisk.HostCaching, osdisk.OS);
-                Assert.IsTrue(osdisk.Equals(vm.OSVirtualHardDisk), "OS disk returned is not the same!");
-
-                PersistentVM vm2 = vmPowershellCmdlets.SetAzureOSDisk(HostCaching.ReadOnly, vm);
-                osdisk = vmPowershellCmdlets.GetAzureOSDisk(vm2);
-                Console.WriteLine("OS Disk: Name - {0}, Label - {1}, HostCaching - {2}, OS - {3}", osdisk.DiskName, osdisk.DiskLabel, osdisk.HostCaching, osdisk.OS);
-                Assert.IsTrue(osdisk.Equals(vm2.OSVirtualHardDisk), "OS disk returned is not the same!");
-
-                pass = true;
-
-            }
-            catch (Exception e)
-            {
-                Assert.Fail("Exception occurred: {0}", e.ToString());
-            }
-        }
-
-        [TestMethod(), TestCategory("Functional"), TestProperty("Feature", "IAAS"), Priority(1), Owner("hylee"), Description("Test the cmdlet (Get-AzureOSVersion)")]
-        public void AzureOSVersionTest()
-        {
-            cleanup = false;
-            testName = MethodBase.GetCurrentMethod().Name;       
-
-            try
-            {
-                foreach (OSVersionsContext osVersions in vmPowershellCmdlets.GetAzureOSVersion())
-                {
-                    Console.WriteLine("OS Version: Family - {0}, FamilyLabel - {1}, Version - {2}", osVersions.Family, osVersions.FamilyLabel, osVersions.Version);
-                }
-
-                pass = true;
-
-            }
-            catch (Exception e)
-            {
-                Assert.Fail("Exception occurred: {0}", e.ToString());
-            }
-        }
-
-        [TestMethod(), TestCategory("Functional"), TestProperty("Feature", "PAAS"), Priority(1), Owner("hylee"), Description("Test the cmdlet ((Get,Set)-AzureRole)")]
-        [DataSource("Microsoft.VisualStudio.TestTools.DataSource.CSV", ".\\package.csv", "package#csv", DataAccessMethod.Sequential)]
-        public void AzureRoleTest()
-        {
-            cleanup = false;
-            testName = MethodBase.GetCurrentMethod().Name;
-
-            // Choose the package and config files from local machine
-            string packageName = Convert.ToString(TestContext.DataRow["packageName"]);
-            string configName = Convert.ToString(TestContext.DataRow["configName"]);
-            string upgradePackageName = Convert.ToString(TestContext.DataRow["upgradePackage"]);
-            string upgradeConfigName = Convert.ToString(TestContext.DataRow["upgradeConfig"]);
-
-
-            var packagePath1 = new FileInfo(@".\" + packageName);
-            var configPath1 = new FileInfo(@".\" + configName);
-
-            Assert.IsTrue(File.Exists(packagePath1.FullName), "VHD file not exist={0}", packagePath1);
-            Assert.IsTrue(File.Exists(configPath1.FullName), "VHD file not exist={0}", configPath1);
-            
-
-            string deploymentName = "deployment1";
-            string deploymentLabel = "label1";
-            string slot = DeploymentSlotType.Production;
-
-            //DeploymentInfoContext result;
-            string roleName = "";
-
-            try
-            {
-            
-
-                serviceName = Utilities.GetUniqueShortName("PSTestService");
-                vmPowershellCmdlets.NewAzureService(serviceName, serviceName, locationName);
-
-                vmPowershellCmdlets.NewAzureDeployment(serviceName, packagePath1.FullName, configPath1.FullName, slot, deploymentLabel, deploymentName, false, false);
-
-            
-                foreach (RoleContext role in vmPowershellCmdlets.GetAzureRole(serviceName, slot, null, false))
-                {
-                    Console.WriteLine("Role: Name - {0}, ServiceName - {1}, DeploymenntID - {2}, InstanceCount - {3}", role.RoleName, role.ServiceName, role.DeploymentID, role.InstanceCount);
-                    Assert.AreEqual(serviceName, role.ServiceName);
-                    roleName = role.RoleName;
-                }
-                
-                vmPowershellCmdlets.SetAzureRole(serviceName, slot, roleName, 2);
-
-                foreach (RoleContext role in vmPowershellCmdlets.GetAzureRole(serviceName, slot, null, false))
-                {
-                    Console.WriteLine("Role: Name - {0}, ServiceName - {1}, DeploymenntID - {2}, InstanceCount - {3}", role.RoleName, role.ServiceName, role.DeploymentID, role.InstanceCount);
-                    Assert.AreEqual(serviceName, role.ServiceName);
-                    Assert.AreEqual(2, role.InstanceCount);                   
-                }
-
-                pass = true;
-
-            }
-            catch (Exception e)
-            {
-                Assert.Fail("Exception occurred: {0}", e.ToString());
-            }
-        }
-
-        [TestMethod(), TestCategory("Functional"), TestProperty("Feature", "IAAS"), Priority(1), Owner("hylee"), Description("Test the cmdlet ((Get,Set)-AzureSubnet)")]
-        public void AzureSubnetTest()
-        {
-            cleanup = true;
-            testName = MethodBase.GetCurrentMethod().Name;
-
-            try
-            {
-                serviceName = Utilities.GetUniqueShortName("PSTestService");
-                vmPowershellCmdlets.NewAzureService(serviceName, serviceName, locationName);
-                
-                PersistentVM vm = vmPowershellCmdlets.NewAzureVMConfig(new AzureVMConfigInfo(vmName, VMSizeInfo.Small, imageName));
-                AzureProvisioningConfigInfo azureProvisioningConfig = new AzureProvisioningConfigInfo(OS.Windows, "password1234!");
-                azureProvisioningConfig.Vm = vm;
-
-                string [] subs = new []  {"subnet1", "subnet2", "subnet3"};
-                vm = vmPowershellCmdlets.SetAzureSubnet(vmPowershellCmdlets.AddAzureProvisioningConfig(azureProvisioningConfig), subs);
-                
-                SubnetNamesCollection subnets = vmPowershellCmdlets.GetAzureSubnet(vm);
-                foreach (string subnet in subnets)
-                {
-                    Console.WriteLine("Subnet: {0}", subnet);
-                }                
-                CollectionAssert.AreEqual(subnets, subs);
-                
-                pass = true;
-            }
-            catch (Exception e)
-            {
-                Assert.Fail("Exception occurred: {0}", e.ToString());
-            }
-        }
-
-
-        [TestMethod(), TestCategory("Functional"), TestProperty("Feature", "IAAS"), Priority(1), Owner("hylee"), Description("Test the cmdlet ((New,Get)-AzureStorageKey)")]
-        public void AzureStorageKeyTest()
-        {
-            cleanup = false;
-            testName = MethodBase.GetCurrentMethod().Name;
-            
-            try
-            {
-                StorageServiceKeyOperationContext key1 = vmPowershellCmdlets.GetAzureStorageAccountKey(defaultAzureSubscription.CurrentStorageAccount); // Get-AzureStorageAccountKey
-                Console.WriteLine("Primary - {0}", key1.Primary);
-                Console.WriteLine("Secondary - {0}", key1.Secondary);
-
-                StorageServiceKeyOperationContext key2 = vmPowershellCmdlets.NewAzureStorageAccountKey(defaultAzureSubscription.CurrentStorageAccount, KeyType.Primary);
-                Console.WriteLine("Primary - {0}", key2.Primary);
-                Console.WriteLine("Secondary - {0}", key2.Secondary);
-
-                Assert.AreNotEqual(key1.Primary, key2.Primary);
-                Assert.AreEqual(key1.Secondary, key2.Secondary);
-
-                pass = true;
-            }
-            catch (Exception e)
-            {
-                Assert.Fail("Exception occurred: {0}", e.ToString());
-            }            
-        }
-
-
-        [TestMethod(), TestCategory("Functional"), TestProperty("Feature", "IAAS"), Priority(1), Owner("hylee"), Description("Test the cmdlet ((New,Get,Set,Remove)-AzureStorageAccount)")]
-        public void AzureStorageAccountTest()
-        {
-            cleanup = false;
-            testName = MethodBase.GetCurrentMethod().Name;
-            
-
-            string storageName1 = Utilities.GetUniqueShortName("psteststorage");
-            string locationName1 = "West US";
-            string storageName2 = Utilities.GetUniqueShortName("psteststorage");
-            string locationName2 = "East US";
-
-            try
-            {
-                vmPowershellCmdlets.NewAzureStorageAccount(storageName1, locationName1, null, null, null);
-                vmPowershellCmdlets.NewAzureStorageAccount(storageName2, locationName2, null, null, null);
-
-                Assert.IsNotNull(vmPowershellCmdlets.GetAzureStorageAccount(storageName1));
-                Console.WriteLine("{0} is created", storageName1);
-                Assert.IsNotNull(vmPowershellCmdlets.GetAzureStorageAccount(storageName2));                
-                Console.WriteLine("{0} is created", storageName2);
-
-                vmPowershellCmdlets.SetAzureStorageAccount(storageName1, "newLabel", "newDescription", false);
-
-                StorageServicePropertiesOperationContext storage = vmPowershellCmdlets.GetAzureStorageAccount(storageName1)[0];
-                Console.WriteLine("Name: {0}, Label: {1}, Description: {2}, GeoReplication: {3}", storage.StorageAccountName, storage.Label, storage.StorageAccountDescription, storage.GeoReplicationEnabled.ToString());
-                Assert.IsTrue((storage.Label == "newLabel" && storage.StorageAccountDescription == "newDescription" && storage.GeoReplicationEnabled == false), "storage account is not changed correctly");
-                
-
-                vmPowershellCmdlets.RemoveAzureStorageAccount(storageName1);
-                vmPowershellCmdlets.RemoveAzureStorageAccount(storageName2);
-
-
-                Assert.IsTrue(CheckRemove(vmPowershellCmdlets.GetAzureStorageAccount, storageName1), "The storage account was not removed");
-                Assert.IsTrue(CheckRemove(vmPowershellCmdlets.GetAzureStorageAccount, storageName2), "The storage account was not removed");
-                pass = true;
-
-            }
-            catch (Exception e)
-            {
-                Assert.Fail("Exception occurred: {0}", e.ToString());
-            }
-            finally
-            {
-
-            }
-        }
-
-
-        [TestMethod(), TestCategory("Functional"), TestProperty("Feature", "IAAS"), Priority(1), Owner("hylee"), Description("Test the cmdlet ((Add,Get,Save,Update,Remove)-AzureVMImage)")]
-        public void AzureVMImageTest()
-        {
-
-            cleanup = false;
-            testName = MethodBase.GetCurrentMethod().Name;
-
-            string newImageName = Utilities.GetUniqueShortName("vmimage");
-            string blobUrlRoot = string.Format(@"http://{0}.blob.core.windows.net/", defaultAzureSubscription.CurrentStorageAccount);
-            string mediaLocation = string.Format("{0}vhdstore/128GBOS.vhd", blobUrlRoot);
-
-            string oldLabel = "old label";
-            string newLabel = "new label";            
-
-            try
-            {
-                OSImageContext result = vmPowershellCmdlets.AddAzureVMImage(newImageName, mediaLocation, OSType.Windows, oldLabel);
-
-                OSImageContext resultReturned = vmPowershellCmdlets.GetAzureVMImage(newImageName)[0];
-
-                if (!result.Equals(resultReturned))
-                {
-                    pass = false;                    
-                }
-
-
-
-                result = vmPowershellCmdlets.UpdateAzureVMImage(newImageName, newLabel);
-
-
-                resultReturned = vmPowershellCmdlets.GetAzureVMImage(newImageName)[0];
-
-                //Assert.AreEqual(result, resultReturned);
-
-                if (!result.Equals(resultReturned))
-                {
-                    pass = false;
-                }
-
-
-                vmPowershellCmdlets.RemoveAzureVMImage(newImageName);
-
-                //pass = true;
-
-            }
-            catch (Exception e)
-            {
-                Assert.Fail("Exception occurred: {0}", e.ToString());
-            }
-            finally
-            {
-
-            }
-        }
-
-        /// <summary>
-        /// AzureVNetGatewayTest()       
-        /// </summary>
-        /// Note: Create a VNet, a LocalNet from the portal without creating a gateway.
-        [TestMethod(), TestCategory("Functional"), TestProperty("Feature", "IAAS"), Priority(1), Owner("hylee"), Description("Test the cmdlet ((New,Get,Set,Remove)-AzureVNetGateway)")]
-        public void AzureVNetGatewayTest()
-        {
-            cleanup = false;
-            testName = MethodBase.GetCurrentMethod().Name;
-
-            string vnetName1 = "NewVNet1"; // For connect test
-            string vnetName2 = "NewVNet2"; // For disconnect test
-            string vnetName3 = "NewVNet3"; // For create test
-
-            string localNet = "LocalNet1"; // Your local network site name.
-
-            try
-            {
-                // New-AzureVNetGateway
-                vmPowershellCmdlets.NewAzureVNetGateway(vnetName3);
-
-                foreach (VirtualNetworkSiteContext site in vmPowershellCmdlets.GetAzureVNetSite(vnetName3))
-                {
-                    Console.WriteLine("Name: {0}, AffinityGroup: {1}", site.Name, site.AffinityGroup);
-                }
-
-                // Remove-AzureVnetGateway
-                vmPowershellCmdlets.RemoveAzureVNetGateway(vnetName3);
-                foreach (VirtualNetworkGatewayContext gateway in vmPowershellCmdlets.GetAzureVNetGateway(vnetName3))
-                {
-                    Console.WriteLine("State: {0}, VIP: {1}", gateway.State.ToString(), gateway.VIPAddress);
-                }
-                
-                
-
-                // Set-AzureVNetGateway -Connect Test
-                vmPowershellCmdlets.SetAzureVNetGateway("connect", vnetName1, localNet);
-                
-                foreach (GatewayConnectionContext connection in vmPowershellCmdlets.GetAzureVNetConnection(vnetName1))
-                {
-                    Console.WriteLine("Connectivity: {0}, LocalNetwork: {1}", connection.ConnectivityState, connection.LocalNetworkSiteName);
-                    Assert.IsFalse(connection.ConnectivityState.ToLowerInvariant().Contains("notconnected"));
-                }
-                foreach (VirtualNetworkGatewayContext gateway in vmPowershellCmdlets.GetAzureVNetGateway(vnetName1))
-                {
-                    Console.WriteLine("State: {0}, VIP: {1}", gateway.State.ToString(), gateway.VIPAddress);
-                }
-
-
-                // Set-AzureVNetGateway -Disconnect
-                vmPowershellCmdlets.SetAzureVNetGateway("disconnect", vnetName2, localNet);
-               
-                foreach (GatewayConnectionContext connection in vmPowershellCmdlets.GetAzureVNetConnection(vnetName2))
-                {
-                    Console.WriteLine("Connectivity: {0}, LocalNetwork: {1}", connection.ConnectivityState, connection.LocalNetworkSiteName);
-                    if (connection.LocalNetworkSiteName == localNet)
-                    {
-                        Assert.IsTrue(connection.ConnectivityState.ToLowerInvariant().Contains("notconnected"));
-                    }
-                }
-
-                foreach (VirtualNetworkGatewayContext gateway in vmPowershellCmdlets.GetAzureVNetGateway(vnetName2))
-                {
-                    Console.WriteLine("State: {0}, VIP: {1}", gateway.State.ToString(), gateway.VIPAddress);
-                }
-
-                pass = true;
-
-            }
-            catch (Exception e)
-            {
-                Assert.Fail("Exception occurred: {0}", e.ToString());
-            }
-            finally
-            {
-
-            }
-        }
-
-        /// <summary>
-        /// 
-        /// </summary>
-        /// Note: You have to manually create a virtual network, a Local network, a gateway, and connect them.
-        [TestMethod(), TestCategory("Functional"), TestProperty("Feature", "IAAS"), Priority(1), Owner("hylee"), Description("Test the cmdlet (Get-AzureVNetGatewayKey, Get-AzureVNetConnection)")]
-        public void AzureVNetGatewayKeyTest()
-        {
-            cleanup = false;
-            testName = MethodBase.GetCurrentMethod().Name;
-            
-            string vnetName = "NewVNet1";
-            
-
-            try
-            {                
-                SharedKeyContext result = vmPowershellCmdlets.GetAzureVNetGatewayKey(vnetName, vmPowershellCmdlets.GetAzureVNetConnection(vnetName)[0].LocalNetworkSiteName);
-                Console.WriteLine(result.Value);
-
-                pass = true;
-
-            }
-            catch (Exception e)
-            {
-                Assert.Fail("Exception occurred: {0}", e.ToString());
-            }            
-        }
-
-
-        [TestMethod(), TestCategory("Functional"), TestProperty("Feature", "IAAS"), Priority(1), Owner("hylee"), Description("Test the cmdlet ((Get,Set,Remove)-AzureVNetConfig)")]
-        public void AzureVNetConfigTest()
-        {
-            cleanup = false;
-            testName = MethodBase.GetCurrentMethod().Name;
-
-
-            string filePath = "C:\\vnetconfig.netcfg";            
-
-            try
-            {
-
-                var result = vmPowershellCmdlets.GetAzureVNetConfig(filePath);
-
-                vmPowershellCmdlets.SetAzureVNetConfig(filePath);
-
-                Collection<VirtualNetworkSiteContext> vnetSites = vmPowershellCmdlets.GetAzureVNetSite(null);
-                foreach (var re in vnetSites)
-                {
-                    Console.WriteLine("VNet: {0}", re.Name);
-                }
-
-                vmPowershellCmdlets.RemoveAzureVNetConfig();
-
-                Collection<VirtualNetworkSiteContext> vnetSitesAfter = vmPowershellCmdlets.GetAzureVNetSite(null);
-
-                Assert.AreNotEqual(vnetSites.Count, vnetSitesAfter.Count, "No Vnet is removed");
-                
-                foreach (var re in vnetSitesAfter)
-                {
-                    Console.WriteLine("VNet: {0}", re.Name);
-                }
-
-                pass = true;
-
-            }
-            catch (Exception e)
-            {
-                if (e.ToString().Contains("while in use"))
-                {
-                    Console.WriteLine(e.InnerException.ToString());
-                }
-                else
-                {
-                    Assert.Fail("Exception occurred: {0}", e.ToString());
-                }
-            }
-            finally
-            {
-
-            }
-        }
-
-
-
-
-        
-
-
-        // CheckRemove checks if 'fn(name)' exists.    'fn(name)' is usually 'Get-AzureXXXXX name'
-        private bool CheckRemove<T>(Func<string, T> fn, string name)
-        {
-            try
-            {
-                fn(name);
-                return false;
-            }
-            catch (Exception e)
-            {
-                if (e.ToString().Contains("ResourceNotFound"))
-                {
-                    Console.WriteLine("{0} is successfully removed", name);
-                    return true;
-                }
-                else
-                {
-                    Console.WriteLine("Error: {0}", e.ToString());
-                    return false;
-                }
-            }
-        }
-
-        
-       
-       
-        [TestCleanup]
-        public virtual void CleanUp()
-        {
-
-
-            if (pass)
-            {
-                Console.WriteLine("{0} passed.", testName);
-            }
-            
-            // Cleanup
-            //vmPowershellCmdlets.RemoveAzureVM(newAzureQuickVMName, newAzureQuickVMSvcName);
-            /* RemoveAzureService doesn't work */
-            if (cleanup)
-            {
-                vmPowershellCmdlets.RemoveAzureService(serviceName);
-                Console.WriteLine("Service, {0}, is deleted", serviceName);
-            }
-            //Assert.AreEqual(null, vmPowershellCmdlets.GetAzureVM(newAzureQuickVMName, newAzureQuickVMSvcName));
-
-        }
-
-    }
-}
->>>>>>> 49334658
+}