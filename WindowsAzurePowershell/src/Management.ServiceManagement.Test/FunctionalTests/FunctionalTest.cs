<<<<<<< HEAD
// ----------------------------------------------------------------------------------
//
// Copyright Microsoft Corporation
// Licensed under the Apache License, Version 2.0 (the "License");
// you may not use this file except in compliance with the License.
// You may obtain a copy of the License at
// http://www.apache.org/licenses/LICENSE-2.0
// Unless required by applicable law or agreed to in writing, software
// distributed under the License is distributed on an "AS IS" BASIS,
// WITHOUT WARRANTIES OR CONDITIONS OF ANY KIND, either express or implied.
// See the License for the specific language governing permissions and
// limitations under the License.
// ----------------------------------------------------------------------------------

using Microsoft.VisualStudio.TestTools.UnitTesting;
using System;

using System.Threading;
using System.Reflection;





namespace Microsoft.WindowsAzure.Management.ServiceManagement.Test.FunctionalTests
{    
    using System.Collections.ObjectModel;
    using System.Management.Automation;
    using Microsoft.WindowsAzure.ServiceManagement;
    using Microsoft.WindowsAzure.Management.Utilities.Common;
    using Microsoft.WindowsAzure.Management.ServiceManagement.Model;
    using Microsoft.WindowsAzure.Management.ServiceManagement.Test.Properties;
    using Microsoft.WindowsAzure.Management.ServiceManagement.Test.FunctionalTests.ConfigDataInfo;

    using System.IO;

    using System.Security.Cryptography.X509Certificates;
    

    [TestClass]
    public class FunctionalTest : ServiceManagementTest
    {
        bool cleanup = false;
        
        

        private static string defaultService;
        private static string defaultVm;
        private const string vhdBlob = "vhdstore/os.vhd";
        private string vhdName = "os.vhd";
        private string serviceName;
        private string vmName;
        protected static string vhdBlobLocation;
        private const string filePath = @".\vnetconfig.netcfg";
        

        [ClassInitialize]
        public static void ClassInit(TestContext context)
        {
            
            defaultService = Utilities.GetUniqueShortName(serviceNamePrefix);
            Assert.IsFalse(vmPowershellCmdlets.TestAzureServiceName(defaultService), String.Format("Service Name: {0} already exists.", defaultService)); // Assert the name is unique and not used before.

            defaultVm = Utilities.GetUniqueShortName(vmNamePrefix);
            Assert.IsNull(vmPowershellCmdlets.GetAzureVM(defaultVm, defaultService));

            vmPowershellCmdlets.NewAzureQuickVM(OS.Windows, defaultVm, defaultService, imageName, username, password, locationName);
            Console.WriteLine("Service Name: {0} is created.", defaultService);


            vhdBlobLocation = blobUrlRoot + vhdBlob;
            try
            {
                vmPowershellCmdlets.AddAzureVhd(new FileInfo(localFile), vhdBlobLocation);
            }
            catch (Exception e)
            {
                if (e.ToString().Contains("already exists"))
                {
                    // Use the already uploaded vhd.
                    Console.WriteLine("Using already uploaded blob..");
                }
                else
                {
                    throw;
                }
            }

            vmPowershellCmdlets.SetAzureVNetConfig(filePath);

            
        }
                               

        [TestInitialize]
        public void Initialize()
        {
            pass = false;
            testStartTime = DateTime.Now;         
            
        }
              
        [TestMethod(), TestCategory("Functional"), TestProperty("Feature", "IAAS"), Priority(1), Owner("hylee"), Description("Test the cmdlet (Get-AzureStorageAccount)")]
        [Ignore]
        public void ScriptTestSample()
        {
            
            var result = vmPowershellCmdlets.RunPSScript("Get-Help Save-AzureVhd -full");
        }  

        
        
    
        [TestMethod(), TestCategory("Functional"), TestProperty("Feature", "IAAS"), Priority(1), Owner("hylee"), Description("Test the cmdlet ((New,Get,Set,Remove)-AzureAffinityGroup)")]
        public void AzureAffinityGroupTest()
        {
            cleanup = false;

            StartTest(MethodBase.GetCurrentMethod().Name, testStartTime);

            string affinityName1 = "affinityName1";
            string affinityLabel1 = affinityName1;
            string location1 = "West US";
            string description1 = "Affinity group for West US";

            string affinityName2 = "affinityName2";
            string affinityLabel2 = "label2";
            string location2 = "West US";
            string description2 = "Affinity group for East US";

            try
            {
                ServiceManagementCmdletTestHelper vmPowershellCmdlets = new ServiceManagementCmdletTestHelper();

                // Remove previously created affinity groups
                foreach (var aff in vmPowershellCmdlets.GetAzureAffinityGroup(null))
                {
                    if (aff.Name == affinityName1 || aff.Name == affinityName2)
                    {
                        vmPowershellCmdlets.RemoveAzureAffinityGroup(aff.Name);
                    }                    
                }
               
                // New-AzureAffinityGroup
                vmPowershellCmdlets.NewAzureAffinityGroup(affinityName1, location1, affinityLabel1, description1);
                vmPowershellCmdlets.NewAzureAffinityGroup(affinityName2, location2, affinityLabel2, description2);
                Console.WriteLine("Affinity groups created: {0}, {1}", affinityName1, affinityName2);

                // Get-AzureAffinityGroup

                pass = AffinityGroupVerify(vmPowershellCmdlets.GetAzureAffinityGroup(affinityName1)[0], affinityName1, affinityLabel1, location1, description1);
                pass &= AffinityGroupVerify(vmPowershellCmdlets.GetAzureAffinityGroup(affinityName2)[0], affinityName2, affinityLabel2, location2, description2);
                

                // Set-AzureAffinityGroup
                vmPowershellCmdlets.SetAzureAffinityGroup(affinityName2, affinityLabel1, description1);
                Console.WriteLine("update affinity group: {0}", affinityName2);

                pass &= AffinityGroupVerify(vmPowershellCmdlets.GetAzureAffinityGroup(affinityName2)[0], affinityName2, affinityLabel1, location2, description1);
               

                // Remove-AzureAffinityGroup
                vmPowershellCmdlets.RemoveAzureAffinityGroup(affinityName2);
                Console.WriteLine("affinity group removed: {0}", affinityName2);
                Utilities.CheckRemove(vmPowershellCmdlets.GetAzureAffinityGroup, affinityName2);
                vmPowershellCmdlets.RemoveAzureAffinityGroup(affinityName1);
                
            }
            catch (Exception e)
            {
                pass = false;
                Assert.Fail(e.ToString());
            }
        }

        private bool AffinityGroupVerify(AffinityGroupContext affContext, string name, string label, string location, string description)
        {
            bool result = true;

            Console.WriteLine("AffinityGroup: Name - {0}, Location - {1}, Label - {2}, Description - {3}", affContext.Name, affContext.Location, affContext.Label, affContext.Description);
            try
            {
                Assert.AreEqual(affContext.Name, name, "Error: Affinity Name is not equal!");
                Assert.AreEqual(affContext.Label, label, "Error: Affinity Label is not equal!");
                Assert.AreEqual(affContext.Location, location, "Error: Affinity Location is not equal!");
                Assert.AreEqual(affContext.Description, description, "Error: Affinity Description is not equal!");
            }
            catch (Exception e)
            {
                Console.WriteLine(e.ToString());
                result = false;
            }
            return result;
        }


        
        [TestMethod(), TestCategory("Functional"), TestProperty("Feature", "IAAS"), Priority(1), Owner("hylee"), Description("Test the cmdlet ((Add,Get,Remove)-AzureCertificate)")]
        public void AzureCertificateTest()
        {
            cleanup = false;

            StartTest(MethodBase.GetCurrentMethod().Name, testStartTime);
            

            // Certificate1: get it from the installed certificate.
            string certLocation = "cert:\\CurrentUser\\My\\*";
            PSObject cert1 = vmPowershellCmdlets.RunPSScript("Get-Item " + certLocation)[0];            
            string cert1data = Convert.ToBase64String(((X509Certificate2)cert1.BaseObject).RawData);

            // Certificate2: pfx file
            string pfxFileName = "pstestcert.pfx";            
            string password = "p@ssw0rd";            
            string thumbprintAlgorithm = "sha1";

            X509Certificate2Collection cert2 = new X509Certificate2Collection();
            cert2.Import(pfxFileName, password, X509KeyStorageFlags.PersistKeySet);
            string cert2data = Convert.ToBase64String(cert2[0].RawData);
            string thumbprint = cert2[0].Thumbprint;

            // Certificate3: cer file (this cer file has the same key with pfx file)
            string cerFileName = "pstestcert.cer";


            try
            {
                RemoveAllExistingCerts(defaultService);

                // Add a cert item
                vmPowershellCmdlets.AddAzureCertificate(defaultService, cert1);
                CertificateContext getCert1 = vmPowershellCmdlets.GetAzureCertificate(defaultService)[0];

                Console.WriteLine("Cert is added: {0}", getCert1.Thumbprint);
                Assert.AreEqual(getCert1.Data, cert1data, "Cert is different!!");

                // Add .pfx file
                vmPowershellCmdlets.AddAzureCertificate(defaultService, pfxFileName, password);

                CertificateContext getCert = vmPowershellCmdlets.GetAzureCertificate(defaultService, thumbprint, thumbprintAlgorithm)[0];
                Console.WriteLine("Cert is added: {0}", thumbprint);              
                Assert.AreEqual(getCert.Data, cert2data, "Cert is different!!");

                vmPowershellCmdlets.RemoveAzureCertificate(defaultService, thumbprint, "sha1");
                pass = Utilities.CheckRemove(vmPowershellCmdlets.GetAzureCertificate, defaultService, thumbprint, thumbprintAlgorithm);


                // Add .cer file
                vmPowershellCmdlets.AddAzureCertificate(defaultService, cerFileName);
                getCert = vmPowershellCmdlets.GetAzureCertificate(defaultService, thumbprint, thumbprintAlgorithm)[0];
                Console.WriteLine("Cert is added: {0}", thumbprint);               
                Assert.AreEqual(getCert.Data, cert2data, "Cert is different!!");

                RemoveAllExistingCerts(defaultService);                
            }
            catch (Exception e)
            {
                pass = false;
                Assert.Fail(e.ToString());
            }
        }

        private void RemoveAllExistingCerts(string serviceName)
        {
            vmPowershellCmdlets.RunPSScript(String.Format("{0} -ServiceName {1} | {2}", Utilities.GetAzureCertificateCmdletName, serviceName, Utilities.RemoveAzureCertificateCmdletName)); 
        }


        [TestMethod(), TestCategory("Functional"), TestProperty("Feature", "IAAS"), Priority(1), Owner("hylee"), Description("Test the cmdlet (New-AzureCertificateSetting)")]
        public void AzureCertificateSettingTest()
        {

            StartTest(MethodBase.GetCurrentMethod().Name, testStartTime);
            
            string store = "My";

            // Get the first certificate from \CurrentUser\My\ location.
            string certLocation = "cert:\\CurrentUser\\My\\*";
            PSObject cert1 = vmPowershellCmdlets.RunPSScript("Get-Item " + certLocation)[0];
            string thumbprint = ((X509Certificate2)cert1.BaseObject).Thumbprint;            
            
            try
            {
                vmName = Utilities.GetUniqueShortName("PSTestVM");
                serviceName = Utilities.GetUniqueShortName("PSTestService");

                vmPowershellCmdlets.NewAzureService(serviceName, locationName);
                vmPowershellCmdlets.AddAzureCertificate(serviceName, cert1);
                               
                CertificateSettingList certList = new CertificateSettingList();
                certList.Add(vmPowershellCmdlets.NewAzureCertificateSetting(store, thumbprint));
                
                AzureVMConfigInfo azureVMConfigInfo = new AzureVMConfigInfo(vmName, VMSizeInfo.Small, imageName);               
                AzureProvisioningConfigInfo azureProvisioningConfig = new AzureProvisioningConfigInfo(OS.Windows, certList, username, "Cert1234!");                                

                PersistentVMConfigInfo persistentVMConfigInfo = new PersistentVMConfigInfo(azureVMConfigInfo, azureProvisioningConfig, null, null);           
                
                PersistentVM vm = vmPowershellCmdlets.GetPersistentVM(persistentVMConfigInfo);
                
                vmPowershellCmdlets.NewAzureVM(serviceName, new [] {vm});

                
                PersistentVMRoleContext result = vmPowershellCmdlets.GetAzureVM(vmName, serviceName);

                Console.WriteLine("{0} is created", result.Name);

                pass = true;
                cleanup = true;

            }
            catch (Exception e)
            {
                pass = false;
                cleanup = false;
                Assert.Fail(e.ToString());                                
            }
            
        }    

        [TestMethod(), TestCategory("Functional"), TestProperty("Feature", "IAAS"), Priority(1), Owner("hylee"), Description("Test the cmdlet ((Add,Get,Set,Remove)-AzureDataDisk)")]
        public void AzureDataDiskTest()
        {
            cleanup = false;
            StartTest(MethodBase.GetCurrentMethod().Name, testStartTime);
            
            string diskLabel1 = "disk1";
            int diskSize1 = 30;            
            int lunSlot1 = 0;

            string diskLabel2 = "disk2";
            int diskSize2 = 50;
            int lunSlot2 = 2;


            try
            {                
                AddAzureDataDiskConfig dataDiskInfo1 = new AddAzureDataDiskConfig(DiskCreateOption.CreateNew, diskSize1, diskLabel1, lunSlot1);
                AddAzureDataDiskConfig dataDiskInfo2 = new AddAzureDataDiskConfig(DiskCreateOption.CreateNew, diskSize2, diskLabel2, lunSlot2);

                vmPowershellCmdlets.AddDataDisk(defaultVm, defaultService, new [] {dataDiskInfo1, dataDiskInfo2}); // Add-AzureEndpoint with Get-AzureVM and Update-AzureVm  

                Assert.IsTrue(CheckDataDisk(defaultVm, defaultService, dataDiskInfo1, HostCaching.None), "Data disk is not properly added");
                Console.WriteLine("Data disk added correctly.");

                Assert.IsTrue(CheckDataDisk(defaultVm, defaultService, dataDiskInfo2, HostCaching.None), "Data disk is not properly added");
                Console.WriteLine("Data disk added correctly.");

                vmPowershellCmdlets.SetDataDisk(defaultVm, defaultService, HostCaching.ReadOnly, lunSlot1);
                Assert.IsTrue(CheckDataDisk(defaultVm, defaultService, dataDiskInfo1, HostCaching.ReadOnly), "Data disk is not properly changed");
                Console.WriteLine("Data disk is changed correctly.");

                pass = true;

            }
            catch (Exception e)
            {
                pass = false;
                Assert.Fail("Exception occurred: {0}", e.ToString());
                

            }
            finally
            {
                // Remove DataDisks created
                foreach (DataVirtualHardDisk disk in vmPowershellCmdlets.GetAzureDataDisk(defaultVm, defaultService))
                {
                    vmPowershellCmdlets.RemoveDataDisk(defaultVm, defaultService, new[] { disk.Lun }); // Remove-AzureDataDisk                    
                    RemoveDisk(disk.DiskName, 10);
                }
                Assert.AreEqual(0, vmPowershellCmdlets.GetAzureDataDisk(defaultVm, defaultService).Count, "DataDisk is not removed.");
                
            }
        }

        private void RemoveDisk(string diskName, int maxTry)
        {
            for (int i = 0; i < maxTry ; i++)
            {
                try
                {
                
                    vmPowershellCmdlets.RemoveAzureDisk(diskName, true);
                    break;
                }
                catch (Exception e)
                {
                    if (i == maxTry)
                    {
                        Console.WriteLine("Max try reached.  Couldn't delete the Virtual disk");
                    }
                    if (e.ToString().Contains("currently in use"))
                    {
                        Thread.Sleep(5000);
                        continue;
                    }
                }
            }            
        }


       



        private bool CheckDataDisk(string vmName, string serviceName, AddAzureDataDiskConfig dataDiskInfo, HostCaching hc)
        {            
            bool found = false;
            foreach (DataVirtualHardDisk disk in vmPowershellCmdlets.GetAzureDataDisk(vmName, serviceName))
            {
                Console.WriteLine("DataDisk - Name:{0}, Label:{1}, Size:{2}, LUN:{3}, HostCaching: {4}", disk.DiskName, disk.DiskLabel, disk.LogicalDiskSizeInGB, disk.Lun, disk.HostCaching);
                if (disk.DiskLabel == dataDiskInfo.DiskLabel && disk.LogicalDiskSizeInGB == dataDiskInfo.DiskSizeGB && disk.Lun == dataDiskInfo.LunSlot)
                {
                    if (disk.HostCaching == hc.ToString())
                    {
                        found = true;
                        Console.WriteLine("DataDisk found: {0}", disk.DiskLabel);
                    }
                }
            }
            return found;
        }


        [TestMethod(), TestCategory("Functional"), TestProperty("Feature", "IAAS"), Priority(1), Owner("hylee"), Description("Test the cmdlet ((Add,Get,Update,Remove)-AzureDisk)")]
        public void AzureDiskTest()
        {
            StartTest(MethodBase.GetCurrentMethod().Name, testStartTime);
            cleanup = false;
           
            

            string mediaLocation = String.Format("{0}vhdstore/{1}", blobUrlRoot, vhdName);
            

            try
            {
                vmPowershellCmdlets.AddAzureDisk(vhdName, mediaLocation, vhdName, null);

                bool found = false;
                foreach (DiskContext disk in vmPowershellCmdlets.GetAzureDisk(vhdName))
                {
                    Console.WriteLine("Disk: Name - {0}, Label - {1}, Size - {2},", disk.DiskName, disk.Label, disk.DiskSizeInGB);
                    if (disk.DiskName == vhdName && disk.Label == vhdName)
                    {
                        found = true;
                        Console.WriteLine("{0} is found", disk.DiskName);
                    }

                }
                Assert.IsTrue(found, "Error: Disk is not added");

                string newLabel = "NewLabel";
                vmPowershellCmdlets.UpdateAzureDisk(vhdName, newLabel);

                DiskContext disk2 = vmPowershellCmdlets.GetAzureDisk(vhdName)[0];

                Console.WriteLine("Disk: Name - {0}, Label - {1}, Size - {2},", disk2.DiskName, disk2.Label, disk2.DiskSizeInGB);
                Assert.AreEqual(newLabel, disk2.Label);
                Console.WriteLine("Disk Label is successfully updated");

                vmPowershellCmdlets.RemoveAzureDisk(vhdName, true);
                Assert.IsTrue(Utilities.CheckRemove(vmPowershellCmdlets.GetAzureDisk, vhdName), "The disk was not removed");

            }
            catch (Exception e)
            {
                pass = false;

                if (e.ToString().Contains("ResourceNotFound"))
                {
                    Console.WriteLine("Please upload {0} file to \\vhdtest\\ blob directory before running this test", vhdName);
                }
                
                Assert.Fail("Exception occurs: {0}", e.ToString());                
            }
        }

    
        [TestMethod(), TestCategory("Functional"), TestProperty("Feature", "PAAS"), Priority(1), Owner("hylee"), Description("Test the cmdlet ((New,Get,Set,Remove,Move)-AzureDeployment)")]
        [DataSource("Microsoft.VisualStudio.TestTools.DataSource.CSV", ".\\package.csv", "package#csv", DataAccessMethod.Sequential)]
        public void AzureDeploymentTest()
        {
            StartTest(MethodBase.GetCurrentMethod().Name, testStartTime);
            cleanup = true;


            // Choose the package and config files from local machine
            string packageName = Convert.ToString(TestContext.DataRow["packageName"]);
            string configName = Convert.ToString(TestContext.DataRow["configName"]);
            string upgradePackageName = Convert.ToString(TestContext.DataRow["upgradePackage"]);
            string upgradeConfigName = Convert.ToString(TestContext.DataRow["upgradeConfig"]);
            //string upgradeConfigName2 = Convert.ToString(TestContext.DataRow["upgradeConfig2"]);


            var packagePath1 = new FileInfo(@".\" + packageName);
            var configPath1 = new FileInfo(@".\" + configName);
            var packagePath2 = new FileInfo(@".\" + upgradePackageName);
            var configPath2 = new FileInfo(@".\" + upgradeConfigName);
            //var configPath3 = new FileInfo(@".\" + upgradeConfigName2);


            Assert.IsTrue(File.Exists(packagePath1.FullName), "VHD file not exist={0}", packagePath1);
            Assert.IsTrue(File.Exists(configPath1.FullName), "VHD file not exist={0}", configPath1);
            

            string deploymentName = "deployment1";
            string deploymentLabel = "label1";
            DeploymentInfoContext result;


            try
            {
                serviceName = Utilities.GetUniqueShortName("PSTestService");
                vmPowershellCmdlets.NewAzureService(serviceName, serviceName, locationName);
                Console.WriteLine("service, {0}, is created.", serviceName);

                vmPowershellCmdlets.NewAzureDeployment(serviceName, packagePath1.FullName, configPath1.FullName, DeploymentSlotType.Staging, deploymentLabel, deploymentName, false, false);
                result = vmPowershellCmdlets.GetAzureDeployment(serviceName, DeploymentSlotType.Staging);
                pass = Utilities.PrintAndCompareDeployment(result, serviceName, deploymentName, deploymentLabel, DeploymentSlotType.Staging, null, 1);
                Console.WriteLine("successfully deployed the package");


                // Move the deployment from 'Staging' to 'Production'
                vmPowershellCmdlets.MoveAzureDeployment(serviceName);
                result = vmPowershellCmdlets.GetAzureDeployment(serviceName, DeploymentSlotType.Production);
                pass &= Utilities.PrintAndCompareDeployment(result, serviceName, deploymentName, deploymentLabel, DeploymentSlotType.Production, null, 1);                
                Console.WriteLine("successfully moved");


                // Set the deployment status to 'Suspended'
                vmPowershellCmdlets.SetAzureDeploymentStatus(serviceName, DeploymentSlotType.Production, DeploymentStatus.Suspended);
                result = vmPowershellCmdlets.GetAzureDeployment(serviceName, DeploymentSlotType.Production);
                pass &= Utilities.PrintAndCompareDeployment(result, serviceName, deploymentName, deploymentLabel, DeploymentSlotType.Production, DeploymentStatus.Suspended, 1);
                Console.WriteLine("successfully changed the status");


                // Update the deployment
                vmPowershellCmdlets.SetAzureDeploymentConfig(serviceName, DeploymentSlotType.Production, configPath2.FullName);
                result = vmPowershellCmdlets.GetAzureDeployment(serviceName, DeploymentSlotType.Production);
                pass &= Utilities.PrintAndCompareDeployment(result, serviceName, deploymentName, deploymentLabel, DeploymentSlotType.Production, null, 2);
                Console.WriteLine("successfully updated the deployment");


                // Upgrade the deployment
                DateTime start = DateTime.Now;
                vmPowershellCmdlets.SetAzureDeploymentUpgrade(serviceName, DeploymentSlotType.Production, UpgradeType.Auto, packagePath2.FullName, configPath2.FullName);
                TimeSpan duration = DateTime.Now - start;
                Console.WriteLine("Auto upgrade took {0}.", duration);

                result = vmPowershellCmdlets.GetAzureDeployment(serviceName, DeploymentSlotType.Production);
                pass &= Utilities.PrintAndCompareDeployment(result, serviceName, deploymentName, serviceName, DeploymentSlotType.Production, null, 2);
                Console.WriteLine("successfully updated the deployment");

                // DISABLED: Upgrade the deployment simultaneously from 2 instances to 2 instances
                //start = DateTime.Now;
                //vmPowershellCmdlets.SetAzureDeploymentUpgrade(serviceName, DeploymentSlotType.Production, UpgradeType.Simultaneous, packagePath2.FullName, configPath2.FullName);
                //TimeSpan duration2 = DateTime.Now - start;
                //Console.WriteLine("Simultaneous Upgrade took {0}.", duration2);
                //Assert.IsTrue(duration2 < duration, "Simultaneous upgrade took more time!!");

                //result = vmPowershellCmdlets.GetAzureDeployment(serviceName, DeploymentSlotType.Production);
                //Utilities.PrintAndCompareDeployment(result, serviceName, deploymentName, serviceName, DeploymentSlotType.Production, null, 2);
                //Console.WriteLine("successfully updated the deployment");


                // DISABLED: Upgrade the deployment simultaneously from 2 instances to 4 instances

                //start = DateTime.Now;
                //vmPowershellCmdlets.SetAzureDeploymentUpgrade(serviceName, DeploymentSlotType.Production, UpgradeType.Simultaneous, packagePath2.FullName, configPath3.FullName);
                //TimeSpan duration3 = DateTime.Now - start;
                //Console.WriteLine("Simultaneous Upgrade took {0}.", duration3);

                //result = vmPowershellCmdlets.GetAzureDeployment(serviceName, DeploymentSlotType.Production);
                //Utilities.PrintAndCompareDeployment(result, serviceName, deploymentName, serviceName, DeploymentSlotType.Production, null, 4);
                //Console.WriteLine("successfully updated the deployment");

                               
                vmPowershellCmdlets.RemoveAzureDeployment(serviceName, DeploymentSlotType.Production, true);

                pass &= Utilities.CheckRemove(vmPowershellCmdlets.GetAzureDeployment, serviceName, DeploymentSlotType.Production);
                

            }
            catch (Exception e)
            {
                pass = false;
                Assert.Fail("Exception occurred: {0}", e.ToString());
            }
            finally
            {

            }
        }

        /// <summary>
        /// 
        /// </summary>
        [TestMethod(), TestCategory("Functional"), TestProperty("Feature", "IAAS"), Priority(1), Owner("hylee"), Description("Test the cmdlet ((New,Get)-AzureDns)")]
        public void AzureDnsTest()
        {
            cleanup = true;
            StartTest(MethodBase.GetCurrentMethod().Name, testStartTime);


            string dnsName = "OpenDns1";
            string ipAddress = "208.67.222.222";

            try
            {
                serviceName = Utilities.GetUniqueShortName("PSTestService");
                vmPowershellCmdlets.NewAzureService(serviceName, locationName);

                DnsServer dns = vmPowershellCmdlets.NewAzureDns(dnsName, ipAddress);

                AzureVMConfigInfo azureVMConfigInfo = new AzureVMConfigInfo(vmName, VMSizeInfo.ExtraSmall, imageName);
                AzureProvisioningConfigInfo azureProvisioningConfig = new AzureProvisioningConfigInfo(OS.Windows, username, password);     
           
                PersistentVMConfigInfo persistentVMConfigInfo = new PersistentVMConfigInfo(azureVMConfigInfo, azureProvisioningConfig, null, null);           
                
                PersistentVM vm = vmPowershellCmdlets.GetPersistentVM(persistentVMConfigInfo);  
           
                vmPowershellCmdlets.NewAzureVM(serviceName, new []{vm}, null, new[]{dns}, null, null, null, null, null, null);
                


                DnsServerList dnsList =  vmPowershellCmdlets.GetAzureDns(vmPowershellCmdlets.GetAzureDeployment(serviceName, DeploymentSlotType.Production).DnsSettings);
                foreach (DnsServer dnsServer in dnsList)
                {
                    Console.WriteLine("DNS Server Name: {0}, DNS Server Address: {1}", dnsServer.Name, dnsServer.Address);
                    Assert.AreEqual(dnsServer.Name, dns.Name);
                    Assert.AreEqual(dnsServer.Address, dns.Address);
                }

                pass = true;

            }
            catch (Exception e)
            {
                pass = false;
                Assert.Fail("Exception occurred: {0}", e.ToString());                
            }            
        }


        [TestMethod(), TestCategory("Functional"), TestProperty("Feature", "IAAS"), Priority(1), Owner("hylee"), Description("Test the cmdlet ((Add,Get,Set,Remove)-AzureEndpoint)")]
        public void AzureEndpointTest()
        {
            cleanup = false;
            StartTest(MethodBase.GetCurrentMethod().Name, testStartTime);

            string epName1 = "tcp1";
            int localPort1 = 60010;
            int port1 = 60011;

            string epName2 = "tcp2";
            int localPort2 = 60020;
            int port2 = 60021;


            try
            {
                // Add two new endpoints
                AzureEndPointConfigInfo epInfo1 = new AzureEndPointConfigInfo(ProtocolInfo.tcp, localPort1, port1, epName1);
                AzureEndPointConfigInfo epInfo2 = new AzureEndPointConfigInfo(ProtocolInfo.tcp, localPort2, port2, epName2);

                vmPowershellCmdlets.AddEndPoint(defaultVm , defaultService, new[] { epInfo1, epInfo2 }); // Add-AzureEndpoint with Get-AzureVM and Update-AzureVm                             
                Assert.IsTrue(CheckEndpoint(defaultVm, defaultService, epInfo1), "Error: Endpoint was not added!");
                Assert.IsTrue(CheckEndpoint(defaultVm, defaultService, epInfo2), "Error: Endpoint was not added!");

                // Change the endpoint
                AzureEndPointConfigInfo epInfo3 = new AzureEndPointConfigInfo(ProtocolInfo.tcp, 60030, 60031, epName2);
                vmPowershellCmdlets.SetEndPoint(defaultVm, defaultService, epInfo3); // Set-AzureEndpoint with Get-AzureVM and Update-AzureVm                 
                Assert.IsTrue(CheckEndpoint(defaultVm, defaultService, epInfo3), "Error: Endpoint was not changed!");

                // Remove Endpoint
                vmPowershellCmdlets.RemoveEndPoint(defaultVm, defaultService, new[] { epName1, epName2 }); // Remove-AzureEndpoint                
                Assert.IsFalse(CheckEndpoint(defaultVm, defaultService, epInfo1), "Error: Endpoint was not removed!");
                Assert.IsFalse(CheckEndpoint(defaultVm, defaultService, epInfo3), "Error: Endpoint was not removed!");

                pass = true;

            }
            catch (Exception e)
            {
                pass = false;
                Assert.Fail("Exception occurred: {0}", e.ToString());
            }            
        }

        private bool CheckEndpoint(string vmName, string serviceName, AzureEndPointConfigInfo epInfo)
        {
            bool found = false;
            foreach (InputEndpointContext ep in vmPowershellCmdlets.GetAzureEndPoint(vmPowershellCmdlets.GetAzureVM(vmName, serviceName)))
            {
                Console.WriteLine("Endpoint - Name:{0}, Protocol:{1}, Port:{2}, LocalPort:{3}, Vip:{4}", ep.Name, ep.Protocol, ep.Port, ep.LocalPort, ep.Vip);
                if (ep.Name == epInfo.EndpointName && ep.LocalPort == epInfo.InternalPort && ep.Port == epInfo.ExternalPort && ep.Protocol == epInfo.Protocol.ToString())
                {
                    found = true;
                    Console.WriteLine("Endpoint found: {0}", epInfo.EndpointName);
                }
            }
            return found;
        }


        [TestMethod(), TestCategory("Functional"), TestProperty("Feature", "IAAS"), Priority(1), Owner("hylee"), Description("Test the cmdlet (Get-AzureLocation)")]
        public void AzureLocationTest()
        {
            cleanup = false;
            StartTest(MethodBase.GetCurrentMethod().Name, testStartTime);

            try
            {
                foreach (LocationsContext loc in vmPowershellCmdlets.GetAzureLocation())
                {
                    Console.WriteLine("Location: Name - {0}, DisplayName - {1}", loc.Name, loc.DisplayName);
                }

                pass = true;

            }
            catch (Exception e)
            {
                pass = false;
                Assert.Fail("Exception occurred: {0}", e.ToString());
            }            
        }



  



        [TestMethod(), TestCategory("Functional"), TestProperty("Feature", "IAAS"), Priority(1), Owner("hylee"), Description("Test the cmdlet ((Get,Set)-AzureOSDisk)")]
        public void AzureOSDiskTest()
        {
            cleanup = false;
            StartTest(MethodBase.GetCurrentMethod().Name, testStartTime);

            try
            {
                PersistentVM vm = vmPowershellCmdlets.GetAzureVM(defaultVm, defaultService).VM;
                OSVirtualHardDisk osdisk = vmPowershellCmdlets.GetAzureOSDisk(vm);
                Console.WriteLine("OS Disk: Name - {0}, Label - {1}, HostCaching - {2}, OS - {3}", osdisk.DiskName, osdisk.DiskLabel, osdisk.HostCaching, osdisk.OS);
                Assert.IsTrue(osdisk.Equals(vm.OSVirtualHardDisk), "OS disk returned is not the same!");

                PersistentVM vm2 = vmPowershellCmdlets.SetAzureOSDisk(HostCaching.ReadOnly, vm);
                osdisk = vmPowershellCmdlets.GetAzureOSDisk(vm2);
                Console.WriteLine("OS Disk: Name - {0}, Label - {1}, HostCaching - {2}, OS - {3}", osdisk.DiskName, osdisk.DiskLabel, osdisk.HostCaching, osdisk.OS);
                Assert.IsTrue(osdisk.Equals(vm2.OSVirtualHardDisk), "OS disk returned is not the same!");

                pass = true;

            }
            catch (Exception e)
            {
                pass = false;
                Assert.Fail("Exception occurred: {0}", e.ToString());
            }
        }

        [TestMethod(), TestCategory("Functional"), TestProperty("Feature", "IAAS"), Priority(1), Owner("hylee"), Description("Test the cmdlet (Get-AzureOSVersion)")]
        public void AzureOSVersionTest()
        {
            cleanup = false;
            StartTest(MethodBase.GetCurrentMethod().Name, testStartTime);       

            try
            {
                foreach (OSVersionsContext osVersions in vmPowershellCmdlets.GetAzureOSVersion())
                {
                    Console.WriteLine("OS Version: Family - {0}, FamilyLabel - {1}, Version - {2}", osVersions.Family, osVersions.FamilyLabel, osVersions.Version);
                }

                pass = true;

            }
            catch (Exception e)
            {
                pass = false;
                Assert.Fail("Exception occurred: {0}", e.ToString());
            }
        }

        [TestMethod(), TestCategory("Functional"), TestProperty("Feature", "PAAS"), Priority(1), Owner("hylee"), Description("Test the cmdlet ((Get,Set)-AzureRole)")]
        [DataSource("Microsoft.VisualStudio.TestTools.DataSource.CSV", ".\\package.csv", "package#csv", DataAccessMethod.Sequential)]
        public void AzureRoleTest()
        {
            cleanup = false;
            StartTest(MethodBase.GetCurrentMethod().Name, testStartTime);

            // Choose the package and config files from local machine
            string packageName = Convert.ToString(TestContext.DataRow["packageName"]);
            string configName = Convert.ToString(TestContext.DataRow["configName"]);
            string upgradePackageName = Convert.ToString(TestContext.DataRow["upgradePackage"]);
            string upgradeConfigName = Convert.ToString(TestContext.DataRow["upgradeConfig"]);


            var packagePath1 = new FileInfo(@".\" + packageName);
            var configPath1 = new FileInfo(@".\" + configName);

            Assert.IsTrue(File.Exists(packagePath1.FullName), "VHD file not exist={0}", packagePath1);
            Assert.IsTrue(File.Exists(configPath1.FullName), "VHD file not exist={0}", configPath1);
            

            string deploymentName = "deployment1";
            string deploymentLabel = "label1";
            string slot = DeploymentSlotType.Production;

            //DeploymentInfoContext result;
            string roleName = "";

            try
            {
            

                serviceName = Utilities.GetUniqueShortName("PSTestService");
                vmPowershellCmdlets.NewAzureService(serviceName, serviceName, locationName);

                vmPowershellCmdlets.NewAzureDeployment(serviceName, packagePath1.FullName, configPath1.FullName, slot, deploymentLabel, deploymentName, false, false);

            
                foreach (RoleContext role in vmPowershellCmdlets.GetAzureRole(serviceName, slot, null, false))
                {
                    Console.WriteLine("Role: Name - {0}, ServiceName - {1}, DeploymenntID - {2}, InstanceCount - {3}", role.RoleName, role.ServiceName, role.DeploymentID, role.InstanceCount);
                    Assert.AreEqual(serviceName, role.ServiceName);
                    roleName = role.RoleName;
                }
                
                vmPowershellCmdlets.SetAzureRole(serviceName, slot, roleName, 2);

                foreach (RoleContext role in vmPowershellCmdlets.GetAzureRole(serviceName, slot, null, false))
                {
                    Console.WriteLine("Role: Name - {0}, ServiceName - {1}, DeploymenntID - {2}, InstanceCount - {3}", role.RoleName, role.ServiceName, role.DeploymentID, role.InstanceCount);
                    Assert.AreEqual(serviceName, role.ServiceName);
                    Assert.AreEqual(2, role.InstanceCount);                   
                }

                pass = true;
                cleanup = true;

            }
            catch (Exception e)
            {
                pass = false;
                Assert.Fail("Exception occurred: {0}", e.ToString());
            }
        }

        [TestMethod(), TestCategory("Functional"), TestProperty("Feature", "IAAS"), Priority(1), Owner("hylee"), Description("Test the cmdlet ((Get,Set)-AzureSubnet)")]
        public void AzureSubnetTest()
        {
            cleanup = true;
            StartTest(MethodBase.GetCurrentMethod().Name, testStartTime);

            try
            {
                serviceName = Utilities.GetUniqueShortName("PSTestService");
                vmPowershellCmdlets.NewAzureService(serviceName, serviceName, locationName);
                
                PersistentVM vm = vmPowershellCmdlets.NewAzureVMConfig(new AzureVMConfigInfo(vmName, VMSizeInfo.Small, imageName));
                AzureProvisioningConfigInfo azureProvisioningConfig = new AzureProvisioningConfigInfo(OS.Windows, username, password);
                azureProvisioningConfig.Vm = vm;

                string [] subs = new []  {"subnet1", "subnet2", "subnet3"};
                vm = vmPowershellCmdlets.SetAzureSubnet(vmPowershellCmdlets.AddAzureProvisioningConfig(azureProvisioningConfig), subs);
                
                SubnetNamesCollection subnets = vmPowershellCmdlets.GetAzureSubnet(vm);
                foreach (string subnet in subnets)
                {
                    Console.WriteLine("Subnet: {0}", subnet);
                }                
                CollectionAssert.AreEqual(subnets, subs);
                
                pass = true;
            }
            catch (Exception e)
            {
                pass = false;
                Assert.Fail("Exception occurred: {0}", e.ToString());
            }
        }


        [TestMethod(), TestCategory("Functional"), TestProperty("Feature", "IAAS"), Priority(1), Owner("hylee"), Description("Test the cmdlet ((New,Get)-AzureStorageKey)")]
        public void AzureStorageKeyTest()
        {
            cleanup = false;
            StartTest(MethodBase.GetCurrentMethod().Name, testStartTime);
            
            try
            {
                StorageServiceKeyOperationContext key1 = vmPowershellCmdlets.GetAzureStorageAccountKey(defaultAzureSubscription.CurrentStorageAccount); // Get-AzureStorageAccountKey
                Console.WriteLine("Primary - {0}", key1.Primary);
                Console.WriteLine("Secondary - {0}", key1.Secondary);

                StorageServiceKeyOperationContext key2 = vmPowershellCmdlets.NewAzureStorageAccountKey(defaultAzureSubscription.CurrentStorageAccount, KeyType.Secondary);
                Console.WriteLine("Primary - {0}", key2.Primary);
                Console.WriteLine("Secondary - {0}", key2.Secondary);

                Assert.AreEqual(key1.Primary, key2.Primary);
                Assert.AreNotEqual(key1.Secondary, key2.Secondary);

                pass = true;
            }
            catch (Exception e)
            {
                pass = false;
                Assert.Fail("Exception occurred: {0}", e.ToString());
            }            
        }


        [TestMethod(), TestCategory("Functional"), TestProperty("Feature", "IAAS"), Priority(1), Owner("hylee"), Description("Test the cmdlet ((New,Get,Set,Remove)-AzureStorageAccount)")]
        public void AzureStorageAccountTest()
        {
            cleanup = false;
            StartTest(MethodBase.GetCurrentMethod().Name, testStartTime);
            

            string storageName1 = Utilities.GetUniqueShortName("psteststorage");
            string locationName1 = "West US";
            string storageName2 = Utilities.GetUniqueShortName("psteststorage");
            string locationName2 = "West US";

            try
            {
                vmPowershellCmdlets.NewAzureStorageAccount(storageName1, locationName1, null, null, null);
                vmPowershellCmdlets.NewAzureStorageAccount(storageName2, locationName2, null, null, null);

                Assert.IsNotNull(vmPowershellCmdlets.GetAzureStorageAccount(storageName1));
                Console.WriteLine("{0} is created", storageName1);
                Assert.IsNotNull(vmPowershellCmdlets.GetAzureStorageAccount(storageName2));                
                Console.WriteLine("{0} is created", storageName2);

                vmPowershellCmdlets.SetAzureStorageAccount(storageName1, "newLabel", "newDescription", false);

                StorageServicePropertiesOperationContext storage = vmPowershellCmdlets.GetAzureStorageAccount(storageName1)[0];
                Console.WriteLine("Name: {0}, Label: {1}, Description: {2}, GeoReplication: {3}", storage.StorageAccountName, storage.Label, storage.StorageAccountDescription, storage.GeoReplicationEnabled.ToString());
                Assert.IsTrue((storage.Label == "newLabel" && storage.StorageAccountDescription == "newDescription" && storage.GeoReplicationEnabled == false), "storage account is not changed correctly");
                

                vmPowershellCmdlets.RemoveAzureStorageAccount(storageName1);
                vmPowershellCmdlets.RemoveAzureStorageAccount(storageName2);


                Assert.IsTrue(Utilities.CheckRemove(vmPowershellCmdlets.GetAzureStorageAccount, storageName1), "The storage account was not removed");
                Assert.IsTrue(Utilities.CheckRemove(vmPowershellCmdlets.GetAzureStorageAccount, storageName2), "The storage account was not removed");
                pass = true;

            }
            catch (Exception e)
            {
                pass = false;
                Assert.Fail("Exception occurred: {0}", e.ToString());
            }            
        }


        [TestMethod(), TestCategory("Functional"), TestProperty("Feature", "IAAS"), Priority(1), Owner("hylee"), Description("Test the cmdlet ((Add,Get,Save,Update,Remove)-AzureVMImage)")]
        public void AzureVMImageTest()
        {

            cleanup = false;
            StartTest(MethodBase.GetCurrentMethod().Name, testStartTime);

            string newImageName = Utilities.GetUniqueShortName("vmimage");            
            string mediaLocation = string.Format("{0}vhdstore/{1}", blobUrlRoot, vhdName);

            string oldLabel = "old label";
            string newLabel = "new label";            

            try
            {                
                OSImageContext result = vmPowershellCmdlets.AddAzureVMImage(newImageName, mediaLocation, OSType.Windows, oldLabel);
                

                OSImageContext resultReturned = vmPowershellCmdlets.GetAzureVMImage(newImageName)[0];                

                Assert.IsTrue(CompareContext<OSImageContext>(result, resultReturned));

                result = vmPowershellCmdlets.UpdateAzureVMImage(newImageName, newLabel);

                resultReturned = vmPowershellCmdlets.GetAzureVMImage(newImageName)[0];

                Assert.IsTrue(CompareContext<OSImageContext>(result, resultReturned));
               
                vmPowershellCmdlets.RemoveAzureVMImage(newImageName);

                pass = true;

            }
            catch (Exception e)
            {
                pass = false;
                Assert.Fail("Exception occurred: {0}", e.ToString());
            }            
        }

        



        /// <summary>
        /// AzureVNetGatewayTest()       
        /// </summary>
        /// Note: Create a VNet, a LocalNet from the portal without creating a gateway.
        [TestMethod(), TestCategory("Functional"), TestProperty("Feature", "IAAS"), Priority(1), Owner("hylee"), Description("Test the cmdlet ((New,Get,Set,Remove)-AzureVNetGateway)")]
        [Ignore]
        public void AzureVNetGatewayTest()
        {
            cleanup = false;
            StartTest(MethodBase.GetCurrentMethod().Name, testStartTime);

            string vnetName1 = "NewVNet1"; // For connect test
            string vnetName2 = "NewVNet2"; // For disconnect test
            string vnetName3 = "NewVNet3"; // For create test

            string localNet = "LocalNet1"; // Your local network site name.

            try
            {
                // New-AzureVNetGateway
                vmPowershellCmdlets.NewAzureVNetGateway(vnetName3);

                foreach (VirtualNetworkSiteContext site in vmPowershellCmdlets.GetAzureVNetSite(vnetName3))
                {
                    Console.WriteLine("Name: {0}, AffinityGroup: {1}", site.Name, site.AffinityGroup);
                }

                // Remove-AzureVnetGateway
                vmPowershellCmdlets.RemoveAzureVNetGateway(vnetName3);
                foreach (VirtualNetworkGatewayContext gateway in vmPowershellCmdlets.GetAzureVNetGateway(vnetName3))
                {
                    Console.WriteLine("State: {0}, VIP: {1}", gateway.State.ToString(), gateway.VIPAddress);
                }
                
                

                // Set-AzureVNetGateway -Connect Test
                vmPowershellCmdlets.SetAzureVNetGateway("connect", vnetName1, localNet);
                
                foreach (GatewayConnectionContext connection in vmPowershellCmdlets.GetAzureVNetConnection(vnetName1))
                {
                    Console.WriteLine("Connectivity: {0}, LocalNetwork: {1}", connection.ConnectivityState, connection.LocalNetworkSiteName);
                    Assert.IsFalse(connection.ConnectivityState.ToLowerInvariant().Contains("notconnected"));
                }
                foreach (VirtualNetworkGatewayContext gateway in vmPowershellCmdlets.GetAzureVNetGateway(vnetName1))
                {
                    Console.WriteLine("State: {0}, VIP: {1}", gateway.State.ToString(), gateway.VIPAddress);
                }


                // Set-AzureVNetGateway -Disconnect
                vmPowershellCmdlets.SetAzureVNetGateway("disconnect", vnetName2, localNet);
               
                foreach (GatewayConnectionContext connection in vmPowershellCmdlets.GetAzureVNetConnection(vnetName2))
                {
                    Console.WriteLine("Connectivity: {0}, LocalNetwork: {1}", connection.ConnectivityState, connection.LocalNetworkSiteName);
                    if (connection.LocalNetworkSiteName == localNet)
                    {
                        Assert.IsTrue(connection.ConnectivityState.ToLowerInvariant().Contains("notconnected"));
                    }
                }

                foreach (VirtualNetworkGatewayContext gateway in vmPowershellCmdlets.GetAzureVNetGateway(vnetName2))
                {
                    Console.WriteLine("State: {0}, VIP: {1}", gateway.State.ToString(), gateway.VIPAddress);
                }

                pass = true;

            }
            catch (Exception e)
            {
                pass = false;
                Assert.Fail("Exception occurred: {0}", e.ToString());
            }            
        }

        /// <summary>
        /// 
        /// </summary>
        /// Note: You have to manually create a virtual network, a Local network, a gateway, and connect them.
        [TestMethod(), TestCategory("Functional"), TestProperty("Feature", "IAAS"), Priority(1), Owner("hylee"), Description("Test the cmdlet (Get-AzureVNetGatewayKey, Get-AzureVNetConnection)")]
        [Ignore]
        public void AzureVNetGatewayKeyTest()
        {
            cleanup = false;
            StartTest(MethodBase.GetCurrentMethod().Name, testStartTime); ;
            
            string vnetName = "NewVNet1";
            

            try
            {                
                SharedKeyContext result = vmPowershellCmdlets.GetAzureVNetGatewayKey(vnetName, vmPowershellCmdlets.GetAzureVNetConnection(vnetName)[0].LocalNetworkSiteName);
                Console.WriteLine(result.Value);

                pass = true;

            }
            catch (Exception e)
            {
                pass = false;
                Assert.Fail("Exception occurred: {0}", e.ToString());
            }            
        }


        [TestMethod(), TestCategory("Functional"), TestProperty("Feature", "IAAS"), Priority(1), Owner("hylee"), Description("Test the cmdlet ((Get,Set,Remove)-AzureVNetConfig)")]
        public void AzureVNetConfigTest()
        {
            cleanup = false;
            StartTest(MethodBase.GetCurrentMethod().Name, testStartTime);


            
            string affinityGroup = "WestUsAffinityGroup";

            try
            {
                if (Utilities.CheckRemove(vmPowershellCmdlets.GetAzureAffinityGroup, affinityGroup))
                {
                    vmPowershellCmdlets.NewAzureAffinityGroup(affinityGroup, Resource.Location, null, null);
                }
                

                var result = vmPowershellCmdlets.GetAzureVNetConfig(filePath);

                vmPowershellCmdlets.SetAzureVNetConfig(filePath);

                Collection<VirtualNetworkSiteContext> vnetSites = vmPowershellCmdlets.GetAzureVNetSite(null);
                foreach (var re in vnetSites)
                {
                    Console.WriteLine("VNet: {0}", re.Name);
                }

                vmPowershellCmdlets.RemoveAzureVNetConfig();

                Collection<VirtualNetworkSiteContext> vnetSitesAfter = vmPowershellCmdlets.GetAzureVNetSite(null);

                Assert.AreNotEqual(vnetSites.Count, vnetSitesAfter.Count, "No Vnet is removed");
                
                foreach (var re in vnetSitesAfter)
                {
                    Console.WriteLine("VNet: {0}", re.Name);
                }

                pass = true;

            }
            catch (Exception e)
            {
                if (e.ToString().Contains("while in use"))
                {
                    Console.WriteLine(e.InnerException.ToString());
                }
                else
                {
                    pass = false;
                    Assert.Fail("Exception occurred: {0}", e.ToString());
                }
            }           
        }

        private bool CompareContext<T>(T obj1, T obj2)
        {
            bool result = true;
            Type type = typeof(T);
 
            foreach(PropertyInfo property in type.GetProperties(BindingFlags.Public | BindingFlags.Instance | BindingFlags.DeclaredOnly))
            {
                string typeName = property.PropertyType.FullName;
                if (typeName.Equals("System.String") || typeName.Equals("System.Int32") || typeName.Equals("System.Uri") || typeName.Contains("Nullable"))
                {

                    var obj1Value = property.GetValue(obj1, null);
                    var obj2Value = property.GetValue(obj2, null);

                    if (obj1Value == null)
                    {
                        result &= (obj2Value == null);
                    }
                    else
                    {
                        result &= (obj1Value.Equals(obj2Value));
                    }
                }
                else
                {
                    Console.WriteLine("This type is not compared: {0}", typeName);
                }
            }

            return result;
        }
 
       
        [TestCleanup]
        public virtual void CleanUp()
        {

            Console.WriteLine("Test {0}", pass ? "passed" : "failed");
            
            // Cleanup            
            if (cleanup)
            {
                Console.WriteLine("Starting to clean up created VM and service.");

                try
                {

                    vmPowershellCmdlets.RemoveAzureVM(vmName, serviceName);
                    Console.WriteLine("VM, {0}, is deleted", vmName);
                 
                }
                catch (Exception e)
                {
                    Console.WriteLine("Error during removing VM: {0}", e.ToString());
                }

                try
                {
                    vmPowershellCmdlets.RemoveAzureService(serviceName);
                    Console.WriteLine("Service, {0}, is deleted", serviceName);
                }
                catch (Exception e)
                {
                    Console.WriteLine("Error during removing VM: {0}", e.ToString());
                }
                
            }            

        }

        [AssemblyCleanup]
        public static void CleanUpAssembly()
        {

            Retry(String.Format("Get-AzureDisk | Where {{$_.DiskName.Contains(\"{0}\")}} | Remove-AzureDisk -DeleteVhd", serviceNamePrefix), "currently in use");
        }

        private static void Retry(string cmdlet, string message, int maxTry = 20, int intervalSecond = 10)
        {            

            ServiceManagementCmdletTestHelper pscmdlet = new ServiceManagementCmdletTestHelper();

            for (int i = 0; i < maxTry; i++)
            {
                try
                {
                    pscmdlet.RunPSScript(cmdlet);
                    break;
                }
                catch (Exception e)
                {
                    if (i == maxTry)
                    {
                        Console.WriteLine("Max try reached.  Couldn't perform within the given time.");
                    }
                    if (e.ToString().Contains(message))
                    {
                        Thread.Sleep(intervalSecond * 1000);
                        continue;
                    }
                    else
                    {
                        throw;
                    }
                }
            }     
        }
    }
}
=======
// ----------------------------------------------------------------------------------
//
// Copyright Microsoft Corporation
// Licensed under the Apache License, Version 2.0 (the "License");
// you may not use this file except in compliance with the License.
// You may obtain a copy of the License at
// http://www.apache.org/licenses/LICENSE-2.0
// Unless required by applicable law or agreed to in writing, software
// distributed under the License is distributed on an "AS IS" BASIS,
// WITHOUT WARRANTIES OR CONDITIONS OF ANY KIND, either express or implied.
// See the License for the specific language governing permissions and
// limitations under the License.
// ----------------------------------------------------------------------------------

using Microsoft.VisualStudio.TestTools.UnitTesting;
using System;

using System.Threading;
using System.Reflection;





namespace Microsoft.WindowsAzure.Management.ServiceManagement.Test.FunctionalTests
{    
    using System.Collections.ObjectModel;
    using System.Management.Automation;
    using Microsoft.WindowsAzure.ServiceManagement;
    using Microsoft.WindowsAzure.Management.Model;
    using Microsoft.WindowsAzure.Management.ServiceManagement.Model;
    using Microsoft.WindowsAzure.Management.ServiceManagement.Test.Properties;
    using Microsoft.WindowsAzure.Management.ServiceManagement.Test.FunctionalTests.ConfigDataInfo;

    using System.IO;

    using System.Security.Cryptography.X509Certificates;
    

    [TestClass]
    public class FunctionalTest : ServiceManagementTest
    {
        bool createOwnService = false;
        
        

        private static string defaultService;
        private static string defaultVm;
        private const string vhdBlob = "vhdstore/os.vhd";
        private string vhdName = "os.vhd";
        private string serviceName;
        private string vmName;
        protected static string vhdBlobLocation;
        
        

        [ClassInitialize]
        public static void ClassInit(TestContext context)
        {

            do
            {
                defaultService = Utilities.GetUniqueShortName(serviceNamePrefix);
            }
            while (vmPowershellCmdlets.TestAzureServiceName(defaultService));            

            defaultVm = Utilities.GetUniqueShortName(vmNamePrefix);
            Assert.IsNull(vmPowershellCmdlets.GetAzureVM(defaultVm, defaultService));

            vmPowershellCmdlets.NewAzureQuickVM(OS.Windows, defaultVm, defaultService, imageName, password, locationName);
            Console.WriteLine("Service Name: {0} is created.", defaultService);


            vhdBlobLocation = blobUrlRoot + vhdBlob;
            try
            {
                vmPowershellCmdlets.AddAzureVhd(new FileInfo(localFile), vhdBlobLocation);
            }
            catch (Exception e)
            {
                if (e.ToString().Contains("already exists"))
                {
                    // Use the already uploaded vhd.
                    Console.WriteLine("Using already uploaded blob..");
                }
                else
                {
                    throw;
                }
            }

            vmPowershellCmdlets.SetAzureVNetConfig(vnetConfigFilePath);

            
        }
                               

        [TestInitialize]
        public void Initialize()
        {
            pass = false;
            testStartTime = DateTime.Now;         
            
        }
              
        [TestMethod(), TestCategory("Functional"), TestProperty("Feature", "IAAS"), Priority(1), Owner("hylee"), Description("Test the cmdlet (Get-AzureStorageAccount)")]
        [Ignore]
        public void ScriptTestSample()
        {
            
            var result = vmPowershellCmdlets.RunPSScript("Get-Help Save-AzureVhd -full");
        }  

        
        
    
        [TestMethod(), TestCategory("Functional"), TestProperty("Feature", "IAAS"), Priority(1), Owner("hylee"), Description("Test the cmdlet ((New,Get,Set,Remove)-AzureAffinityGroup)")]
        [DataSource("Microsoft.VisualStudio.TestTools.DataSource.CSV", ".\\affinityGroupData.csv", "affinityGroupData#csv", DataAccessMethod.Sequential)]
        public void AzureAffinityGroupTest()
        {
            createOwnService = false;
            StartTest(MethodBase.GetCurrentMethod().Name, testStartTime);

            string affinityName1 = Convert.ToString(TestContext.DataRow["affinityName1"]);
            string affinityLabel1 = Convert.ToString(TestContext.DataRow["affinityLabel1"]);
            string location1 = Convert.ToString(TestContext.DataRow["location1"]);
            string description1 = Convert.ToString(TestContext.DataRow["description1"]);

            string affinityName2 = Convert.ToString(TestContext.DataRow["affinityName2"]);
            string affinityLabel2 = Convert.ToString(TestContext.DataRow["affinityLabel2"]);
            string location2 = Convert.ToString(TestContext.DataRow["location2"]);
            string description2 = Convert.ToString(TestContext.DataRow["description2"]);
           
            try
            {
                ServiceManagementCmdletTestHelper vmPowershellCmdlets = new ServiceManagementCmdletTestHelper();

                // Remove previously created affinity groups
                foreach (var aff in vmPowershellCmdlets.GetAzureAffinityGroup(null))
                {
                    if (aff.Name == affinityName1 || aff.Name == affinityName2)
                    {
                        vmPowershellCmdlets.RemoveAzureAffinityGroup(aff.Name);
                    }
                }
               
                // New-AzureAffinityGroup
                vmPowershellCmdlets.NewAzureAffinityGroup(affinityName1, location1, affinityLabel1, description1);
                vmPowershellCmdlets.NewAzureAffinityGroup(affinityName2, location2, affinityLabel2, description2);
                Console.WriteLine("Affinity groups created: {0}, {1}", affinityName1, affinityName2);

                // Get-AzureAffinityGroup

                pass = AffinityGroupVerify(vmPowershellCmdlets.GetAzureAffinityGroup(affinityName1)[0], affinityName1, affinityLabel1, location1, description1);
                pass &= AffinityGroupVerify(vmPowershellCmdlets.GetAzureAffinityGroup(affinityName2)[0], affinityName2, affinityLabel2, location2, description2);
                

                // Set-AzureAffinityGroup
                vmPowershellCmdlets.SetAzureAffinityGroup(affinityName2, affinityLabel1, description1);
                Console.WriteLine("update affinity group: {0}", affinityName2);

                pass &= AffinityGroupVerify(vmPowershellCmdlets.GetAzureAffinityGroup(affinityName2)[0], affinityName2, affinityLabel1, location2, description1);
               

                // Remove-AzureAffinityGroup
                vmPowershellCmdlets.RemoveAzureAffinityGroup(affinityName2);
                pass &= Utilities.CheckRemove(vmPowershellCmdlets.GetAzureAffinityGroup, affinityName2);
                vmPowershellCmdlets.RemoveAzureAffinityGroup(affinityName1);
                pass &= Utilities.CheckRemove(vmPowershellCmdlets.GetAzureAffinityGroup, affinityName1);
                
            }
            catch (Exception e)
            {
                pass = false;
                Assert.Fail(e.ToString());
            }
        }

        private bool AffinityGroupVerify(AffinityGroupContext affContext, string name, string label, string location, string description)
        {
            bool result = true;

            Console.WriteLine("AffinityGroup: Name - {0}, Location - {1}, Label - {2}, Description - {3}", affContext.Name, affContext.Location, affContext.Label, affContext.Description);
            try
            {
                Assert.AreEqual(affContext.Name, name, "Error: Affinity Name is not equal!");
                Assert.AreEqual(affContext.Label, label, "Error: Affinity Label is not equal!");
                Assert.AreEqual(affContext.Location, location, "Error: Affinity Location is not equal!");
                Assert.AreEqual(affContext.Description, description, "Error: Affinity Description is not equal!");
            }
            catch (Exception e)
            {
                Console.WriteLine(e.ToString());
                result = false;
            }
            return result;
        }


        
        [TestMethod(), TestCategory("Functional"), TestProperty("Feature", "IAAS"), Priority(1), Owner("hylee"), Description("Test the cmdlet ((Add,Get,Remove)-AzureCertificate)")]
        [DataSource("Microsoft.VisualStudio.TestTools.DataSource.CSV", ".\\certificateData.csv", "certificateData#csv", DataAccessMethod.Sequential)]
        public void AzureCertificateTest()
        {
            createOwnService = false;
            StartTest(MethodBase.GetCurrentMethod().Name, testStartTime);

            // Certificate files to test
            string cerFileName = Convert.ToString(TestContext.DataRow["cerFileName"]);
            string pfxFileName = Convert.ToString(TestContext.DataRow["pfxFileName"]);
            string password = Convert.ToString(TestContext.DataRow["password"]);
            string thumbprintAlgorithm = Convert.ToString(TestContext.DataRow["algorithm"]);
            
            // Install the .cer file to local machine.
            StoreLocation certStoreLocation = StoreLocation.CurrentUser;
            StoreName certStoreName = StoreName.My;
            X509Certificate2 installedCert = InstallCert(cerFileName, certStoreLocation, certStoreName);

            // Certificate1: get it from the installed certificate.            
            PSObject cert1 = vmPowershellCmdlets.RunPSScript(
                String.Format("Get-Item cert:\\{0}\\{1}\\{2}", certStoreLocation.ToString(), certStoreName.ToString(), installedCert.Thumbprint))[0];
            string cert1data = Convert.ToBase64String(((X509Certificate2)cert1.BaseObject).RawData);

            // Certificate2: get it from .pfx file.
            X509Certificate2Collection cert2 = new X509Certificate2Collection();
            cert2.Import(pfxFileName, password, X509KeyStorageFlags.PersistKeySet);
            string cert2data = Convert.ToBase64String(cert2[0].RawData);            

            // Certificate3: get it from .cer file.
            X509Certificate2Collection cert3 = new X509Certificate2Collection();
            cert3.Import(cerFileName);
            string cert3data = Convert.ToBase64String(cert3[0].RawData);            
            
            try
            {
                RemoveAllExistingCerts(defaultService);

                // Add a cert item
                vmPowershellCmdlets.AddAzureCertificate(defaultService, cert1);
                CertificateContext getCert1 = vmPowershellCmdlets.GetAzureCertificate(defaultService)[0];
                Console.WriteLine("Cert is added: {0}", getCert1.Thumbprint);
                Assert.AreEqual(getCert1.Data, cert1data, "Cert is different!!");
                vmPowershellCmdlets.RemoveAzureCertificate(defaultService, getCert1.Thumbprint, thumbprintAlgorithm);
                pass = Utilities.CheckRemove(vmPowershellCmdlets.GetAzureCertificate, defaultService, getCert1.Thumbprint, thumbprintAlgorithm);

                // Add .pfx file
                vmPowershellCmdlets.AddAzureCertificate(defaultService, pfxFileName, password);
                CertificateContext getCert2 = vmPowershellCmdlets.GetAzureCertificate(defaultService, cert2[0].Thumbprint, thumbprintAlgorithm)[0];
                Console.WriteLine("Cert is added: {0}", cert2[0].Thumbprint);
                Assert.AreEqual(getCert2.Data, cert2data, "Cert is different!!");
                vmPowershellCmdlets.RemoveAzureCertificate(defaultService, cert2[0].Thumbprint, thumbprintAlgorithm);
                pass &= Utilities.CheckRemove(vmPowershellCmdlets.GetAzureCertificate, defaultService, cert2[0].Thumbprint, thumbprintAlgorithm);


                // Add .cer file
                vmPowershellCmdlets.AddAzureCertificate(defaultService, cerFileName);
                CertificateContext getCert3 = vmPowershellCmdlets.GetAzureCertificate(defaultService, cert3[0].Thumbprint, thumbprintAlgorithm)[0];
                Console.WriteLine("Cert is added: {0}", cert3[0].Thumbprint);
                Assert.AreEqual(getCert3.Data, cert3data, "Cert is different!!");
                vmPowershellCmdlets.RemoveAzureCertificate(defaultService, cert3[0].Thumbprint, thumbprintAlgorithm);
                pass &= Utilities.CheckRemove(vmPowershellCmdlets.GetAzureCertificate, defaultService, cert3[0].Thumbprint, thumbprintAlgorithm);                
            }
            catch (Exception e)
            {
                pass = false;
                Assert.Fail(e.ToString());
            }
            finally
            {
                UninstallCert(installedCert, certStoreLocation, certStoreName); 
                RemoveAllExistingCerts(defaultService);
            }
        }

        private void RemoveAllExistingCerts(string serviceName)
        {
            vmPowershellCmdlets.RunPSScript(String.Format("{0} -ServiceName {1} | {2}", Utilities.GetAzureCertificateCmdletName, serviceName, Utilities.RemoveAzureCertificateCmdletName)); 
        }

        private X509Certificate2 InstallCert(string certFile, StoreLocation location, StoreName name)
        {
            X509Certificate2 cert = new X509Certificate2(certFile);
            X509Store certStore = new X509Store(name, location);
            certStore.Open(OpenFlags.ReadWrite);
            certStore.Add(cert);
            certStore.Close();
            Console.WriteLine("Cert, {0}, is installed.", cert.Thumbprint);
            return cert;
        }

        private void UninstallCert(X509Certificate2 cert, StoreLocation location, StoreName name)
        {
            try
            {
                X509Store certStore = new X509Store(name, location);
                certStore.Open(OpenFlags.ReadWrite);
                certStore.Remove(cert);
                certStore.Close();
                Console.WriteLine("Cert, {0}, is uninstalled.", cert.Thumbprint);
            }
            catch (Exception e)
            {
                Console.WriteLine("Error during uninstalling the cert: {0}", e.ToString());
                throw;
            }
        }


        [TestMethod(), TestCategory("Functional"), TestProperty("Feature", "IAAS"), Priority(1), Owner("hylee"), Description("Test the cmdlet (New-AzureCertificateSetting)")]
        [DataSource("Microsoft.VisualStudio.TestTools.DataSource.CSV", ".\\certificateData.csv", "certificateData#csv", DataAccessMethod.Sequential)]
        public void AzureCertificateSettingTest()
        {
            createOwnService = true;
            StartTest(MethodBase.GetCurrentMethod().Name, testStartTime);

            // Install the .cer file to local machine.
            string cerFileName = Convert.ToString(TestContext.DataRow["cerFileName"]);
            StoreLocation certStoreLocation = StoreLocation.CurrentUser;
            StoreName certStoreName = StoreName.My;
            X509Certificate2 installedCert = InstallCert(cerFileName, certStoreLocation, certStoreName);
                        
            
            PSObject certToUpload = vmPowershellCmdlets.RunPSScript(
                String.Format("Get-Item cert:\\{0}\\{1}\\{2}", certStoreLocation.ToString(), certStoreName.ToString(), installedCert.Thumbprint))[0];

            try
            {
                vmName = Utilities.GetUniqueShortName(vmNamePrefix);
                serviceName = Utilities.GetUniqueShortName(serviceNamePrefix);

                vmPowershellCmdlets.NewAzureService(serviceName, locationName);
                vmPowershellCmdlets.AddAzureCertificate(serviceName, certToUpload);

                CertificateSettingList certList = new CertificateSettingList();
                certList.Add(vmPowershellCmdlets.NewAzureCertificateSetting(certStoreName.ToString(), installedCert.Thumbprint));

                AzureVMConfigInfo azureVMConfigInfo = new AzureVMConfigInfo(vmName, VMSizeInfo.Small, imageName);
                AzureProvisioningConfigInfo azureProvisioningConfig = new AzureProvisioningConfigInfo(OS.Windows, certList, password);

                PersistentVMConfigInfo persistentVMConfigInfo = new PersistentVMConfigInfo(azureVMConfigInfo, azureProvisioningConfig, null, null);

                PersistentVM vm = vmPowershellCmdlets.GetPersistentVM(persistentVMConfigInfo);

                vmPowershellCmdlets.NewAzureVM(serviceName, new[] { vm });


                PersistentVMRoleContext result = vmPowershellCmdlets.GetAzureVM(vmName, serviceName);

                Console.WriteLine("{0} is created", result.Name);

                pass = true;
                

            }
            catch (Exception e)
            {
                pass = false;                
                Assert.Fail(e.ToString());
            }
            finally
            {
                UninstallCert(installedCert, certStoreLocation, certStoreName);
            }
            
        }    

        [TestMethod(), TestCategory("Functional"), TestProperty("Feature", "IAAS"), Priority(1), Owner("hylee"), Description("Test the cmdlet ((Add,Get,Set,Remove)-AzureDataDisk)")]
        public void AzureDataDiskTest()
        {
            createOwnService = false;
            StartTest(MethodBase.GetCurrentMethod().Name, testStartTime);
            
            string diskLabel1 = "disk1";
            int diskSize1 = 30;            
            int lunSlot1 = 0;

            string diskLabel2 = "disk2";
            int diskSize2 = 50;
            int lunSlot2 = 2;


            try
            {                
                AddAzureDataDiskConfig dataDiskInfo1 = new AddAzureDataDiskConfig(DiskCreateOption.CreateNew, diskSize1, diskLabel1, lunSlot1);
                AddAzureDataDiskConfig dataDiskInfo2 = new AddAzureDataDiskConfig(DiskCreateOption.CreateNew, diskSize2, diskLabel2, lunSlot2);

                vmPowershellCmdlets.AddDataDisk(defaultVm, defaultService, new [] {dataDiskInfo1, dataDiskInfo2}); // Add-AzureEndpoint with Get-AzureVM and Update-AzureVm  

                Assert.IsTrue(CheckDataDisk(defaultVm, defaultService, dataDiskInfo1, HostCaching.None), "Data disk is not properly added");
                Console.WriteLine("Data disk added correctly.");

                Assert.IsTrue(CheckDataDisk(defaultVm, defaultService, dataDiskInfo2, HostCaching.None), "Data disk is not properly added");
                Console.WriteLine("Data disk added correctly.");

                vmPowershellCmdlets.SetDataDisk(defaultVm, defaultService, HostCaching.ReadOnly, lunSlot1);
                Assert.IsTrue(CheckDataDisk(defaultVm, defaultService, dataDiskInfo1, HostCaching.ReadOnly), "Data disk is not properly changed");
                Console.WriteLine("Data disk is changed correctly.");

                pass = true;

            }
            catch (Exception e)
            {
                pass = false;
                Assert.Fail("Exception occurred: {0}", e.ToString());
                

            }
            finally
            {
                // Remove DataDisks created
                foreach (DataVirtualHardDisk disk in vmPowershellCmdlets.GetAzureDataDisk(defaultVm, defaultService))
                {
                    vmPowershellCmdlets.RemoveDataDisk(defaultVm, defaultService, new[] { disk.Lun }); // Remove-AzureDataDisk                    
                    RemoveDisk(disk.DiskName, 10);
                }
                Assert.AreEqual(0, vmPowershellCmdlets.GetAzureDataDisk(defaultVm, defaultService).Count, "DataDisk is not removed.");
                
            }
        }

        private void RemoveDisk(string diskName, int maxTry)
        {
            for (int i = 0; i < maxTry ; i++)
            {
                try
                {
                
                    vmPowershellCmdlets.RemoveAzureDisk(diskName, true);
                    break;
                }
                catch (Exception e)
                {
                    if (i == maxTry)
                    {
                        Console.WriteLine("Max try reached.  Couldn't delete the Virtual disk");
                    }
                    if (e.ToString().Contains("currently in use"))
                    {
                        Thread.Sleep(5000);
                        continue;
                    }
                }
            }            
        }


       



        private bool CheckDataDisk(string vmName, string serviceName, AddAzureDataDiskConfig dataDiskInfo, HostCaching hc)
        {            
            bool found = false;
            foreach (DataVirtualHardDisk disk in vmPowershellCmdlets.GetAzureDataDisk(vmName, serviceName))
            {
                Console.WriteLine("DataDisk - Name:{0}, Label:{1}, Size:{2}, LUN:{3}, HostCaching: {4}", disk.DiskName, disk.DiskLabel, disk.LogicalDiskSizeInGB, disk.Lun, disk.HostCaching);
                if (disk.DiskLabel == dataDiskInfo.DiskLabel && disk.LogicalDiskSizeInGB == dataDiskInfo.DiskSizeGB && disk.Lun == dataDiskInfo.LunSlot)
                {
                    if (disk.HostCaching == hc.ToString())
                    {
                        found = true;
                        Console.WriteLine("DataDisk found: {0}", disk.DiskLabel);
                    }
                }
            }
            return found;
        }


        [TestMethod(), TestCategory("Functional"), TestProperty("Feature", "IAAS"), Priority(1), Owner("hylee"), Description("Test the cmdlet ((Add,Get,Update,Remove)-AzureDisk)")]
        public void AzureDiskTest()
        {
            createOwnService = false;
            StartTest(MethodBase.GetCurrentMethod().Name, testStartTime);
            
           
            

            string mediaLocation = String.Format("{0}vhdstore/{1}", blobUrlRoot, vhdName);
            

            try
            {
                vmPowershellCmdlets.AddAzureDisk(vhdName, mediaLocation, vhdName, null);

                bool found = false;
                foreach (DiskContext disk in vmPowershellCmdlets.GetAzureDisk(vhdName))
                {
                    Console.WriteLine("Disk: Name - {0}, Label - {1}, Size - {2},", disk.DiskName, disk.Label, disk.DiskSizeInGB);
                    if (disk.DiskName == vhdName && disk.Label == vhdName)
                    {
                        found = true;
                        Console.WriteLine("{0} is found", disk.DiskName);
                    }

                }
                Assert.IsTrue(found, "Error: Disk is not added");

                string newLabel = "NewLabel";
                vmPowershellCmdlets.UpdateAzureDisk(vhdName, newLabel);

                DiskContext disk2 = vmPowershellCmdlets.GetAzureDisk(vhdName)[0];

                Console.WriteLine("Disk: Name - {0}, Label - {1}, Size - {2},", disk2.DiskName, disk2.Label, disk2.DiskSizeInGB);
                Assert.AreEqual(newLabel, disk2.Label);
                Console.WriteLine("Disk Label is successfully updated");

                vmPowershellCmdlets.RemoveAzureDisk(vhdName, true);
                Assert.IsTrue(Utilities.CheckRemove(vmPowershellCmdlets.GetAzureDisk, vhdName), "The disk was not removed");

            }
            catch (Exception e)
            {
                pass = false;

                if (e.ToString().Contains("ResourceNotFound"))
                {
                    Console.WriteLine("Please upload {0} file to \\vhdtest\\ blob directory before running this test", vhdName);
                }
                
                Assert.Fail("Exception occurs: {0}", e.ToString());                
            }
        }

    
        [TestMethod(), TestCategory("Functional"), TestProperty("Feature", "PAAS"), Priority(1), Owner("hylee"), Description("Test the cmdlet ((New,Get,Set,Remove,Move)-AzureDeployment)")]
        [DataSource("Microsoft.VisualStudio.TestTools.DataSource.CSV", ".\\package.csv", "package#csv", DataAccessMethod.Sequential)]
        public void AzureDeploymentTest()
        {
            createOwnService = true;
            StartTest(MethodBase.GetCurrentMethod().Name, testStartTime);
            


            // Choose the package and config files from local machine
            string packageName = Convert.ToString(TestContext.DataRow["packageName"]);
            string configName = Convert.ToString(TestContext.DataRow["configName"]);
            string upgradePackageName = Convert.ToString(TestContext.DataRow["upgradePackage"]);
            string upgradeConfigName = Convert.ToString(TestContext.DataRow["upgradeConfig"]);
            //string upgradeConfigName2 = Convert.ToString(TestContext.DataRow["upgradeConfig2"]);


            var packagePath1 = new FileInfo(@".\" + packageName);
            var configPath1 = new FileInfo(@".\" + configName);
            var packagePath2 = new FileInfo(@".\" + upgradePackageName);
            var configPath2 = new FileInfo(@".\" + upgradeConfigName);
            //var configPath3 = new FileInfo(@".\" + upgradeConfigName2);


            Assert.IsTrue(File.Exists(packagePath1.FullName), "VHD file not exist={0}", packagePath1);
            Assert.IsTrue(File.Exists(configPath1.FullName), "VHD file not exist={0}", configPath1);
            

            string deploymentName = "deployment1";
            string deploymentLabel = "label1";
            DeploymentInfoContext result;


            try
            {
                serviceName = Utilities.GetUniqueShortName(serviceNamePrefix);
                vmPowershellCmdlets.NewAzureService(serviceName, serviceName, locationName);
                Console.WriteLine("service, {0}, is created.", serviceName);

                vmPowershellCmdlets.NewAzureDeployment(serviceName, packagePath1.FullName, configPath1.FullName, DeploymentSlotType.Staging, deploymentLabel, deploymentName, false, false);
                result = vmPowershellCmdlets.GetAzureDeployment(serviceName, DeploymentSlotType.Staging);
                pass = Utilities.PrintAndCompareDeployment(result, serviceName, deploymentName, deploymentLabel, DeploymentSlotType.Staging, null, 1);
                Console.WriteLine("successfully deployed the package");


                // Move the deployment from 'Staging' to 'Production'
                vmPowershellCmdlets.MoveAzureDeployment(serviceName);
                result = vmPowershellCmdlets.GetAzureDeployment(serviceName, DeploymentSlotType.Production);
                pass &= Utilities.PrintAndCompareDeployment(result, serviceName, deploymentName, deploymentLabel, DeploymentSlotType.Production, null, 1);                
                Console.WriteLine("successfully moved");


                // Set the deployment status to 'Suspended'
                vmPowershellCmdlets.SetAzureDeploymentStatus(serviceName, DeploymentSlotType.Production, DeploymentStatus.Suspended);
                result = vmPowershellCmdlets.GetAzureDeployment(serviceName, DeploymentSlotType.Production);
                pass &= Utilities.PrintAndCompareDeployment(result, serviceName, deploymentName, deploymentLabel, DeploymentSlotType.Production, DeploymentStatus.Suspended, 1);
                Console.WriteLine("successfully changed the status");


                // Update the deployment
                vmPowershellCmdlets.SetAzureDeploymentConfig(serviceName, DeploymentSlotType.Production, configPath2.FullName);
                result = vmPowershellCmdlets.GetAzureDeployment(serviceName, DeploymentSlotType.Production);
                pass &= Utilities.PrintAndCompareDeployment(result, serviceName, deploymentName, deploymentLabel, DeploymentSlotType.Production, null, 2);
                Console.WriteLine("successfully updated the deployment");


                // Upgrade the deployment
                DateTime start = DateTime.Now;
                vmPowershellCmdlets.SetAzureDeploymentUpgrade(serviceName, DeploymentSlotType.Production, UpgradeType.Auto, packagePath2.FullName, configPath2.FullName);
                TimeSpan duration = DateTime.Now - start;
                Console.WriteLine("Auto upgrade took {0}.", duration);

                result = vmPowershellCmdlets.GetAzureDeployment(serviceName, DeploymentSlotType.Production);
                pass &= Utilities.PrintAndCompareDeployment(result, serviceName, deploymentName, serviceName, DeploymentSlotType.Production, null, 2);
                Console.WriteLine("successfully updated the deployment");
                               
                vmPowershellCmdlets.RemoveAzureDeployment(serviceName, DeploymentSlotType.Production, true);

                pass &= Utilities.CheckRemove(vmPowershellCmdlets.GetAzureDeployment, serviceName, DeploymentSlotType.Production);
                

            }
            catch (Exception e)
            {
                pass = false;
                Assert.Fail("Exception occurred: {0}", e.ToString());
            }
            finally
            {

            }
        }

        /// <summary>
        /// 
        /// </summary>
        [TestMethod(), TestCategory("Functional"), TestProperty("Feature", "IAAS"), Priority(1), Owner("hylee"), Description("Test the cmdlet ((New,Get)-AzureDns)")]
        public void AzureDnsTest()
        {
            createOwnService = true;
            StartTest(MethodBase.GetCurrentMethod().Name, testStartTime);


            string dnsName = "OpenDns1";
            string ipAddress = "208.67.222.222";

            try
            {
                serviceName = Utilities.GetUniqueShortName(serviceNamePrefix);
                vmPowershellCmdlets.NewAzureService(serviceName, locationName);

                DnsServer dns = vmPowershellCmdlets.NewAzureDns(dnsName, ipAddress);

                AzureVMConfigInfo azureVMConfigInfo = new AzureVMConfigInfo(vmName, VMSizeInfo.ExtraSmall, imageName);
                AzureProvisioningConfigInfo azureProvisioningConfig = new AzureProvisioningConfigInfo(OS.Windows, password);     
           
                PersistentVMConfigInfo persistentVMConfigInfo = new PersistentVMConfigInfo(azureVMConfigInfo, azureProvisioningConfig, null, null);           
                
                PersistentVM vm = vmPowershellCmdlets.GetPersistentVM(persistentVMConfigInfo);  
           
                vmPowershellCmdlets.NewAzureVM(serviceName, new []{vm}, null, new[]{dns}, null, null, null, null, null, null);
                


                DnsServerList dnsList =  vmPowershellCmdlets.GetAzureDns(vmPowershellCmdlets.GetAzureDeployment(serviceName, DeploymentSlotType.Production).DnsSettings);
                foreach (DnsServer dnsServer in dnsList)
                {
                    Console.WriteLine("DNS Server Name: {0}, DNS Server Address: {1}", dnsServer.Name, dnsServer.Address);
                    Assert.AreEqual(dnsServer.Name, dns.Name);
                    Assert.AreEqual(dnsServer.Address, dns.Address);
                }

                pass = true;

            }
            catch (Exception e)
            {
                pass = false;
                Assert.Fail("Exception occurred: {0}", e.ToString());                
            }            
        }


        [TestMethod(), TestCategory("Functional"), TestProperty("Feature", "IAAS"), Priority(1), Owner("hylee"), Description("Test the cmdlet ((Add,Get,Set,Remove)-AzureEndpoint)")]
        public void AzureEndpointTest()
        {
            createOwnService = false;
            StartTest(MethodBase.GetCurrentMethod().Name, testStartTime);

            string epName1 = "tcp1";
            int localPort1 = 60010;
            int port1 = 60011;

            string epName2 = "tcp2";
            int localPort2 = 60020;
            int port2 = 60021;


            try
            {
                // Add two new endpoints
                AzureEndPointConfigInfo epInfo1 = new AzureEndPointConfigInfo(ProtocolInfo.tcp, localPort1, port1, epName1);
                AzureEndPointConfigInfo epInfo2 = new AzureEndPointConfigInfo(ProtocolInfo.tcp, localPort2, port2, epName2);

                vmPowershellCmdlets.AddEndPoint(defaultVm , defaultService, new[] { epInfo1, epInfo2 }); // Add-AzureEndpoint with Get-AzureVM and Update-AzureVm                             
                Assert.IsTrue(CheckEndpoint(defaultVm, defaultService, epInfo1), "Error: Endpoint was not added!");
                Assert.IsTrue(CheckEndpoint(defaultVm, defaultService, epInfo2), "Error: Endpoint was not added!");

                // Change the endpoint
                AzureEndPointConfigInfo epInfo3 = new AzureEndPointConfigInfo(ProtocolInfo.tcp, 60030, 60031, epName2);
                vmPowershellCmdlets.SetEndPoint(defaultVm, defaultService, epInfo3); // Set-AzureEndpoint with Get-AzureVM and Update-AzureVm                 
                Assert.IsTrue(CheckEndpoint(defaultVm, defaultService, epInfo3), "Error: Endpoint was not changed!");

                // Remove Endpoint
                vmPowershellCmdlets.RemoveEndPoint(defaultVm, defaultService, new[] { epName1, epName2 }); // Remove-AzureEndpoint                
                Assert.IsFalse(CheckEndpoint(defaultVm, defaultService, epInfo1), "Error: Endpoint was not removed!");
                Assert.IsFalse(CheckEndpoint(defaultVm, defaultService, epInfo3), "Error: Endpoint was not removed!");

                pass = true;

            }
            catch (Exception e)
            {
                pass = false;
                Assert.Fail("Exception occurred: {0}", e.ToString());
            }            
        }

        private bool CheckEndpoint(string vmName, string serviceName, AzureEndPointConfigInfo epInfo)
        {
            bool found = false;
            foreach (InputEndpointContext ep in vmPowershellCmdlets.GetAzureEndPoint(vmPowershellCmdlets.GetAzureVM(vmName, serviceName)))
            {
                Console.WriteLine("Endpoint - Name:{0}, Protocol:{1}, Port:{2}, LocalPort:{3}, Vip:{4}", ep.Name, ep.Protocol, ep.Port, ep.LocalPort, ep.Vip);
                if (ep.Name == epInfo.EndpointName && ep.LocalPort == epInfo.InternalPort && ep.Port == epInfo.ExternalPort && ep.Protocol == epInfo.Protocol.ToString())
                {
                    found = true;
                    Console.WriteLine("Endpoint found: {0}", epInfo.EndpointName);
                }
            }
            return found;
        }


        [TestMethod(), TestCategory("Functional"), TestProperty("Feature", "IAAS"), Priority(1), Owner("hylee"), Description("Test the cmdlet (Get-AzureLocation)")]
        public void AzureLocationTest()
        {
            createOwnService = false;
            StartTest(MethodBase.GetCurrentMethod().Name, testStartTime);

            try
            {
                foreach (LocationsContext loc in vmPowershellCmdlets.GetAzureLocation())
                {
                    Console.WriteLine("Location: Name - {0}, DisplayName - {1}", loc.Name, loc.DisplayName);
                }

                pass = true;

            }
            catch (Exception e)
            {
                pass = false;
                Assert.Fail("Exception occurred: {0}", e.ToString());
            }            
        }



  



        [TestMethod(), TestCategory("Functional"), TestProperty("Feature", "IAAS"), Priority(1), Owner("hylee"), Description("Test the cmdlet ((Get,Set)-AzureOSDisk)")]
        public void AzureOSDiskTest()
        {
            createOwnService = false;
            StartTest(MethodBase.GetCurrentMethod().Name, testStartTime);

            try
            {
                PersistentVM vm = vmPowershellCmdlets.GetAzureVM(defaultVm, defaultService).VM;
                OSVirtualHardDisk osdisk = vmPowershellCmdlets.GetAzureOSDisk(vm);
                Console.WriteLine("OS Disk: Name - {0}, Label - {1}, HostCaching - {2}, OS - {3}", osdisk.DiskName, osdisk.DiskLabel, osdisk.HostCaching, osdisk.OS);
                Assert.IsTrue(osdisk.Equals(vm.OSVirtualHardDisk), "OS disk returned is not the same!");

                PersistentVM vm2 = vmPowershellCmdlets.SetAzureOSDisk(HostCaching.ReadOnly, vm);
                osdisk = vmPowershellCmdlets.GetAzureOSDisk(vm2);
                Console.WriteLine("OS Disk: Name - {0}, Label - {1}, HostCaching - {2}, OS - {3}", osdisk.DiskName, osdisk.DiskLabel, osdisk.HostCaching, osdisk.OS);
                Assert.IsTrue(osdisk.Equals(vm2.OSVirtualHardDisk), "OS disk returned is not the same!");

                pass = true;

            }
            catch (Exception e)
            {
                pass = false;
                Assert.Fail("Exception occurred: {0}", e.ToString());
            }
        }

        [TestMethod(), TestCategory("Functional"), TestProperty("Feature", "IAAS"), Priority(1), Owner("hylee"), Description("Test the cmdlet (Get-AzureOSVersion)")]
        public void AzureOSVersionTest()
        {
            createOwnService = false;
            StartTest(MethodBase.GetCurrentMethod().Name, testStartTime);       

            try
            {
                foreach (OSVersionsContext osVersions in vmPowershellCmdlets.GetAzureOSVersion())
                {
                    Console.WriteLine("OS Version: Family - {0}, FamilyLabel - {1}, Version - {2}", osVersions.Family, osVersions.FamilyLabel, osVersions.Version);
                }

                pass = true;

            }
            catch (Exception e)
            {
                pass = false;
                Assert.Fail("Exception occurred: {0}", e.ToString());
            }
        }

        [TestMethod(), TestCategory("Functional"), TestProperty("Feature", "PAAS"), Priority(1), Owner("hylee"), Description("Test the cmdlet ((Get,Set)-AzureRole)")]
        [DataSource("Microsoft.VisualStudio.TestTools.DataSource.CSV", ".\\package.csv", "package#csv", DataAccessMethod.Sequential)]
        public void AzureRoleTest()
        {
            createOwnService = true;
            StartTest(MethodBase.GetCurrentMethod().Name, testStartTime);

            // Choose the package and config files from local machine
            string packageName = Convert.ToString(TestContext.DataRow["packageName"]);
            string configName = Convert.ToString(TestContext.DataRow["configName"]);
            string upgradePackageName = Convert.ToString(TestContext.DataRow["upgradePackage"]);
            string upgradeConfigName = Convert.ToString(TestContext.DataRow["upgradeConfig"]);


            var packagePath1 = new FileInfo(@".\" + packageName);
            var configPath1 = new FileInfo(@".\" + configName);

            Assert.IsTrue(File.Exists(packagePath1.FullName), "VHD file not exist={0}", packagePath1);
            Assert.IsTrue(File.Exists(configPath1.FullName), "VHD file not exist={0}", configPath1);
            

            string deploymentName = "deployment1";
            string deploymentLabel = "label1";
            string slot = DeploymentSlotType.Production;

            //DeploymentInfoContext result;
            string roleName = "";

            try
            {
            

                serviceName = Utilities.GetUniqueShortName(serviceNamePrefix);
                vmPowershellCmdlets.NewAzureService(serviceName, serviceName, locationName);

                vmPowershellCmdlets.NewAzureDeployment(serviceName, packagePath1.FullName, configPath1.FullName, slot, deploymentLabel, deploymentName, false, false);

            
                foreach (RoleContext role in vmPowershellCmdlets.GetAzureRole(serviceName, slot, null, false))
                {
                    Console.WriteLine("Role: Name - {0}, ServiceName - {1}, DeploymenntID - {2}, InstanceCount - {3}", role.RoleName, role.ServiceName, role.DeploymentID, role.InstanceCount);
                    Assert.AreEqual(serviceName, role.ServiceName);
                    roleName = role.RoleName;
                }
                
                vmPowershellCmdlets.SetAzureRole(serviceName, slot, roleName, 2);

                foreach (RoleContext role in vmPowershellCmdlets.GetAzureRole(serviceName, slot, null, false))
                {
                    Console.WriteLine("Role: Name - {0}, ServiceName - {1}, DeploymenntID - {2}, InstanceCount - {3}", role.RoleName, role.ServiceName, role.DeploymentID, role.InstanceCount);
                    Assert.AreEqual(serviceName, role.ServiceName);
                    Assert.AreEqual(2, role.InstanceCount);                   
                }

                pass = true;                

            }
            catch (Exception e)
            {
                pass = false;
                Assert.Fail("Exception occurred: {0}", e.ToString());
            }
        }

        [TestMethod(), TestCategory("Functional"), TestProperty("Feature", "IAAS"), Priority(1), Owner("hylee"), Description("Test the cmdlet ((Get,Set)-AzureSubnet)")]
        public void AzureSubnetTest()
        {
            createOwnService = true;
            StartTest(MethodBase.GetCurrentMethod().Name, testStartTime);

            try
            {
                serviceName = Utilities.GetUniqueShortName(serviceNamePrefix);
                vmPowershellCmdlets.NewAzureService(serviceName, serviceName, locationName);
                
                PersistentVM vm = vmPowershellCmdlets.NewAzureVMConfig(new AzureVMConfigInfo(vmName, VMSizeInfo.Small, imageName));
                AzureProvisioningConfigInfo azureProvisioningConfig = new AzureProvisioningConfigInfo(OS.Windows, "password1234!");
                azureProvisioningConfig.Vm = vm;

                string [] subs = new []  {"subnet1", "subnet2", "subnet3"};
                vm = vmPowershellCmdlets.SetAzureSubnet(vmPowershellCmdlets.AddAzureProvisioningConfig(azureProvisioningConfig), subs);
                
                SubnetNamesCollection subnets = vmPowershellCmdlets.GetAzureSubnet(vm);
                foreach (string subnet in subnets)
                {
                    Console.WriteLine("Subnet: {0}", subnet);
                }                
                CollectionAssert.AreEqual(subnets, subs);
                
                pass = true;
            }
            catch (Exception e)
            {
                pass = false;
                Assert.Fail("Exception occurred: {0}", e.ToString());
            }
        }


        [TestMethod(), TestCategory("Functional"), TestProperty("Feature", "IAAS"), Priority(1), Owner("hylee"), Description("Test the cmdlet ((New,Get)-AzureStorageKey)")]
        public void AzureStorageKeyTest()
        {
            createOwnService = false;
            StartTest(MethodBase.GetCurrentMethod().Name, testStartTime);
            
            try
            {
                StorageServiceKeyOperationContext key1 = vmPowershellCmdlets.GetAzureStorageAccountKey(defaultAzureSubscription.CurrentStorageAccount); // Get-AzureStorageAccountKey
                Console.WriteLine("Primary - {0}", key1.Primary);
                Console.WriteLine("Secondary - {0}", key1.Secondary);

                StorageServiceKeyOperationContext key2 = vmPowershellCmdlets.NewAzureStorageAccountKey(defaultAzureSubscription.CurrentStorageAccount, KeyType.Secondary);
                Console.WriteLine("Primary - {0}", key2.Primary);
                Console.WriteLine("Secondary - {0}", key2.Secondary);

                Assert.AreEqual(key1.Primary, key2.Primary);
                Assert.AreNotEqual(key1.Secondary, key2.Secondary);

                pass = true;
            }
            catch (Exception e)
            {
                pass = false;
                Assert.Fail("Exception occurred: {0}", e.ToString());
            }            
        }


        [TestMethod(), TestCategory("Functional"), TestProperty("Feature", "IAAS"), Priority(1), Owner("hylee"), Description("Test the cmdlet ((New,Get,Set,Remove)-AzureStorageAccount)")]
        public void AzureStorageAccountTest()
        {
            createOwnService = false;
            StartTest(MethodBase.GetCurrentMethod().Name, testStartTime);

            string storageAccountPrefix = "psteststorage";


            string storageName1 = Utilities.GetUniqueShortName(storageAccountPrefix);
            string locationName1 = "West US";
            string storageName2 = Utilities.GetUniqueShortName(storageAccountPrefix);
            string locationName2 = "East US";

            try
            {
                vmPowershellCmdlets.NewAzureStorageAccount(storageName1, locationName1, null, null, null);
                vmPowershellCmdlets.NewAzureStorageAccount(storageName2, locationName2, null, null, null);

                Assert.IsNotNull(vmPowershellCmdlets.GetAzureStorageAccount(storageName1));
                Console.WriteLine("{0} is created", storageName1);
                Assert.IsNotNull(vmPowershellCmdlets.GetAzureStorageAccount(storageName2));                
                Console.WriteLine("{0} is created", storageName2);

                vmPowershellCmdlets.SetAzureStorageAccount(storageName1, "newLabel", "newDescription", false);

                StorageServicePropertiesOperationContext storage = vmPowershellCmdlets.GetAzureStorageAccount(storageName1)[0];
                Console.WriteLine("Name: {0}, Label: {1}, Description: {2}, GeoReplication: {3}", storage.StorageAccountName, storage.Label, storage.StorageAccountDescription, storage.GeoReplicationEnabled.ToString());
                Assert.IsTrue((storage.Label == "newLabel" && storage.StorageAccountDescription == "newDescription" && storage.GeoReplicationEnabled == false), "storage account is not changed correctly");
                

                vmPowershellCmdlets.RemoveAzureStorageAccount(storageName1);
                vmPowershellCmdlets.RemoveAzureStorageAccount(storageName2);


                Assert.IsTrue(Utilities.CheckRemove(vmPowershellCmdlets.GetAzureStorageAccount, storageName1), "The storage account was not removed");
                Assert.IsTrue(Utilities.CheckRemove(vmPowershellCmdlets.GetAzureStorageAccount, storageName2), "The storage account was not removed");
                pass = true;

            }
            catch (Exception e)
            {
                pass = false;
                Assert.Fail("Exception occurred: {0}", e.ToString());
            }            
        }


        [TestMethod(), TestCategory("Functional"), TestProperty("Feature", "IAAS"), Priority(1), Owner("hylee"), Description("Test the cmdlet ((Add,Get,Save,Update,Remove)-AzureVMImage)")]
        public void AzureVMImageTest()
        {

            createOwnService = false;
            StartTest(MethodBase.GetCurrentMethod().Name, testStartTime);

            string newImageName = Utilities.GetUniqueShortName("vmimage");            
            string mediaLocation = string.Format("{0}vhdstore/{1}", blobUrlRoot, vhdName);

            string oldLabel = "old label";
            string newLabel = "new label";            

            try
            {                
                OSImageContext result = vmPowershellCmdlets.AddAzureVMImage(newImageName, mediaLocation, OSType.Windows, oldLabel);
                

                OSImageContext resultReturned = vmPowershellCmdlets.GetAzureVMImage(newImageName)[0];                

                Assert.IsTrue(CompareContext<OSImageContext>(result, resultReturned));

                result = vmPowershellCmdlets.UpdateAzureVMImage(newImageName, newLabel);

                resultReturned = vmPowershellCmdlets.GetAzureVMImage(newImageName)[0];

                Assert.IsTrue(CompareContext<OSImageContext>(result, resultReturned));
               
                vmPowershellCmdlets.RemoveAzureVMImage(newImageName);

                pass = true;

            }
            catch (Exception e)
            {
                pass = false;
                Assert.Fail("Exception occurred: {0}", e.ToString());
            }            
        }

        [TestMethod(), TestCategory("Functional"), TestProperty("Feature", "IAAS"), Priority(1), Owner("hylee"), Description("Test the cmdlet ((Get,Set,Remove)-AzureVNetConfig)")]
        public void AzureVNetConfigTest()
        {
            createOwnService = false;
            StartTest(MethodBase.GetCurrentMethod().Name, testStartTime);
            
            string affinityGroup = "WestUsAffinityGroup";

            try
            {
                if (Utilities.CheckRemove(vmPowershellCmdlets.GetAzureAffinityGroup, affinityGroup))
                {
                    vmPowershellCmdlets.NewAzureAffinityGroup(affinityGroup, Resource.Location, null, null);
                }
                

                var result = vmPowershellCmdlets.GetAzureVNetConfig(vnetConfigFilePath);

                vmPowershellCmdlets.SetAzureVNetConfig(vnetConfigFilePath);

                Collection<VirtualNetworkSiteContext> vnetSites = vmPowershellCmdlets.GetAzureVNetSite(null);
                foreach (var re in vnetSites)
                {
                    Console.WriteLine("VNet: {0}", re.Name);
                }

                vmPowershellCmdlets.RemoveAzureVNetConfig();

                Collection<VirtualNetworkSiteContext> vnetSitesAfter = vmPowershellCmdlets.GetAzureVNetSite(null);

                Assert.AreNotEqual(vnetSites.Count, vnetSitesAfter.Count, "No Vnet is removed");
                
                foreach (var re in vnetSitesAfter)
                {
                    Console.WriteLine("VNet: {0}", re.Name);
                }

                pass = true;

            }
            catch (Exception e)
            {
                if (e.ToString().Contains("while in use"))
                {
                    Console.WriteLine(e.InnerException.ToString());
                }
                else
                {
                    pass = false;
                    Assert.Fail("Exception occurred: {0}", e.ToString());
                }
            }           
        }

        private bool CompareContext<T>(T obj1, T obj2)
        {
            bool result = true;
            Type type = typeof(T);
 
            foreach(PropertyInfo property in type.GetProperties(BindingFlags.Public | BindingFlags.Instance | BindingFlags.DeclaredOnly))
            {
                string typeName = property.PropertyType.FullName;
                if (typeName.Equals("System.String") || typeName.Equals("System.Int32") || typeName.Equals("System.Uri") || typeName.Contains("Nullable"))
                {

                    var obj1Value = property.GetValue(obj1, null);
                    var obj2Value = property.GetValue(obj2, null);

                    if (obj1Value == null)
                    {
                        result &= (obj2Value == null);
                    }
                    else
                    {
                        result &= (obj1Value.Equals(obj2Value));
                    }
                }
                else
                {
                    Console.WriteLine("This type is not compared: {0}", typeName);
                }
            }

            return result;
        }
 
       
        [TestCleanup]
        public virtual void CleanUp()
        {

            Console.WriteLine("Test {0}", pass ? "passed" : "failed");
            
            // Cleanup            
            if ((createOwnService && cleanupIfPassed && pass) || (createOwnService && cleanupIfFailed && !pass))
            {
                Console.WriteLine("Starting to clean up created VM and service.");

                try
                {

                    vmPowershellCmdlets.RemoveAzureVM(vmName, serviceName);
                    Console.WriteLine("VM, {0}, is deleted", vmName);
                 
                }
                catch (Exception e)
                {
                    Console.WriteLine("Error during removing VM: {0}", e.ToString());
                }

                try
                {
                    vmPowershellCmdlets.RemoveAzureService(serviceName);
                    Console.WriteLine("Service, {0}, is deleted", serviceName);
                }
                catch (Exception e)
                {
                    Console.WriteLine("Error during removing VM: {0}", e.ToString());
                }                
            }            
        }

        [ClassCleanup]
        public static void ClassCleanUp()
        {
                        
            try
            {

                vmPowershellCmdlets.RemoveAzureVM(defaultVm, defaultService);
                Console.WriteLine("VM, {0}, is deleted", defaultVm);

            }
            catch (Exception e)
            {
                Console.WriteLine("Error during removing VM: {0}", e.ToString());
            }

            try
            {
                vmPowershellCmdlets.RemoveAzureService(defaultService);
                Console.WriteLine("Service, {0}, is deleted", defaultService);
            }
            catch (Exception e)
            {
                Console.WriteLine("Error during removing VM: {0}", e.ToString());
            }
        }
    }
}
>>>>>>> f6c0c99b
<|MERGE_RESOLUTION|>--- conflicted
+++ resolved
@@ -1,4 +1,3 @@
-<<<<<<< HEAD
 // ----------------------------------------------------------------------------------
 //
 // Copyright Microsoft Corporation
@@ -41,7 +40,7 @@
     [TestClass]
     public class FunctionalTest : ServiceManagementTest
     {
-        bool cleanup = false;
+        bool createOwnService = false;
         
         
 
@@ -52,15 +51,18 @@
         private string serviceName;
         private string vmName;
         protected static string vhdBlobLocation;
-        private const string filePath = @".\vnetconfig.netcfg";
+        
         
 
         [ClassInitialize]
         public static void ClassInit(TestContext context)
         {
-            
-            defaultService = Utilities.GetUniqueShortName(serviceNamePrefix);
-            Assert.IsFalse(vmPowershellCmdlets.TestAzureServiceName(defaultService), String.Format("Service Name: {0} already exists.", defaultService)); // Assert the name is unique and not used before.
+
+            do
+            {
+                defaultService = Utilities.GetUniqueShortName(serviceNamePrefix);
+            }
+            while (vmPowershellCmdlets.TestAzureServiceName(defaultService));            
 
             defaultVm = Utilities.GetUniqueShortName(vmNamePrefix);
             Assert.IsNull(vmPowershellCmdlets.GetAzureVM(defaultVm, defaultService));
@@ -87,7 +89,7 @@
                 }
             }
 
-            vmPowershellCmdlets.SetAzureVNetConfig(filePath);
+            vmPowershellCmdlets.SetAzureVNetConfig(vnetConfigFilePath);
 
             
         }
@@ -113,22 +115,22 @@
         
     
         [TestMethod(), TestCategory("Functional"), TestProperty("Feature", "IAAS"), Priority(1), Owner("hylee"), Description("Test the cmdlet ((New,Get,Set,Remove)-AzureAffinityGroup)")]
+        [DataSource("Microsoft.VisualStudio.TestTools.DataSource.CSV", ".\\affinityGroupData.csv", "affinityGroupData#csv", DataAccessMethod.Sequential)]
         public void AzureAffinityGroupTest()
         {
-            cleanup = false;
-
-            StartTest(MethodBase.GetCurrentMethod().Name, testStartTime);
-
-            string affinityName1 = "affinityName1";
-            string affinityLabel1 = affinityName1;
-            string location1 = "West US";
-            string description1 = "Affinity group for West US";
-
-            string affinityName2 = "affinityName2";
-            string affinityLabel2 = "label2";
-            string location2 = "West US";
-            string description2 = "Affinity group for East US";
-
+            createOwnService = false;
+            StartTest(MethodBase.GetCurrentMethod().Name, testStartTime);
+
+            string affinityName1 = Convert.ToString(TestContext.DataRow["affinityName1"]);
+            string affinityLabel1 = Convert.ToString(TestContext.DataRow["affinityLabel1"]);
+            string location1 = Convert.ToString(TestContext.DataRow["location1"]);
+            string description1 = Convert.ToString(TestContext.DataRow["description1"]);
+
+            string affinityName2 = Convert.ToString(TestContext.DataRow["affinityName2"]);
+            string affinityLabel2 = Convert.ToString(TestContext.DataRow["affinityLabel2"]);
+            string location2 = Convert.ToString(TestContext.DataRow["location2"]);
+            string description2 = Convert.ToString(TestContext.DataRow["description2"]);
+           
             try
             {
                 ServiceManagementCmdletTestHelper vmPowershellCmdlets = new ServiceManagementCmdletTestHelper();
@@ -139,7 +141,7 @@
                     if (aff.Name == affinityName1 || aff.Name == affinityName2)
                     {
                         vmPowershellCmdlets.RemoveAzureAffinityGroup(aff.Name);
-                    }                    
+                    }
                 }
                
                 // New-AzureAffinityGroup
@@ -162,9 +164,9 @@
 
                 // Remove-AzureAffinityGroup
                 vmPowershellCmdlets.RemoveAzureAffinityGroup(affinityName2);
-                Console.WriteLine("affinity group removed: {0}", affinityName2);
-                Utilities.CheckRemove(vmPowershellCmdlets.GetAzureAffinityGroup, affinityName2);
+                pass &= Utilities.CheckRemove(vmPowershellCmdlets.GetAzureAffinityGroup, affinityName2);
                 vmPowershellCmdlets.RemoveAzureAffinityGroup(affinityName1);
+                pass &= Utilities.CheckRemove(vmPowershellCmdlets.GetAzureAffinityGroup, affinityName1);
                 
             }
             catch (Exception e)
@@ -197,32 +199,38 @@
 
         
         [TestMethod(), TestCategory("Functional"), TestProperty("Feature", "IAAS"), Priority(1), Owner("hylee"), Description("Test the cmdlet ((Add,Get,Remove)-AzureCertificate)")]
+        [DataSource("Microsoft.VisualStudio.TestTools.DataSource.CSV", ".\\certificateData.csv", "certificateData#csv", DataAccessMethod.Sequential)]
         public void AzureCertificateTest()
         {
-            cleanup = false;
-
-            StartTest(MethodBase.GetCurrentMethod().Name, testStartTime);
-            
-
-            // Certificate1: get it from the installed certificate.
-            string certLocation = "cert:\\CurrentUser\\My\\*";
-            PSObject cert1 = vmPowershellCmdlets.RunPSScript("Get-Item " + certLocation)[0];            
+            createOwnService = false;
+            StartTest(MethodBase.GetCurrentMethod().Name, testStartTime);
+
+            // Certificate files to test
+            string cerFileName = Convert.ToString(TestContext.DataRow["cerFileName"]);
+            string pfxFileName = Convert.ToString(TestContext.DataRow["pfxFileName"]);
+            string password = Convert.ToString(TestContext.DataRow["password"]);
+            string thumbprintAlgorithm = Convert.ToString(TestContext.DataRow["algorithm"]);
+            
+            // Install the .cer file to local machine.
+            StoreLocation certStoreLocation = StoreLocation.CurrentUser;
+            StoreName certStoreName = StoreName.My;
+            X509Certificate2 installedCert = InstallCert(cerFileName, certStoreLocation, certStoreName);
+
+            // Certificate1: get it from the installed certificate.            
+            PSObject cert1 = vmPowershellCmdlets.RunPSScript(
+                String.Format("Get-Item cert:\\{0}\\{1}\\{2}", certStoreLocation.ToString(), certStoreName.ToString(), installedCert.Thumbprint))[0];
             string cert1data = Convert.ToBase64String(((X509Certificate2)cert1.BaseObject).RawData);
 
-            // Certificate2: pfx file
-            string pfxFileName = "pstestcert.pfx";            
-            string password = "p@ssw0rd";            
-            string thumbprintAlgorithm = "sha1";
-
+            // Certificate2: get it from .pfx file.
             X509Certificate2Collection cert2 = new X509Certificate2Collection();
             cert2.Import(pfxFileName, password, X509KeyStorageFlags.PersistKeySet);
-            string cert2data = Convert.ToBase64String(cert2[0].RawData);
-            string thumbprint = cert2[0].Thumbprint;
-
-            // Certificate3: cer file (this cer file has the same key with pfx file)
-            string cerFileName = "pstestcert.cer";
-
-
+            string cert2data = Convert.ToBase64String(cert2[0].RawData);            
+
+            // Certificate3: get it from .cer file.
+            X509Certificate2Collection cert3 = new X509Certificate2Collection();
+            cert3.Import(cerFileName);
+            string cert3data = Convert.ToBase64String(cert3[0].RawData);            
+            
             try
             {
                 RemoveAllExistingCerts(defaultService);
@@ -230,34 +238,38 @@
                 // Add a cert item
                 vmPowershellCmdlets.AddAzureCertificate(defaultService, cert1);
                 CertificateContext getCert1 = vmPowershellCmdlets.GetAzureCertificate(defaultService)[0];
-
                 Console.WriteLine("Cert is added: {0}", getCert1.Thumbprint);
                 Assert.AreEqual(getCert1.Data, cert1data, "Cert is different!!");
+                vmPowershellCmdlets.RemoveAzureCertificate(defaultService, getCert1.Thumbprint, thumbprintAlgorithm);
+                pass = Utilities.CheckRemove(vmPowershellCmdlets.GetAzureCertificate, defaultService, getCert1.Thumbprint, thumbprintAlgorithm);
 
                 // Add .pfx file
                 vmPowershellCmdlets.AddAzureCertificate(defaultService, pfxFileName, password);
-
-                CertificateContext getCert = vmPowershellCmdlets.GetAzureCertificate(defaultService, thumbprint, thumbprintAlgorithm)[0];
-                Console.WriteLine("Cert is added: {0}", thumbprint);              
-                Assert.AreEqual(getCert.Data, cert2data, "Cert is different!!");
-
-                vmPowershellCmdlets.RemoveAzureCertificate(defaultService, thumbprint, "sha1");
-                pass = Utilities.CheckRemove(vmPowershellCmdlets.GetAzureCertificate, defaultService, thumbprint, thumbprintAlgorithm);
+                CertificateContext getCert2 = vmPowershellCmdlets.GetAzureCertificate(defaultService, cert2[0].Thumbprint, thumbprintAlgorithm)[0];
+                Console.WriteLine("Cert is added: {0}", cert2[0].Thumbprint);
+                Assert.AreEqual(getCert2.Data, cert2data, "Cert is different!!");
+                vmPowershellCmdlets.RemoveAzureCertificate(defaultService, cert2[0].Thumbprint, thumbprintAlgorithm);
+                pass &= Utilities.CheckRemove(vmPowershellCmdlets.GetAzureCertificate, defaultService, cert2[0].Thumbprint, thumbprintAlgorithm);
 
 
                 // Add .cer file
                 vmPowershellCmdlets.AddAzureCertificate(defaultService, cerFileName);
-                getCert = vmPowershellCmdlets.GetAzureCertificate(defaultService, thumbprint, thumbprintAlgorithm)[0];
-                Console.WriteLine("Cert is added: {0}", thumbprint);               
-                Assert.AreEqual(getCert.Data, cert2data, "Cert is different!!");
-
-                RemoveAllExistingCerts(defaultService);                
+                CertificateContext getCert3 = vmPowershellCmdlets.GetAzureCertificate(defaultService, cert3[0].Thumbprint, thumbprintAlgorithm)[0];
+                Console.WriteLine("Cert is added: {0}", cert3[0].Thumbprint);
+                Assert.AreEqual(getCert3.Data, cert3data, "Cert is different!!");
+                vmPowershellCmdlets.RemoveAzureCertificate(defaultService, cert3[0].Thumbprint, thumbprintAlgorithm);
+                pass &= Utilities.CheckRemove(vmPowershellCmdlets.GetAzureCertificate, defaultService, cert3[0].Thumbprint, thumbprintAlgorithm);                
             }
             catch (Exception e)
             {
                 pass = false;
                 Assert.Fail(e.ToString());
             }
+            finally
+            {
+                UninstallCert(installedCert, certStoreLocation, certStoreName); 
+                RemoveAllExistingCerts(defaultService);
+            }
         }
 
         private void RemoveAllExistingCerts(string serviceName)
@@ -265,54 +277,89 @@
             vmPowershellCmdlets.RunPSScript(String.Format("{0} -ServiceName {1} | {2}", Utilities.GetAzureCertificateCmdletName, serviceName, Utilities.RemoveAzureCertificateCmdletName)); 
         }
 
+        private X509Certificate2 InstallCert(string certFile, StoreLocation location, StoreName name)
+        {
+            X509Certificate2 cert = new X509Certificate2(certFile);
+            X509Store certStore = new X509Store(name, location);
+            certStore.Open(OpenFlags.ReadWrite);
+            certStore.Add(cert);
+            certStore.Close();
+            Console.WriteLine("Cert, {0}, is installed.", cert.Thumbprint);
+            return cert;
+        }
+
+        private void UninstallCert(X509Certificate2 cert, StoreLocation location, StoreName name)
+        {
+            try
+            {
+                X509Store certStore = new X509Store(name, location);
+                certStore.Open(OpenFlags.ReadWrite);
+                certStore.Remove(cert);
+                certStore.Close();
+                Console.WriteLine("Cert, {0}, is uninstalled.", cert.Thumbprint);
+            }
+            catch (Exception e)
+            {
+                Console.WriteLine("Error during uninstalling the cert: {0}", e.ToString());
+                throw;
+            }
+        }
+
 
         [TestMethod(), TestCategory("Functional"), TestProperty("Feature", "IAAS"), Priority(1), Owner("hylee"), Description("Test the cmdlet (New-AzureCertificateSetting)")]
+        [DataSource("Microsoft.VisualStudio.TestTools.DataSource.CSV", ".\\certificateData.csv", "certificateData#csv", DataAccessMethod.Sequential)]
         public void AzureCertificateSettingTest()
         {
-
-            StartTest(MethodBase.GetCurrentMethod().Name, testStartTime);
-            
-            string store = "My";
-
-            // Get the first certificate from \CurrentUser\My\ location.
-            string certLocation = "cert:\\CurrentUser\\My\\*";
-            PSObject cert1 = vmPowershellCmdlets.RunPSScript("Get-Item " + certLocation)[0];
-            string thumbprint = ((X509Certificate2)cert1.BaseObject).Thumbprint;            
-            
-            try
-            {
-                vmName = Utilities.GetUniqueShortName("PSTestVM");
-                serviceName = Utilities.GetUniqueShortName("PSTestService");
+            createOwnService = true;
+            StartTest(MethodBase.GetCurrentMethod().Name, testStartTime);
+
+            // Install the .cer file to local machine.
+            string cerFileName = Convert.ToString(TestContext.DataRow["cerFileName"]);
+            StoreLocation certStoreLocation = StoreLocation.CurrentUser;
+            StoreName certStoreName = StoreName.My;
+            X509Certificate2 installedCert = InstallCert(cerFileName, certStoreLocation, certStoreName);
+                        
+            
+            PSObject certToUpload = vmPowershellCmdlets.RunPSScript(
+                String.Format("Get-Item cert:\\{0}\\{1}\\{2}", certStoreLocation.ToString(), certStoreName.ToString(), installedCert.Thumbprint))[0];
+
+            try
+            {
+                vmName = Utilities.GetUniqueShortName(vmNamePrefix);
+                serviceName = Utilities.GetUniqueShortName(serviceNamePrefix);
 
                 vmPowershellCmdlets.NewAzureService(serviceName, locationName);
-                vmPowershellCmdlets.AddAzureCertificate(serviceName, cert1);
-                               
+                vmPowershellCmdlets.AddAzureCertificate(serviceName, certToUpload);
+
                 CertificateSettingList certList = new CertificateSettingList();
-                certList.Add(vmPowershellCmdlets.NewAzureCertificateSetting(store, thumbprint));
-                
-                AzureVMConfigInfo azureVMConfigInfo = new AzureVMConfigInfo(vmName, VMSizeInfo.Small, imageName);               
-                AzureProvisioningConfigInfo azureProvisioningConfig = new AzureProvisioningConfigInfo(OS.Windows, certList, username, "Cert1234!");                                
-
-                PersistentVMConfigInfo persistentVMConfigInfo = new PersistentVMConfigInfo(azureVMConfigInfo, azureProvisioningConfig, null, null);           
-                
+                certList.Add(vmPowershellCmdlets.NewAzureCertificateSetting(certStoreName.ToString(), installedCert.Thumbprint));
+
+                AzureVMConfigInfo azureVMConfigInfo = new AzureVMConfigInfo(vmName, VMSizeInfo.Small, imageName);
+                AzureProvisioningConfigInfo azureProvisioningConfig = new AzureProvisioningConfigInfo(OS.Windows, certList, username, password);
+
+                PersistentVMConfigInfo persistentVMConfigInfo = new PersistentVMConfigInfo(azureVMConfigInfo, azureProvisioningConfig, null, null);
+
                 PersistentVM vm = vmPowershellCmdlets.GetPersistentVM(persistentVMConfigInfo);
-                
-                vmPowershellCmdlets.NewAzureVM(serviceName, new [] {vm});
-
-                
+
+                vmPowershellCmdlets.NewAzureVM(serviceName, new[] { vm });
+
+
                 PersistentVMRoleContext result = vmPowershellCmdlets.GetAzureVM(vmName, serviceName);
 
                 Console.WriteLine("{0} is created", result.Name);
 
                 pass = true;
-                cleanup = true;
-
-            }
-            catch (Exception e)
-            {
-                pass = false;
-                cleanup = false;
-                Assert.Fail(e.ToString());                                
+                
+
+            }
+            catch (Exception e)
+            {
+                pass = false;                
+                Assert.Fail(e.ToString());
+            }
+            finally
+            {
+                UninstallCert(installedCert, certStoreLocation, certStoreName);
             }
             
         }    
@@ -320,7 +367,7 @@
         [TestMethod(), TestCategory("Functional"), TestProperty("Feature", "IAAS"), Priority(1), Owner("hylee"), Description("Test the cmdlet ((Add,Get,Set,Remove)-AzureDataDisk)")]
         public void AzureDataDiskTest()
         {
-            cleanup = false;
+            createOwnService = false;
             StartTest(MethodBase.GetCurrentMethod().Name, testStartTime);
             
             string diskLabel1 = "disk1";
@@ -424,8 +471,9 @@
         [TestMethod(), TestCategory("Functional"), TestProperty("Feature", "IAAS"), Priority(1), Owner("hylee"), Description("Test the cmdlet ((Add,Get,Update,Remove)-AzureDisk)")]
         public void AzureDiskTest()
         {
-            StartTest(MethodBase.GetCurrentMethod().Name, testStartTime);
-            cleanup = false;
+            createOwnService = false;
+            StartTest(MethodBase.GetCurrentMethod().Name, testStartTime);
+            
            
             
 
@@ -480,8 +528,9 @@
         [DataSource("Microsoft.VisualStudio.TestTools.DataSource.CSV", ".\\package.csv", "package#csv", DataAccessMethod.Sequential)]
         public void AzureDeploymentTest()
         {
-            StartTest(MethodBase.GetCurrentMethod().Name, testStartTime);
-            cleanup = true;
+            createOwnService = true;
+            StartTest(MethodBase.GetCurrentMethod().Name, testStartTime);
+            
 
 
             // Choose the package and config files from local machine
@@ -510,7 +559,7 @@
 
             try
             {
-                serviceName = Utilities.GetUniqueShortName("PSTestService");
+                serviceName = Utilities.GetUniqueShortName(serviceNamePrefix);
                 vmPowershellCmdlets.NewAzureService(serviceName, serviceName, locationName);
                 Console.WriteLine("service, {0}, is created.", serviceName);
 
@@ -550,30 +599,6 @@
                 result = vmPowershellCmdlets.GetAzureDeployment(serviceName, DeploymentSlotType.Production);
                 pass &= Utilities.PrintAndCompareDeployment(result, serviceName, deploymentName, serviceName, DeploymentSlotType.Production, null, 2);
                 Console.WriteLine("successfully updated the deployment");
-
-                // DISABLED: Upgrade the deployment simultaneously from 2 instances to 2 instances
-                //start = DateTime.Now;
-                //vmPowershellCmdlets.SetAzureDeploymentUpgrade(serviceName, DeploymentSlotType.Production, UpgradeType.Simultaneous, packagePath2.FullName, configPath2.FullName);
-                //TimeSpan duration2 = DateTime.Now - start;
-                //Console.WriteLine("Simultaneous Upgrade took {0}.", duration2);
-                //Assert.IsTrue(duration2 < duration, "Simultaneous upgrade took more time!!");
-
-                //result = vmPowershellCmdlets.GetAzureDeployment(serviceName, DeploymentSlotType.Production);
-                //Utilities.PrintAndCompareDeployment(result, serviceName, deploymentName, serviceName, DeploymentSlotType.Production, null, 2);
-                //Console.WriteLine("successfully updated the deployment");
-
-
-                // DISABLED: Upgrade the deployment simultaneously from 2 instances to 4 instances
-
-                //start = DateTime.Now;
-                //vmPowershellCmdlets.SetAzureDeploymentUpgrade(serviceName, DeploymentSlotType.Production, UpgradeType.Simultaneous, packagePath2.FullName, configPath3.FullName);
-                //TimeSpan duration3 = DateTime.Now - start;
-                //Console.WriteLine("Simultaneous Upgrade took {0}.", duration3);
-
-                //result = vmPowershellCmdlets.GetAzureDeployment(serviceName, DeploymentSlotType.Production);
-                //Utilities.PrintAndCompareDeployment(result, serviceName, deploymentName, serviceName, DeploymentSlotType.Production, null, 4);
-                //Console.WriteLine("successfully updated the deployment");
-
                                
                 vmPowershellCmdlets.RemoveAzureDeployment(serviceName, DeploymentSlotType.Production, true);
 
@@ -598,7 +623,7 @@
         [TestMethod(), TestCategory("Functional"), TestProperty("Feature", "IAAS"), Priority(1), Owner("hylee"), Description("Test the cmdlet ((New,Get)-AzureDns)")]
         public void AzureDnsTest()
         {
-            cleanup = true;
+            createOwnService = true;
             StartTest(MethodBase.GetCurrentMethod().Name, testStartTime);
 
 
@@ -607,7 +632,7 @@
 
             try
             {
-                serviceName = Utilities.GetUniqueShortName("PSTestService");
+                serviceName = Utilities.GetUniqueShortName(serviceNamePrefix);
                 vmPowershellCmdlets.NewAzureService(serviceName, locationName);
 
                 DnsServer dns = vmPowershellCmdlets.NewAzureDns(dnsName, ipAddress);
@@ -645,7 +670,7 @@
         [TestMethod(), TestCategory("Functional"), TestProperty("Feature", "IAAS"), Priority(1), Owner("hylee"), Description("Test the cmdlet ((Add,Get,Set,Remove)-AzureEndpoint)")]
         public void AzureEndpointTest()
         {
-            cleanup = false;
+            createOwnService = false;
             StartTest(MethodBase.GetCurrentMethod().Name, testStartTime);
 
             string epName1 = "tcp1";
@@ -706,7 +731,7 @@
         [TestMethod(), TestCategory("Functional"), TestProperty("Feature", "IAAS"), Priority(1), Owner("hylee"), Description("Test the cmdlet (Get-AzureLocation)")]
         public void AzureLocationTest()
         {
-            cleanup = false;
+            createOwnService = false;
             StartTest(MethodBase.GetCurrentMethod().Name, testStartTime);
 
             try
@@ -735,7 +760,7 @@
         [TestMethod(), TestCategory("Functional"), TestProperty("Feature", "IAAS"), Priority(1), Owner("hylee"), Description("Test the cmdlet ((Get,Set)-AzureOSDisk)")]
         public void AzureOSDiskTest()
         {
-            cleanup = false;
+            createOwnService = false;
             StartTest(MethodBase.GetCurrentMethod().Name, testStartTime);
 
             try
@@ -763,7 +788,7 @@
         [TestMethod(), TestCategory("Functional"), TestProperty("Feature", "IAAS"), Priority(1), Owner("hylee"), Description("Test the cmdlet (Get-AzureOSVersion)")]
         public void AzureOSVersionTest()
         {
-            cleanup = false;
+            createOwnService = false;
             StartTest(MethodBase.GetCurrentMethod().Name, testStartTime);       
 
             try
@@ -787,7 +812,7 @@
         [DataSource("Microsoft.VisualStudio.TestTools.DataSource.CSV", ".\\package.csv", "package#csv", DataAccessMethod.Sequential)]
         public void AzureRoleTest()
         {
-            cleanup = false;
+            createOwnService = true;
             StartTest(MethodBase.GetCurrentMethod().Name, testStartTime);
 
             // Choose the package and config files from local machine
@@ -815,7 +840,7 @@
             {
             
 
-                serviceName = Utilities.GetUniqueShortName("PSTestService");
+                serviceName = Utilities.GetUniqueShortName(serviceNamePrefix);
                 vmPowershellCmdlets.NewAzureService(serviceName, serviceName, locationName);
 
                 vmPowershellCmdlets.NewAzureDeployment(serviceName, packagePath1.FullName, configPath1.FullName, slot, deploymentLabel, deploymentName, false, false);
@@ -837,8 +862,7 @@
                     Assert.AreEqual(2, role.InstanceCount);                   
                 }
 
-                pass = true;
-                cleanup = true;
+                pass = true;                
 
             }
             catch (Exception e)
@@ -851,12 +875,12 @@
         [TestMethod(), TestCategory("Functional"), TestProperty("Feature", "IAAS"), Priority(1), Owner("hylee"), Description("Test the cmdlet ((Get,Set)-AzureSubnet)")]
         public void AzureSubnetTest()
         {
-            cleanup = true;
-            StartTest(MethodBase.GetCurrentMethod().Name, testStartTime);
-
-            try
-            {
-                serviceName = Utilities.GetUniqueShortName("PSTestService");
+            createOwnService = true;
+            StartTest(MethodBase.GetCurrentMethod().Name, testStartTime);
+
+            try
+            {
+                serviceName = Utilities.GetUniqueShortName(serviceNamePrefix);
                 vmPowershellCmdlets.NewAzureService(serviceName, serviceName, locationName);
                 
                 PersistentVM vm = vmPowershellCmdlets.NewAzureVMConfig(new AzureVMConfigInfo(vmName, VMSizeInfo.Small, imageName));
@@ -886,7 +910,7 @@
         [TestMethod(), TestCategory("Functional"), TestProperty("Feature", "IAAS"), Priority(1), Owner("hylee"), Description("Test the cmdlet ((New,Get)-AzureStorageKey)")]
         public void AzureStorageKeyTest()
         {
-            cleanup = false;
+            createOwnService = false;
             StartTest(MethodBase.GetCurrentMethod().Name, testStartTime);
             
             try
@@ -915,13 +939,15 @@
         [TestMethod(), TestCategory("Functional"), TestProperty("Feature", "IAAS"), Priority(1), Owner("hylee"), Description("Test the cmdlet ((New,Get,Set,Remove)-AzureStorageAccount)")]
         public void AzureStorageAccountTest()
         {
-            cleanup = false;
-            StartTest(MethodBase.GetCurrentMethod().Name, testStartTime);
-            
-
-            string storageName1 = Utilities.GetUniqueShortName("psteststorage");
+            createOwnService = false;
+            StartTest(MethodBase.GetCurrentMethod().Name, testStartTime);
+
+            string storageAccountPrefix = "psteststorage";
+
+
+            string storageName1 = Utilities.GetUniqueShortName(storageAccountPrefix);
             string locationName1 = "West US";
-            string storageName2 = Utilities.GetUniqueShortName("psteststorage");
+            string storageName2 = Utilities.GetUniqueShortName(storageAccountPrefix);
             string locationName2 = "West US";
 
             try
@@ -962,7 +988,7 @@
         public void AzureVMImageTest()
         {
 
-            cleanup = false;
+            createOwnService = false;
             StartTest(MethodBase.GetCurrentMethod().Name, testStartTime);
 
             string newImageName = Utilities.GetUniqueShortName("vmimage");            
@@ -998,124 +1024,11 @@
             }            
         }
 
-        
-
-
-
-        /// <summary>
-        /// AzureVNetGatewayTest()       
-        /// </summary>
-        /// Note: Create a VNet, a LocalNet from the portal without creating a gateway.
-        [TestMethod(), TestCategory("Functional"), TestProperty("Feature", "IAAS"), Priority(1), Owner("hylee"), Description("Test the cmdlet ((New,Get,Set,Remove)-AzureVNetGateway)")]
-        [Ignore]
-        public void AzureVNetGatewayTest()
-        {
-            cleanup = false;
-            StartTest(MethodBase.GetCurrentMethod().Name, testStartTime);
-
-            string vnetName1 = "NewVNet1"; // For connect test
-            string vnetName2 = "NewVNet2"; // For disconnect test
-            string vnetName3 = "NewVNet3"; // For create test
-
-            string localNet = "LocalNet1"; // Your local network site name.
-
-            try
-            {
-                // New-AzureVNetGateway
-                vmPowershellCmdlets.NewAzureVNetGateway(vnetName3);
-
-                foreach (VirtualNetworkSiteContext site in vmPowershellCmdlets.GetAzureVNetSite(vnetName3))
-                {
-                    Console.WriteLine("Name: {0}, AffinityGroup: {1}", site.Name, site.AffinityGroup);
-                }
-
-                // Remove-AzureVnetGateway
-                vmPowershellCmdlets.RemoveAzureVNetGateway(vnetName3);
-                foreach (VirtualNetworkGatewayContext gateway in vmPowershellCmdlets.GetAzureVNetGateway(vnetName3))
-                {
-                    Console.WriteLine("State: {0}, VIP: {1}", gateway.State.ToString(), gateway.VIPAddress);
-                }
-                
-                
-
-                // Set-AzureVNetGateway -Connect Test
-                vmPowershellCmdlets.SetAzureVNetGateway("connect", vnetName1, localNet);
-                
-                foreach (GatewayConnectionContext connection in vmPowershellCmdlets.GetAzureVNetConnection(vnetName1))
-                {
-                    Console.WriteLine("Connectivity: {0}, LocalNetwork: {1}", connection.ConnectivityState, connection.LocalNetworkSiteName);
-                    Assert.IsFalse(connection.ConnectivityState.ToLowerInvariant().Contains("notconnected"));
-                }
-                foreach (VirtualNetworkGatewayContext gateway in vmPowershellCmdlets.GetAzureVNetGateway(vnetName1))
-                {
-                    Console.WriteLine("State: {0}, VIP: {1}", gateway.State.ToString(), gateway.VIPAddress);
-                }
-
-
-                // Set-AzureVNetGateway -Disconnect
-                vmPowershellCmdlets.SetAzureVNetGateway("disconnect", vnetName2, localNet);
-               
-                foreach (GatewayConnectionContext connection in vmPowershellCmdlets.GetAzureVNetConnection(vnetName2))
-                {
-                    Console.WriteLine("Connectivity: {0}, LocalNetwork: {1}", connection.ConnectivityState, connection.LocalNetworkSiteName);
-                    if (connection.LocalNetworkSiteName == localNet)
-                    {
-                        Assert.IsTrue(connection.ConnectivityState.ToLowerInvariant().Contains("notconnected"));
-                    }
-                }
-
-                foreach (VirtualNetworkGatewayContext gateway in vmPowershellCmdlets.GetAzureVNetGateway(vnetName2))
-                {
-                    Console.WriteLine("State: {0}, VIP: {1}", gateway.State.ToString(), gateway.VIPAddress);
-                }
-
-                pass = true;
-
-            }
-            catch (Exception e)
-            {
-                pass = false;
-                Assert.Fail("Exception occurred: {0}", e.ToString());
-            }            
-        }
-
-        /// <summary>
-        /// 
-        /// </summary>
-        /// Note: You have to manually create a virtual network, a Local network, a gateway, and connect them.
-        [TestMethod(), TestCategory("Functional"), TestProperty("Feature", "IAAS"), Priority(1), Owner("hylee"), Description("Test the cmdlet (Get-AzureVNetGatewayKey, Get-AzureVNetConnection)")]
-        [Ignore]
-        public void AzureVNetGatewayKeyTest()
-        {
-            cleanup = false;
-            StartTest(MethodBase.GetCurrentMethod().Name, testStartTime); ;
-            
-            string vnetName = "NewVNet1";
-            
-
-            try
-            {                
-                SharedKeyContext result = vmPowershellCmdlets.GetAzureVNetGatewayKey(vnetName, vmPowershellCmdlets.GetAzureVNetConnection(vnetName)[0].LocalNetworkSiteName);
-                Console.WriteLine(result.Value);
-
-                pass = true;
-
-            }
-            catch (Exception e)
-            {
-                pass = false;
-                Assert.Fail("Exception occurred: {0}", e.ToString());
-            }            
-        }
-
-
         [TestMethod(), TestCategory("Functional"), TestProperty("Feature", "IAAS"), Priority(1), Owner("hylee"), Description("Test the cmdlet ((Get,Set,Remove)-AzureVNetConfig)")]
         public void AzureVNetConfigTest()
         {
-            cleanup = false;
-            StartTest(MethodBase.GetCurrentMethod().Name, testStartTime);
-
-
+            createOwnService = false;
+            StartTest(MethodBase.GetCurrentMethod().Name, testStartTime);
             
             string affinityGroup = "WestUsAffinityGroup";
 
@@ -1127,9 +1040,9 @@
                 }
                 
 
-                var result = vmPowershellCmdlets.GetAzureVNetConfig(filePath);
-
-                vmPowershellCmdlets.SetAzureVNetConfig(filePath);
+                var result = vmPowershellCmdlets.GetAzureVNetConfig(vnetConfigFilePath);
+
+                vmPowershellCmdlets.SetAzureVNetConfig(vnetConfigFilePath);
 
                 Collection<VirtualNetworkSiteContext> vnetSites = vmPowershellCmdlets.GetAzureVNetSite(null);
                 foreach (var re in vnetSites)
@@ -1205,7 +1118,7 @@
             Console.WriteLine("Test {0}", pass ? "passed" : "failed");
             
             // Cleanup            
-            if (cleanup)
+            if ((createOwnService && cleanupIfPassed && pass) || (createOwnService && cleanupIfFailed && !pass))
             {
                 Console.WriteLine("Starting to clean up created VM and service.");
 
@@ -1229,1196 +1142,6 @@
                 catch (Exception e)
                 {
                     Console.WriteLine("Error during removing VM: {0}", e.ToString());
-                }
-                
-            }            
-
-        }
-
-        [AssemblyCleanup]
-        public static void CleanUpAssembly()
-        {
-
-            Retry(String.Format("Get-AzureDisk | Where {{$_.DiskName.Contains(\"{0}\")}} | Remove-AzureDisk -DeleteVhd", serviceNamePrefix), "currently in use");
-        }
-
-        private static void Retry(string cmdlet, string message, int maxTry = 20, int intervalSecond = 10)
-        {            
-
-            ServiceManagementCmdletTestHelper pscmdlet = new ServiceManagementCmdletTestHelper();
-
-            for (int i = 0; i < maxTry; i++)
-            {
-                try
-                {
-                    pscmdlet.RunPSScript(cmdlet);
-                    break;
-                }
-                catch (Exception e)
-                {
-                    if (i == maxTry)
-                    {
-                        Console.WriteLine("Max try reached.  Couldn't perform within the given time.");
-                    }
-                    if (e.ToString().Contains(message))
-                    {
-                        Thread.Sleep(intervalSecond * 1000);
-                        continue;
-                    }
-                    else
-                    {
-                        throw;
-                    }
-                }
-            }     
-        }
-    }
-}
-=======
-// ----------------------------------------------------------------------------------
-//
-// Copyright Microsoft Corporation
-// Licensed under the Apache License, Version 2.0 (the "License");
-// you may not use this file except in compliance with the License.
-// You may obtain a copy of the License at
-// http://www.apache.org/licenses/LICENSE-2.0
-// Unless required by applicable law or agreed to in writing, software
-// distributed under the License is distributed on an "AS IS" BASIS,
-// WITHOUT WARRANTIES OR CONDITIONS OF ANY KIND, either express or implied.
-// See the License for the specific language governing permissions and
-// limitations under the License.
-// ----------------------------------------------------------------------------------
-
-using Microsoft.VisualStudio.TestTools.UnitTesting;
-using System;
-
-using System.Threading;
-using System.Reflection;
-
-
-
-
-
-namespace Microsoft.WindowsAzure.Management.ServiceManagement.Test.FunctionalTests
-{    
-    using System.Collections.ObjectModel;
-    using System.Management.Automation;
-    using Microsoft.WindowsAzure.ServiceManagement;
-    using Microsoft.WindowsAzure.Management.Model;
-    using Microsoft.WindowsAzure.Management.ServiceManagement.Model;
-    using Microsoft.WindowsAzure.Management.ServiceManagement.Test.Properties;
-    using Microsoft.WindowsAzure.Management.ServiceManagement.Test.FunctionalTests.ConfigDataInfo;
-
-    using System.IO;
-
-    using System.Security.Cryptography.X509Certificates;
-    
-
-    [TestClass]
-    public class FunctionalTest : ServiceManagementTest
-    {
-        bool createOwnService = false;
-        
-        
-
-        private static string defaultService;
-        private static string defaultVm;
-        private const string vhdBlob = "vhdstore/os.vhd";
-        private string vhdName = "os.vhd";
-        private string serviceName;
-        private string vmName;
-        protected static string vhdBlobLocation;
-        
-        
-
-        [ClassInitialize]
-        public static void ClassInit(TestContext context)
-        {
-
-            do
-            {
-                defaultService = Utilities.GetUniqueShortName(serviceNamePrefix);
-            }
-            while (vmPowershellCmdlets.TestAzureServiceName(defaultService));            
-
-            defaultVm = Utilities.GetUniqueShortName(vmNamePrefix);
-            Assert.IsNull(vmPowershellCmdlets.GetAzureVM(defaultVm, defaultService));
-
-            vmPowershellCmdlets.NewAzureQuickVM(OS.Windows, defaultVm, defaultService, imageName, password, locationName);
-            Console.WriteLine("Service Name: {0} is created.", defaultService);
-
-
-            vhdBlobLocation = blobUrlRoot + vhdBlob;
-            try
-            {
-                vmPowershellCmdlets.AddAzureVhd(new FileInfo(localFile), vhdBlobLocation);
-            }
-            catch (Exception e)
-            {
-                if (e.ToString().Contains("already exists"))
-                {
-                    // Use the already uploaded vhd.
-                    Console.WriteLine("Using already uploaded blob..");
-                }
-                else
-                {
-                    throw;
-                }
-            }
-
-            vmPowershellCmdlets.SetAzureVNetConfig(vnetConfigFilePath);
-
-            
-        }
-                               
-
-        [TestInitialize]
-        public void Initialize()
-        {
-            pass = false;
-            testStartTime = DateTime.Now;         
-            
-        }
-              
-        [TestMethod(), TestCategory("Functional"), TestProperty("Feature", "IAAS"), Priority(1), Owner("hylee"), Description("Test the cmdlet (Get-AzureStorageAccount)")]
-        [Ignore]
-        public void ScriptTestSample()
-        {
-            
-            var result = vmPowershellCmdlets.RunPSScript("Get-Help Save-AzureVhd -full");
-        }  
-
-        
-        
-    
-        [TestMethod(), TestCategory("Functional"), TestProperty("Feature", "IAAS"), Priority(1), Owner("hylee"), Description("Test the cmdlet ((New,Get,Set,Remove)-AzureAffinityGroup)")]
-        [DataSource("Microsoft.VisualStudio.TestTools.DataSource.CSV", ".\\affinityGroupData.csv", "affinityGroupData#csv", DataAccessMethod.Sequential)]
-        public void AzureAffinityGroupTest()
-        {
-            createOwnService = false;
-            StartTest(MethodBase.GetCurrentMethod().Name, testStartTime);
-
-            string affinityName1 = Convert.ToString(TestContext.DataRow["affinityName1"]);
-            string affinityLabel1 = Convert.ToString(TestContext.DataRow["affinityLabel1"]);
-            string location1 = Convert.ToString(TestContext.DataRow["location1"]);
-            string description1 = Convert.ToString(TestContext.DataRow["description1"]);
-
-            string affinityName2 = Convert.ToString(TestContext.DataRow["affinityName2"]);
-            string affinityLabel2 = Convert.ToString(TestContext.DataRow["affinityLabel2"]);
-            string location2 = Convert.ToString(TestContext.DataRow["location2"]);
-            string description2 = Convert.ToString(TestContext.DataRow["description2"]);
-           
-            try
-            {
-                ServiceManagementCmdletTestHelper vmPowershellCmdlets = new ServiceManagementCmdletTestHelper();
-
-                // Remove previously created affinity groups
-                foreach (var aff in vmPowershellCmdlets.GetAzureAffinityGroup(null))
-                {
-                    if (aff.Name == affinityName1 || aff.Name == affinityName2)
-                    {
-                        vmPowershellCmdlets.RemoveAzureAffinityGroup(aff.Name);
-                    }
-                }
-               
-                // New-AzureAffinityGroup
-                vmPowershellCmdlets.NewAzureAffinityGroup(affinityName1, location1, affinityLabel1, description1);
-                vmPowershellCmdlets.NewAzureAffinityGroup(affinityName2, location2, affinityLabel2, description2);
-                Console.WriteLine("Affinity groups created: {0}, {1}", affinityName1, affinityName2);
-
-                // Get-AzureAffinityGroup
-
-                pass = AffinityGroupVerify(vmPowershellCmdlets.GetAzureAffinityGroup(affinityName1)[0], affinityName1, affinityLabel1, location1, description1);
-                pass &= AffinityGroupVerify(vmPowershellCmdlets.GetAzureAffinityGroup(affinityName2)[0], affinityName2, affinityLabel2, location2, description2);
-                
-
-                // Set-AzureAffinityGroup
-                vmPowershellCmdlets.SetAzureAffinityGroup(affinityName2, affinityLabel1, description1);
-                Console.WriteLine("update affinity group: {0}", affinityName2);
-
-                pass &= AffinityGroupVerify(vmPowershellCmdlets.GetAzureAffinityGroup(affinityName2)[0], affinityName2, affinityLabel1, location2, description1);
-               
-
-                // Remove-AzureAffinityGroup
-                vmPowershellCmdlets.RemoveAzureAffinityGroup(affinityName2);
-                pass &= Utilities.CheckRemove(vmPowershellCmdlets.GetAzureAffinityGroup, affinityName2);
-                vmPowershellCmdlets.RemoveAzureAffinityGroup(affinityName1);
-                pass &= Utilities.CheckRemove(vmPowershellCmdlets.GetAzureAffinityGroup, affinityName1);
-                
-            }
-            catch (Exception e)
-            {
-                pass = false;
-                Assert.Fail(e.ToString());
-            }
-        }
-
-        private bool AffinityGroupVerify(AffinityGroupContext affContext, string name, string label, string location, string description)
-        {
-            bool result = true;
-
-            Console.WriteLine("AffinityGroup: Name - {0}, Location - {1}, Label - {2}, Description - {3}", affContext.Name, affContext.Location, affContext.Label, affContext.Description);
-            try
-            {
-                Assert.AreEqual(affContext.Name, name, "Error: Affinity Name is not equal!");
-                Assert.AreEqual(affContext.Label, label, "Error: Affinity Label is not equal!");
-                Assert.AreEqual(affContext.Location, location, "Error: Affinity Location is not equal!");
-                Assert.AreEqual(affContext.Description, description, "Error: Affinity Description is not equal!");
-            }
-            catch (Exception e)
-            {
-                Console.WriteLine(e.ToString());
-                result = false;
-            }
-            return result;
-        }
-
-
-        
-        [TestMethod(), TestCategory("Functional"), TestProperty("Feature", "IAAS"), Priority(1), Owner("hylee"), Description("Test the cmdlet ((Add,Get,Remove)-AzureCertificate)")]
-        [DataSource("Microsoft.VisualStudio.TestTools.DataSource.CSV", ".\\certificateData.csv", "certificateData#csv", DataAccessMethod.Sequential)]
-        public void AzureCertificateTest()
-        {
-            createOwnService = false;
-            StartTest(MethodBase.GetCurrentMethod().Name, testStartTime);
-
-            // Certificate files to test
-            string cerFileName = Convert.ToString(TestContext.DataRow["cerFileName"]);
-            string pfxFileName = Convert.ToString(TestContext.DataRow["pfxFileName"]);
-            string password = Convert.ToString(TestContext.DataRow["password"]);
-            string thumbprintAlgorithm = Convert.ToString(TestContext.DataRow["algorithm"]);
-            
-            // Install the .cer file to local machine.
-            StoreLocation certStoreLocation = StoreLocation.CurrentUser;
-            StoreName certStoreName = StoreName.My;
-            X509Certificate2 installedCert = InstallCert(cerFileName, certStoreLocation, certStoreName);
-
-            // Certificate1: get it from the installed certificate.            
-            PSObject cert1 = vmPowershellCmdlets.RunPSScript(
-                String.Format("Get-Item cert:\\{0}\\{1}\\{2}", certStoreLocation.ToString(), certStoreName.ToString(), installedCert.Thumbprint))[0];
-            string cert1data = Convert.ToBase64String(((X509Certificate2)cert1.BaseObject).RawData);
-
-            // Certificate2: get it from .pfx file.
-            X509Certificate2Collection cert2 = new X509Certificate2Collection();
-            cert2.Import(pfxFileName, password, X509KeyStorageFlags.PersistKeySet);
-            string cert2data = Convert.ToBase64String(cert2[0].RawData);            
-
-            // Certificate3: get it from .cer file.
-            X509Certificate2Collection cert3 = new X509Certificate2Collection();
-            cert3.Import(cerFileName);
-            string cert3data = Convert.ToBase64String(cert3[0].RawData);            
-            
-            try
-            {
-                RemoveAllExistingCerts(defaultService);
-
-                // Add a cert item
-                vmPowershellCmdlets.AddAzureCertificate(defaultService, cert1);
-                CertificateContext getCert1 = vmPowershellCmdlets.GetAzureCertificate(defaultService)[0];
-                Console.WriteLine("Cert is added: {0}", getCert1.Thumbprint);
-                Assert.AreEqual(getCert1.Data, cert1data, "Cert is different!!");
-                vmPowershellCmdlets.RemoveAzureCertificate(defaultService, getCert1.Thumbprint, thumbprintAlgorithm);
-                pass = Utilities.CheckRemove(vmPowershellCmdlets.GetAzureCertificate, defaultService, getCert1.Thumbprint, thumbprintAlgorithm);
-
-                // Add .pfx file
-                vmPowershellCmdlets.AddAzureCertificate(defaultService, pfxFileName, password);
-                CertificateContext getCert2 = vmPowershellCmdlets.GetAzureCertificate(defaultService, cert2[0].Thumbprint, thumbprintAlgorithm)[0];
-                Console.WriteLine("Cert is added: {0}", cert2[0].Thumbprint);
-                Assert.AreEqual(getCert2.Data, cert2data, "Cert is different!!");
-                vmPowershellCmdlets.RemoveAzureCertificate(defaultService, cert2[0].Thumbprint, thumbprintAlgorithm);
-                pass &= Utilities.CheckRemove(vmPowershellCmdlets.GetAzureCertificate, defaultService, cert2[0].Thumbprint, thumbprintAlgorithm);
-
-
-                // Add .cer file
-                vmPowershellCmdlets.AddAzureCertificate(defaultService, cerFileName);
-                CertificateContext getCert3 = vmPowershellCmdlets.GetAzureCertificate(defaultService, cert3[0].Thumbprint, thumbprintAlgorithm)[0];
-                Console.WriteLine("Cert is added: {0}", cert3[0].Thumbprint);
-                Assert.AreEqual(getCert3.Data, cert3data, "Cert is different!!");
-                vmPowershellCmdlets.RemoveAzureCertificate(defaultService, cert3[0].Thumbprint, thumbprintAlgorithm);
-                pass &= Utilities.CheckRemove(vmPowershellCmdlets.GetAzureCertificate, defaultService, cert3[0].Thumbprint, thumbprintAlgorithm);                
-            }
-            catch (Exception e)
-            {
-                pass = false;
-                Assert.Fail(e.ToString());
-            }
-            finally
-            {
-                UninstallCert(installedCert, certStoreLocation, certStoreName); 
-                RemoveAllExistingCerts(defaultService);
-            }
-        }
-
-        private void RemoveAllExistingCerts(string serviceName)
-        {
-            vmPowershellCmdlets.RunPSScript(String.Format("{0} -ServiceName {1} | {2}", Utilities.GetAzureCertificateCmdletName, serviceName, Utilities.RemoveAzureCertificateCmdletName)); 
-        }
-
-        private X509Certificate2 InstallCert(string certFile, StoreLocation location, StoreName name)
-        {
-            X509Certificate2 cert = new X509Certificate2(certFile);
-            X509Store certStore = new X509Store(name, location);
-            certStore.Open(OpenFlags.ReadWrite);
-            certStore.Add(cert);
-            certStore.Close();
-            Console.WriteLine("Cert, {0}, is installed.", cert.Thumbprint);
-            return cert;
-        }
-
-        private void UninstallCert(X509Certificate2 cert, StoreLocation location, StoreName name)
-        {
-            try
-            {
-                X509Store certStore = new X509Store(name, location);
-                certStore.Open(OpenFlags.ReadWrite);
-                certStore.Remove(cert);
-                certStore.Close();
-                Console.WriteLine("Cert, {0}, is uninstalled.", cert.Thumbprint);
-            }
-            catch (Exception e)
-            {
-                Console.WriteLine("Error during uninstalling the cert: {0}", e.ToString());
-                throw;
-            }
-        }
-
-
-        [TestMethod(), TestCategory("Functional"), TestProperty("Feature", "IAAS"), Priority(1), Owner("hylee"), Description("Test the cmdlet (New-AzureCertificateSetting)")]
-        [DataSource("Microsoft.VisualStudio.TestTools.DataSource.CSV", ".\\certificateData.csv", "certificateData#csv", DataAccessMethod.Sequential)]
-        public void AzureCertificateSettingTest()
-        {
-            createOwnService = true;
-            StartTest(MethodBase.GetCurrentMethod().Name, testStartTime);
-
-            // Install the .cer file to local machine.
-            string cerFileName = Convert.ToString(TestContext.DataRow["cerFileName"]);
-            StoreLocation certStoreLocation = StoreLocation.CurrentUser;
-            StoreName certStoreName = StoreName.My;
-            X509Certificate2 installedCert = InstallCert(cerFileName, certStoreLocation, certStoreName);
-                        
-            
-            PSObject certToUpload = vmPowershellCmdlets.RunPSScript(
-                String.Format("Get-Item cert:\\{0}\\{1}\\{2}", certStoreLocation.ToString(), certStoreName.ToString(), installedCert.Thumbprint))[0];
-
-            try
-            {
-                vmName = Utilities.GetUniqueShortName(vmNamePrefix);
-                serviceName = Utilities.GetUniqueShortName(serviceNamePrefix);
-
-                vmPowershellCmdlets.NewAzureService(serviceName, locationName);
-                vmPowershellCmdlets.AddAzureCertificate(serviceName, certToUpload);
-
-                CertificateSettingList certList = new CertificateSettingList();
-                certList.Add(vmPowershellCmdlets.NewAzureCertificateSetting(certStoreName.ToString(), installedCert.Thumbprint));
-
-                AzureVMConfigInfo azureVMConfigInfo = new AzureVMConfigInfo(vmName, VMSizeInfo.Small, imageName);
-                AzureProvisioningConfigInfo azureProvisioningConfig = new AzureProvisioningConfigInfo(OS.Windows, certList, password);
-
-                PersistentVMConfigInfo persistentVMConfigInfo = new PersistentVMConfigInfo(azureVMConfigInfo, azureProvisioningConfig, null, null);
-
-                PersistentVM vm = vmPowershellCmdlets.GetPersistentVM(persistentVMConfigInfo);
-
-                vmPowershellCmdlets.NewAzureVM(serviceName, new[] { vm });
-
-
-                PersistentVMRoleContext result = vmPowershellCmdlets.GetAzureVM(vmName, serviceName);
-
-                Console.WriteLine("{0} is created", result.Name);
-
-                pass = true;
-                
-
-            }
-            catch (Exception e)
-            {
-                pass = false;                
-                Assert.Fail(e.ToString());
-            }
-            finally
-            {
-                UninstallCert(installedCert, certStoreLocation, certStoreName);
-            }
-            
-        }    
-
-        [TestMethod(), TestCategory("Functional"), TestProperty("Feature", "IAAS"), Priority(1), Owner("hylee"), Description("Test the cmdlet ((Add,Get,Set,Remove)-AzureDataDisk)")]
-        public void AzureDataDiskTest()
-        {
-            createOwnService = false;
-            StartTest(MethodBase.GetCurrentMethod().Name, testStartTime);
-            
-            string diskLabel1 = "disk1";
-            int diskSize1 = 30;            
-            int lunSlot1 = 0;
-
-            string diskLabel2 = "disk2";
-            int diskSize2 = 50;
-            int lunSlot2 = 2;
-
-
-            try
-            {                
-                AddAzureDataDiskConfig dataDiskInfo1 = new AddAzureDataDiskConfig(DiskCreateOption.CreateNew, diskSize1, diskLabel1, lunSlot1);
-                AddAzureDataDiskConfig dataDiskInfo2 = new AddAzureDataDiskConfig(DiskCreateOption.CreateNew, diskSize2, diskLabel2, lunSlot2);
-
-                vmPowershellCmdlets.AddDataDisk(defaultVm, defaultService, new [] {dataDiskInfo1, dataDiskInfo2}); // Add-AzureEndpoint with Get-AzureVM and Update-AzureVm  
-
-                Assert.IsTrue(CheckDataDisk(defaultVm, defaultService, dataDiskInfo1, HostCaching.None), "Data disk is not properly added");
-                Console.WriteLine("Data disk added correctly.");
-
-                Assert.IsTrue(CheckDataDisk(defaultVm, defaultService, dataDiskInfo2, HostCaching.None), "Data disk is not properly added");
-                Console.WriteLine("Data disk added correctly.");
-
-                vmPowershellCmdlets.SetDataDisk(defaultVm, defaultService, HostCaching.ReadOnly, lunSlot1);
-                Assert.IsTrue(CheckDataDisk(defaultVm, defaultService, dataDiskInfo1, HostCaching.ReadOnly), "Data disk is not properly changed");
-                Console.WriteLine("Data disk is changed correctly.");
-
-                pass = true;
-
-            }
-            catch (Exception e)
-            {
-                pass = false;
-                Assert.Fail("Exception occurred: {0}", e.ToString());
-                
-
-            }
-            finally
-            {
-                // Remove DataDisks created
-                foreach (DataVirtualHardDisk disk in vmPowershellCmdlets.GetAzureDataDisk(defaultVm, defaultService))
-                {
-                    vmPowershellCmdlets.RemoveDataDisk(defaultVm, defaultService, new[] { disk.Lun }); // Remove-AzureDataDisk                    
-                    RemoveDisk(disk.DiskName, 10);
-                }
-                Assert.AreEqual(0, vmPowershellCmdlets.GetAzureDataDisk(defaultVm, defaultService).Count, "DataDisk is not removed.");
-                
-            }
-        }
-
-        private void RemoveDisk(string diskName, int maxTry)
-        {
-            for (int i = 0; i < maxTry ; i++)
-            {
-                try
-                {
-                
-                    vmPowershellCmdlets.RemoveAzureDisk(diskName, true);
-                    break;
-                }
-                catch (Exception e)
-                {
-                    if (i == maxTry)
-                    {
-                        Console.WriteLine("Max try reached.  Couldn't delete the Virtual disk");
-                    }
-                    if (e.ToString().Contains("currently in use"))
-                    {
-                        Thread.Sleep(5000);
-                        continue;
-                    }
-                }
-            }            
-        }
-
-
-       
-
-
-
-        private bool CheckDataDisk(string vmName, string serviceName, AddAzureDataDiskConfig dataDiskInfo, HostCaching hc)
-        {            
-            bool found = false;
-            foreach (DataVirtualHardDisk disk in vmPowershellCmdlets.GetAzureDataDisk(vmName, serviceName))
-            {
-                Console.WriteLine("DataDisk - Name:{0}, Label:{1}, Size:{2}, LUN:{3}, HostCaching: {4}", disk.DiskName, disk.DiskLabel, disk.LogicalDiskSizeInGB, disk.Lun, disk.HostCaching);
-                if (disk.DiskLabel == dataDiskInfo.DiskLabel && disk.LogicalDiskSizeInGB == dataDiskInfo.DiskSizeGB && disk.Lun == dataDiskInfo.LunSlot)
-                {
-                    if (disk.HostCaching == hc.ToString())
-                    {
-                        found = true;
-                        Console.WriteLine("DataDisk found: {0}", disk.DiskLabel);
-                    }
-                }
-            }
-            return found;
-        }
-
-
-        [TestMethod(), TestCategory("Functional"), TestProperty("Feature", "IAAS"), Priority(1), Owner("hylee"), Description("Test the cmdlet ((Add,Get,Update,Remove)-AzureDisk)")]
-        public void AzureDiskTest()
-        {
-            createOwnService = false;
-            StartTest(MethodBase.GetCurrentMethod().Name, testStartTime);
-            
-           
-            
-
-            string mediaLocation = String.Format("{0}vhdstore/{1}", blobUrlRoot, vhdName);
-            
-
-            try
-            {
-                vmPowershellCmdlets.AddAzureDisk(vhdName, mediaLocation, vhdName, null);
-
-                bool found = false;
-                foreach (DiskContext disk in vmPowershellCmdlets.GetAzureDisk(vhdName))
-                {
-                    Console.WriteLine("Disk: Name - {0}, Label - {1}, Size - {2},", disk.DiskName, disk.Label, disk.DiskSizeInGB);
-                    if (disk.DiskName == vhdName && disk.Label == vhdName)
-                    {
-                        found = true;
-                        Console.WriteLine("{0} is found", disk.DiskName);
-                    }
-
-                }
-                Assert.IsTrue(found, "Error: Disk is not added");
-
-                string newLabel = "NewLabel";
-                vmPowershellCmdlets.UpdateAzureDisk(vhdName, newLabel);
-
-                DiskContext disk2 = vmPowershellCmdlets.GetAzureDisk(vhdName)[0];
-
-                Console.WriteLine("Disk: Name - {0}, Label - {1}, Size - {2},", disk2.DiskName, disk2.Label, disk2.DiskSizeInGB);
-                Assert.AreEqual(newLabel, disk2.Label);
-                Console.WriteLine("Disk Label is successfully updated");
-
-                vmPowershellCmdlets.RemoveAzureDisk(vhdName, true);
-                Assert.IsTrue(Utilities.CheckRemove(vmPowershellCmdlets.GetAzureDisk, vhdName), "The disk was not removed");
-
-            }
-            catch (Exception e)
-            {
-                pass = false;
-
-                if (e.ToString().Contains("ResourceNotFound"))
-                {
-                    Console.WriteLine("Please upload {0} file to \\vhdtest\\ blob directory before running this test", vhdName);
-                }
-                
-                Assert.Fail("Exception occurs: {0}", e.ToString());                
-            }
-        }
-
-    
-        [TestMethod(), TestCategory("Functional"), TestProperty("Feature", "PAAS"), Priority(1), Owner("hylee"), Description("Test the cmdlet ((New,Get,Set,Remove,Move)-AzureDeployment)")]
-        [DataSource("Microsoft.VisualStudio.TestTools.DataSource.CSV", ".\\package.csv", "package#csv", DataAccessMethod.Sequential)]
-        public void AzureDeploymentTest()
-        {
-            createOwnService = true;
-            StartTest(MethodBase.GetCurrentMethod().Name, testStartTime);
-            
-
-
-            // Choose the package and config files from local machine
-            string packageName = Convert.ToString(TestContext.DataRow["packageName"]);
-            string configName = Convert.ToString(TestContext.DataRow["configName"]);
-            string upgradePackageName = Convert.ToString(TestContext.DataRow["upgradePackage"]);
-            string upgradeConfigName = Convert.ToString(TestContext.DataRow["upgradeConfig"]);
-            //string upgradeConfigName2 = Convert.ToString(TestContext.DataRow["upgradeConfig2"]);
-
-
-            var packagePath1 = new FileInfo(@".\" + packageName);
-            var configPath1 = new FileInfo(@".\" + configName);
-            var packagePath2 = new FileInfo(@".\" + upgradePackageName);
-            var configPath2 = new FileInfo(@".\" + upgradeConfigName);
-            //var configPath3 = new FileInfo(@".\" + upgradeConfigName2);
-
-
-            Assert.IsTrue(File.Exists(packagePath1.FullName), "VHD file not exist={0}", packagePath1);
-            Assert.IsTrue(File.Exists(configPath1.FullName), "VHD file not exist={0}", configPath1);
-            
-
-            string deploymentName = "deployment1";
-            string deploymentLabel = "label1";
-            DeploymentInfoContext result;
-
-
-            try
-            {
-                serviceName = Utilities.GetUniqueShortName(serviceNamePrefix);
-                vmPowershellCmdlets.NewAzureService(serviceName, serviceName, locationName);
-                Console.WriteLine("service, {0}, is created.", serviceName);
-
-                vmPowershellCmdlets.NewAzureDeployment(serviceName, packagePath1.FullName, configPath1.FullName, DeploymentSlotType.Staging, deploymentLabel, deploymentName, false, false);
-                result = vmPowershellCmdlets.GetAzureDeployment(serviceName, DeploymentSlotType.Staging);
-                pass = Utilities.PrintAndCompareDeployment(result, serviceName, deploymentName, deploymentLabel, DeploymentSlotType.Staging, null, 1);
-                Console.WriteLine("successfully deployed the package");
-
-
-                // Move the deployment from 'Staging' to 'Production'
-                vmPowershellCmdlets.MoveAzureDeployment(serviceName);
-                result = vmPowershellCmdlets.GetAzureDeployment(serviceName, DeploymentSlotType.Production);
-                pass &= Utilities.PrintAndCompareDeployment(result, serviceName, deploymentName, deploymentLabel, DeploymentSlotType.Production, null, 1);                
-                Console.WriteLine("successfully moved");
-
-
-                // Set the deployment status to 'Suspended'
-                vmPowershellCmdlets.SetAzureDeploymentStatus(serviceName, DeploymentSlotType.Production, DeploymentStatus.Suspended);
-                result = vmPowershellCmdlets.GetAzureDeployment(serviceName, DeploymentSlotType.Production);
-                pass &= Utilities.PrintAndCompareDeployment(result, serviceName, deploymentName, deploymentLabel, DeploymentSlotType.Production, DeploymentStatus.Suspended, 1);
-                Console.WriteLine("successfully changed the status");
-
-
-                // Update the deployment
-                vmPowershellCmdlets.SetAzureDeploymentConfig(serviceName, DeploymentSlotType.Production, configPath2.FullName);
-                result = vmPowershellCmdlets.GetAzureDeployment(serviceName, DeploymentSlotType.Production);
-                pass &= Utilities.PrintAndCompareDeployment(result, serviceName, deploymentName, deploymentLabel, DeploymentSlotType.Production, null, 2);
-                Console.WriteLine("successfully updated the deployment");
-
-
-                // Upgrade the deployment
-                DateTime start = DateTime.Now;
-                vmPowershellCmdlets.SetAzureDeploymentUpgrade(serviceName, DeploymentSlotType.Production, UpgradeType.Auto, packagePath2.FullName, configPath2.FullName);
-                TimeSpan duration = DateTime.Now - start;
-                Console.WriteLine("Auto upgrade took {0}.", duration);
-
-                result = vmPowershellCmdlets.GetAzureDeployment(serviceName, DeploymentSlotType.Production);
-                pass &= Utilities.PrintAndCompareDeployment(result, serviceName, deploymentName, serviceName, DeploymentSlotType.Production, null, 2);
-                Console.WriteLine("successfully updated the deployment");
-                               
-                vmPowershellCmdlets.RemoveAzureDeployment(serviceName, DeploymentSlotType.Production, true);
-
-                pass &= Utilities.CheckRemove(vmPowershellCmdlets.GetAzureDeployment, serviceName, DeploymentSlotType.Production);
-                
-
-            }
-            catch (Exception e)
-            {
-                pass = false;
-                Assert.Fail("Exception occurred: {0}", e.ToString());
-            }
-            finally
-            {
-
-            }
-        }
-
-        /// <summary>
-        /// 
-        /// </summary>
-        [TestMethod(), TestCategory("Functional"), TestProperty("Feature", "IAAS"), Priority(1), Owner("hylee"), Description("Test the cmdlet ((New,Get)-AzureDns)")]
-        public void AzureDnsTest()
-        {
-            createOwnService = true;
-            StartTest(MethodBase.GetCurrentMethod().Name, testStartTime);
-
-
-            string dnsName = "OpenDns1";
-            string ipAddress = "208.67.222.222";
-
-            try
-            {
-                serviceName = Utilities.GetUniqueShortName(serviceNamePrefix);
-                vmPowershellCmdlets.NewAzureService(serviceName, locationName);
-
-                DnsServer dns = vmPowershellCmdlets.NewAzureDns(dnsName, ipAddress);
-
-                AzureVMConfigInfo azureVMConfigInfo = new AzureVMConfigInfo(vmName, VMSizeInfo.ExtraSmall, imageName);
-                AzureProvisioningConfigInfo azureProvisioningConfig = new AzureProvisioningConfigInfo(OS.Windows, password);     
-           
-                PersistentVMConfigInfo persistentVMConfigInfo = new PersistentVMConfigInfo(azureVMConfigInfo, azureProvisioningConfig, null, null);           
-                
-                PersistentVM vm = vmPowershellCmdlets.GetPersistentVM(persistentVMConfigInfo);  
-           
-                vmPowershellCmdlets.NewAzureVM(serviceName, new []{vm}, null, new[]{dns}, null, null, null, null, null, null);
-                
-
-
-                DnsServerList dnsList =  vmPowershellCmdlets.GetAzureDns(vmPowershellCmdlets.GetAzureDeployment(serviceName, DeploymentSlotType.Production).DnsSettings);
-                foreach (DnsServer dnsServer in dnsList)
-                {
-                    Console.WriteLine("DNS Server Name: {0}, DNS Server Address: {1}", dnsServer.Name, dnsServer.Address);
-                    Assert.AreEqual(dnsServer.Name, dns.Name);
-                    Assert.AreEqual(dnsServer.Address, dns.Address);
-                }
-
-                pass = true;
-
-            }
-            catch (Exception e)
-            {
-                pass = false;
-                Assert.Fail("Exception occurred: {0}", e.ToString());                
-            }            
-        }
-
-
-        [TestMethod(), TestCategory("Functional"), TestProperty("Feature", "IAAS"), Priority(1), Owner("hylee"), Description("Test the cmdlet ((Add,Get,Set,Remove)-AzureEndpoint)")]
-        public void AzureEndpointTest()
-        {
-            createOwnService = false;
-            StartTest(MethodBase.GetCurrentMethod().Name, testStartTime);
-
-            string epName1 = "tcp1";
-            int localPort1 = 60010;
-            int port1 = 60011;
-
-            string epName2 = "tcp2";
-            int localPort2 = 60020;
-            int port2 = 60021;
-
-
-            try
-            {
-                // Add two new endpoints
-                AzureEndPointConfigInfo epInfo1 = new AzureEndPointConfigInfo(ProtocolInfo.tcp, localPort1, port1, epName1);
-                AzureEndPointConfigInfo epInfo2 = new AzureEndPointConfigInfo(ProtocolInfo.tcp, localPort2, port2, epName2);
-
-                vmPowershellCmdlets.AddEndPoint(defaultVm , defaultService, new[] { epInfo1, epInfo2 }); // Add-AzureEndpoint with Get-AzureVM and Update-AzureVm                             
-                Assert.IsTrue(CheckEndpoint(defaultVm, defaultService, epInfo1), "Error: Endpoint was not added!");
-                Assert.IsTrue(CheckEndpoint(defaultVm, defaultService, epInfo2), "Error: Endpoint was not added!");
-
-                // Change the endpoint
-                AzureEndPointConfigInfo epInfo3 = new AzureEndPointConfigInfo(ProtocolInfo.tcp, 60030, 60031, epName2);
-                vmPowershellCmdlets.SetEndPoint(defaultVm, defaultService, epInfo3); // Set-AzureEndpoint with Get-AzureVM and Update-AzureVm                 
-                Assert.IsTrue(CheckEndpoint(defaultVm, defaultService, epInfo3), "Error: Endpoint was not changed!");
-
-                // Remove Endpoint
-                vmPowershellCmdlets.RemoveEndPoint(defaultVm, defaultService, new[] { epName1, epName2 }); // Remove-AzureEndpoint                
-                Assert.IsFalse(CheckEndpoint(defaultVm, defaultService, epInfo1), "Error: Endpoint was not removed!");
-                Assert.IsFalse(CheckEndpoint(defaultVm, defaultService, epInfo3), "Error: Endpoint was not removed!");
-
-                pass = true;
-
-            }
-            catch (Exception e)
-            {
-                pass = false;
-                Assert.Fail("Exception occurred: {0}", e.ToString());
-            }            
-        }
-
-        private bool CheckEndpoint(string vmName, string serviceName, AzureEndPointConfigInfo epInfo)
-        {
-            bool found = false;
-            foreach (InputEndpointContext ep in vmPowershellCmdlets.GetAzureEndPoint(vmPowershellCmdlets.GetAzureVM(vmName, serviceName)))
-            {
-                Console.WriteLine("Endpoint - Name:{0}, Protocol:{1}, Port:{2}, LocalPort:{3}, Vip:{4}", ep.Name, ep.Protocol, ep.Port, ep.LocalPort, ep.Vip);
-                if (ep.Name == epInfo.EndpointName && ep.LocalPort == epInfo.InternalPort && ep.Port == epInfo.ExternalPort && ep.Protocol == epInfo.Protocol.ToString())
-                {
-                    found = true;
-                    Console.WriteLine("Endpoint found: {0}", epInfo.EndpointName);
-                }
-            }
-            return found;
-        }
-
-
-        [TestMethod(), TestCategory("Functional"), TestProperty("Feature", "IAAS"), Priority(1), Owner("hylee"), Description("Test the cmdlet (Get-AzureLocation)")]
-        public void AzureLocationTest()
-        {
-            createOwnService = false;
-            StartTest(MethodBase.GetCurrentMethod().Name, testStartTime);
-
-            try
-            {
-                foreach (LocationsContext loc in vmPowershellCmdlets.GetAzureLocation())
-                {
-                    Console.WriteLine("Location: Name - {0}, DisplayName - {1}", loc.Name, loc.DisplayName);
-                }
-
-                pass = true;
-
-            }
-            catch (Exception e)
-            {
-                pass = false;
-                Assert.Fail("Exception occurred: {0}", e.ToString());
-            }            
-        }
-
-
-
-  
-
-
-
-        [TestMethod(), TestCategory("Functional"), TestProperty("Feature", "IAAS"), Priority(1), Owner("hylee"), Description("Test the cmdlet ((Get,Set)-AzureOSDisk)")]
-        public void AzureOSDiskTest()
-        {
-            createOwnService = false;
-            StartTest(MethodBase.GetCurrentMethod().Name, testStartTime);
-
-            try
-            {
-                PersistentVM vm = vmPowershellCmdlets.GetAzureVM(defaultVm, defaultService).VM;
-                OSVirtualHardDisk osdisk = vmPowershellCmdlets.GetAzureOSDisk(vm);
-                Console.WriteLine("OS Disk: Name - {0}, Label - {1}, HostCaching - {2}, OS - {3}", osdisk.DiskName, osdisk.DiskLabel, osdisk.HostCaching, osdisk.OS);
-                Assert.IsTrue(osdisk.Equals(vm.OSVirtualHardDisk), "OS disk returned is not the same!");
-
-                PersistentVM vm2 = vmPowershellCmdlets.SetAzureOSDisk(HostCaching.ReadOnly, vm);
-                osdisk = vmPowershellCmdlets.GetAzureOSDisk(vm2);
-                Console.WriteLine("OS Disk: Name - {0}, Label - {1}, HostCaching - {2}, OS - {3}", osdisk.DiskName, osdisk.DiskLabel, osdisk.HostCaching, osdisk.OS);
-                Assert.IsTrue(osdisk.Equals(vm2.OSVirtualHardDisk), "OS disk returned is not the same!");
-
-                pass = true;
-
-            }
-            catch (Exception e)
-            {
-                pass = false;
-                Assert.Fail("Exception occurred: {0}", e.ToString());
-            }
-        }
-
-        [TestMethod(), TestCategory("Functional"), TestProperty("Feature", "IAAS"), Priority(1), Owner("hylee"), Description("Test the cmdlet (Get-AzureOSVersion)")]
-        public void AzureOSVersionTest()
-        {
-            createOwnService = false;
-            StartTest(MethodBase.GetCurrentMethod().Name, testStartTime);       
-
-            try
-            {
-                foreach (OSVersionsContext osVersions in vmPowershellCmdlets.GetAzureOSVersion())
-                {
-                    Console.WriteLine("OS Version: Family - {0}, FamilyLabel - {1}, Version - {2}", osVersions.Family, osVersions.FamilyLabel, osVersions.Version);
-                }
-
-                pass = true;
-
-            }
-            catch (Exception e)
-            {
-                pass = false;
-                Assert.Fail("Exception occurred: {0}", e.ToString());
-            }
-        }
-
-        [TestMethod(), TestCategory("Functional"), TestProperty("Feature", "PAAS"), Priority(1), Owner("hylee"), Description("Test the cmdlet ((Get,Set)-AzureRole)")]
-        [DataSource("Microsoft.VisualStudio.TestTools.DataSource.CSV", ".\\package.csv", "package#csv", DataAccessMethod.Sequential)]
-        public void AzureRoleTest()
-        {
-            createOwnService = true;
-            StartTest(MethodBase.GetCurrentMethod().Name, testStartTime);
-
-            // Choose the package and config files from local machine
-            string packageName = Convert.ToString(TestContext.DataRow["packageName"]);
-            string configName = Convert.ToString(TestContext.DataRow["configName"]);
-            string upgradePackageName = Convert.ToString(TestContext.DataRow["upgradePackage"]);
-            string upgradeConfigName = Convert.ToString(TestContext.DataRow["upgradeConfig"]);
-
-
-            var packagePath1 = new FileInfo(@".\" + packageName);
-            var configPath1 = new FileInfo(@".\" + configName);
-
-            Assert.IsTrue(File.Exists(packagePath1.FullName), "VHD file not exist={0}", packagePath1);
-            Assert.IsTrue(File.Exists(configPath1.FullName), "VHD file not exist={0}", configPath1);
-            
-
-            string deploymentName = "deployment1";
-            string deploymentLabel = "label1";
-            string slot = DeploymentSlotType.Production;
-
-            //DeploymentInfoContext result;
-            string roleName = "";
-
-            try
-            {
-            
-
-                serviceName = Utilities.GetUniqueShortName(serviceNamePrefix);
-                vmPowershellCmdlets.NewAzureService(serviceName, serviceName, locationName);
-
-                vmPowershellCmdlets.NewAzureDeployment(serviceName, packagePath1.FullName, configPath1.FullName, slot, deploymentLabel, deploymentName, false, false);
-
-            
-                foreach (RoleContext role in vmPowershellCmdlets.GetAzureRole(serviceName, slot, null, false))
-                {
-                    Console.WriteLine("Role: Name - {0}, ServiceName - {1}, DeploymenntID - {2}, InstanceCount - {3}", role.RoleName, role.ServiceName, role.DeploymentID, role.InstanceCount);
-                    Assert.AreEqual(serviceName, role.ServiceName);
-                    roleName = role.RoleName;
-                }
-                
-                vmPowershellCmdlets.SetAzureRole(serviceName, slot, roleName, 2);
-
-                foreach (RoleContext role in vmPowershellCmdlets.GetAzureRole(serviceName, slot, null, false))
-                {
-                    Console.WriteLine("Role: Name - {0}, ServiceName - {1}, DeploymenntID - {2}, InstanceCount - {3}", role.RoleName, role.ServiceName, role.DeploymentID, role.InstanceCount);
-                    Assert.AreEqual(serviceName, role.ServiceName);
-                    Assert.AreEqual(2, role.InstanceCount);                   
-                }
-
-                pass = true;                
-
-            }
-            catch (Exception e)
-            {
-                pass = false;
-                Assert.Fail("Exception occurred: {0}", e.ToString());
-            }
-        }
-
-        [TestMethod(), TestCategory("Functional"), TestProperty("Feature", "IAAS"), Priority(1), Owner("hylee"), Description("Test the cmdlet ((Get,Set)-AzureSubnet)")]
-        public void AzureSubnetTest()
-        {
-            createOwnService = true;
-            StartTest(MethodBase.GetCurrentMethod().Name, testStartTime);
-
-            try
-            {
-                serviceName = Utilities.GetUniqueShortName(serviceNamePrefix);
-                vmPowershellCmdlets.NewAzureService(serviceName, serviceName, locationName);
-                
-                PersistentVM vm = vmPowershellCmdlets.NewAzureVMConfig(new AzureVMConfigInfo(vmName, VMSizeInfo.Small, imageName));
-                AzureProvisioningConfigInfo azureProvisioningConfig = new AzureProvisioningConfigInfo(OS.Windows, "password1234!");
-                azureProvisioningConfig.Vm = vm;
-
-                string [] subs = new []  {"subnet1", "subnet2", "subnet3"};
-                vm = vmPowershellCmdlets.SetAzureSubnet(vmPowershellCmdlets.AddAzureProvisioningConfig(azureProvisioningConfig), subs);
-                
-                SubnetNamesCollection subnets = vmPowershellCmdlets.GetAzureSubnet(vm);
-                foreach (string subnet in subnets)
-                {
-                    Console.WriteLine("Subnet: {0}", subnet);
-                }                
-                CollectionAssert.AreEqual(subnets, subs);
-                
-                pass = true;
-            }
-            catch (Exception e)
-            {
-                pass = false;
-                Assert.Fail("Exception occurred: {0}", e.ToString());
-            }
-        }
-
-
-        [TestMethod(), TestCategory("Functional"), TestProperty("Feature", "IAAS"), Priority(1), Owner("hylee"), Description("Test the cmdlet ((New,Get)-AzureStorageKey)")]
-        public void AzureStorageKeyTest()
-        {
-            createOwnService = false;
-            StartTest(MethodBase.GetCurrentMethod().Name, testStartTime);
-            
-            try
-            {
-                StorageServiceKeyOperationContext key1 = vmPowershellCmdlets.GetAzureStorageAccountKey(defaultAzureSubscription.CurrentStorageAccount); // Get-AzureStorageAccountKey
-                Console.WriteLine("Primary - {0}", key1.Primary);
-                Console.WriteLine("Secondary - {0}", key1.Secondary);
-
-                StorageServiceKeyOperationContext key2 = vmPowershellCmdlets.NewAzureStorageAccountKey(defaultAzureSubscription.CurrentStorageAccount, KeyType.Secondary);
-                Console.WriteLine("Primary - {0}", key2.Primary);
-                Console.WriteLine("Secondary - {0}", key2.Secondary);
-
-                Assert.AreEqual(key1.Primary, key2.Primary);
-                Assert.AreNotEqual(key1.Secondary, key2.Secondary);
-
-                pass = true;
-            }
-            catch (Exception e)
-            {
-                pass = false;
-                Assert.Fail("Exception occurred: {0}", e.ToString());
-            }            
-        }
-
-
-        [TestMethod(), TestCategory("Functional"), TestProperty("Feature", "IAAS"), Priority(1), Owner("hylee"), Description("Test the cmdlet ((New,Get,Set,Remove)-AzureStorageAccount)")]
-        public void AzureStorageAccountTest()
-        {
-            createOwnService = false;
-            StartTest(MethodBase.GetCurrentMethod().Name, testStartTime);
-
-            string storageAccountPrefix = "psteststorage";
-
-
-            string storageName1 = Utilities.GetUniqueShortName(storageAccountPrefix);
-            string locationName1 = "West US";
-            string storageName2 = Utilities.GetUniqueShortName(storageAccountPrefix);
-            string locationName2 = "East US";
-
-            try
-            {
-                vmPowershellCmdlets.NewAzureStorageAccount(storageName1, locationName1, null, null, null);
-                vmPowershellCmdlets.NewAzureStorageAccount(storageName2, locationName2, null, null, null);
-
-                Assert.IsNotNull(vmPowershellCmdlets.GetAzureStorageAccount(storageName1));
-                Console.WriteLine("{0} is created", storageName1);
-                Assert.IsNotNull(vmPowershellCmdlets.GetAzureStorageAccount(storageName2));                
-                Console.WriteLine("{0} is created", storageName2);
-
-                vmPowershellCmdlets.SetAzureStorageAccount(storageName1, "newLabel", "newDescription", false);
-
-                StorageServicePropertiesOperationContext storage = vmPowershellCmdlets.GetAzureStorageAccount(storageName1)[0];
-                Console.WriteLine("Name: {0}, Label: {1}, Description: {2}, GeoReplication: {3}", storage.StorageAccountName, storage.Label, storage.StorageAccountDescription, storage.GeoReplicationEnabled.ToString());
-                Assert.IsTrue((storage.Label == "newLabel" && storage.StorageAccountDescription == "newDescription" && storage.GeoReplicationEnabled == false), "storage account is not changed correctly");
-                
-
-                vmPowershellCmdlets.RemoveAzureStorageAccount(storageName1);
-                vmPowershellCmdlets.RemoveAzureStorageAccount(storageName2);
-
-
-                Assert.IsTrue(Utilities.CheckRemove(vmPowershellCmdlets.GetAzureStorageAccount, storageName1), "The storage account was not removed");
-                Assert.IsTrue(Utilities.CheckRemove(vmPowershellCmdlets.GetAzureStorageAccount, storageName2), "The storage account was not removed");
-                pass = true;
-
-            }
-            catch (Exception e)
-            {
-                pass = false;
-                Assert.Fail("Exception occurred: {0}", e.ToString());
-            }            
-        }
-
-
-        [TestMethod(), TestCategory("Functional"), TestProperty("Feature", "IAAS"), Priority(1), Owner("hylee"), Description("Test the cmdlet ((Add,Get,Save,Update,Remove)-AzureVMImage)")]
-        public void AzureVMImageTest()
-        {
-
-            createOwnService = false;
-            StartTest(MethodBase.GetCurrentMethod().Name, testStartTime);
-
-            string newImageName = Utilities.GetUniqueShortName("vmimage");            
-            string mediaLocation = string.Format("{0}vhdstore/{1}", blobUrlRoot, vhdName);
-
-            string oldLabel = "old label";
-            string newLabel = "new label";            
-
-            try
-            {                
-                OSImageContext result = vmPowershellCmdlets.AddAzureVMImage(newImageName, mediaLocation, OSType.Windows, oldLabel);
-                
-
-                OSImageContext resultReturned = vmPowershellCmdlets.GetAzureVMImage(newImageName)[0];                
-
-                Assert.IsTrue(CompareContext<OSImageContext>(result, resultReturned));
-
-                result = vmPowershellCmdlets.UpdateAzureVMImage(newImageName, newLabel);
-
-                resultReturned = vmPowershellCmdlets.GetAzureVMImage(newImageName)[0];
-
-                Assert.IsTrue(CompareContext<OSImageContext>(result, resultReturned));
-               
-                vmPowershellCmdlets.RemoveAzureVMImage(newImageName);
-
-                pass = true;
-
-            }
-            catch (Exception e)
-            {
-                pass = false;
-                Assert.Fail("Exception occurred: {0}", e.ToString());
-            }            
-        }
-
-        [TestMethod(), TestCategory("Functional"), TestProperty("Feature", "IAAS"), Priority(1), Owner("hylee"), Description("Test the cmdlet ((Get,Set,Remove)-AzureVNetConfig)")]
-        public void AzureVNetConfigTest()
-        {
-            createOwnService = false;
-            StartTest(MethodBase.GetCurrentMethod().Name, testStartTime);
-            
-            string affinityGroup = "WestUsAffinityGroup";
-
-            try
-            {
-                if (Utilities.CheckRemove(vmPowershellCmdlets.GetAzureAffinityGroup, affinityGroup))
-                {
-                    vmPowershellCmdlets.NewAzureAffinityGroup(affinityGroup, Resource.Location, null, null);
-                }
-                
-
-                var result = vmPowershellCmdlets.GetAzureVNetConfig(vnetConfigFilePath);
-
-                vmPowershellCmdlets.SetAzureVNetConfig(vnetConfigFilePath);
-
-                Collection<VirtualNetworkSiteContext> vnetSites = vmPowershellCmdlets.GetAzureVNetSite(null);
-                foreach (var re in vnetSites)
-                {
-                    Console.WriteLine("VNet: {0}", re.Name);
-                }
-
-                vmPowershellCmdlets.RemoveAzureVNetConfig();
-
-                Collection<VirtualNetworkSiteContext> vnetSitesAfter = vmPowershellCmdlets.GetAzureVNetSite(null);
-
-                Assert.AreNotEqual(vnetSites.Count, vnetSitesAfter.Count, "No Vnet is removed");
-                
-                foreach (var re in vnetSitesAfter)
-                {
-                    Console.WriteLine("VNet: {0}", re.Name);
-                }
-
-                pass = true;
-
-            }
-            catch (Exception e)
-            {
-                if (e.ToString().Contains("while in use"))
-                {
-                    Console.WriteLine(e.InnerException.ToString());
-                }
-                else
-                {
-                    pass = false;
-                    Assert.Fail("Exception occurred: {0}", e.ToString());
-                }
-            }           
-        }
-
-        private bool CompareContext<T>(T obj1, T obj2)
-        {
-            bool result = true;
-            Type type = typeof(T);
- 
-            foreach(PropertyInfo property in type.GetProperties(BindingFlags.Public | BindingFlags.Instance | BindingFlags.DeclaredOnly))
-            {
-                string typeName = property.PropertyType.FullName;
-                if (typeName.Equals("System.String") || typeName.Equals("System.Int32") || typeName.Equals("System.Uri") || typeName.Contains("Nullable"))
-                {
-
-                    var obj1Value = property.GetValue(obj1, null);
-                    var obj2Value = property.GetValue(obj2, null);
-
-                    if (obj1Value == null)
-                    {
-                        result &= (obj2Value == null);
-                    }
-                    else
-                    {
-                        result &= (obj1Value.Equals(obj2Value));
-                    }
-                }
-                else
-                {
-                    Console.WriteLine("This type is not compared: {0}", typeName);
-                }
-            }
-
-            return result;
-        }
- 
-       
-        [TestCleanup]
-        public virtual void CleanUp()
-        {
-
-            Console.WriteLine("Test {0}", pass ? "passed" : "failed");
-            
-            // Cleanup            
-            if ((createOwnService && cleanupIfPassed && pass) || (createOwnService && cleanupIfFailed && !pass))
-            {
-                Console.WriteLine("Starting to clean up created VM and service.");
-
-                try
-                {
-
-                    vmPowershellCmdlets.RemoveAzureVM(vmName, serviceName);
-                    Console.WriteLine("VM, {0}, is deleted", vmName);
-                 
-                }
-                catch (Exception e)
-                {
-                    Console.WriteLine("Error during removing VM: {0}", e.ToString());
-                }
-
-                try
-                {
-                    vmPowershellCmdlets.RemoveAzureService(serviceName);
-                    Console.WriteLine("Service, {0}, is deleted", serviceName);
-                }
-                catch (Exception e)
-                {
-                    Console.WriteLine("Error during removing VM: {0}", e.ToString());
                 }                
             }            
         }
@@ -2450,5 +1173,4 @@
             }
         }
     }
-}
->>>>>>> f6c0c99b
+}