﻿// ----------------------------------------------------------------------------------
//
// Copyright Microsoft Corporation
// Licensed under the Apache License, Version 2.0 (the "License");
// you may not use this file except in compliance with the License.
// You may obtain a copy of the License at
// http://www.apache.org/licenses/LICENSE-2.0
// Unless required by applicable law or agreed to in writing, software
// distributed under the License is distributed on an "AS IS" BASIS,
// WITHOUT WARRANTIES OR CONDITIONS OF ANY KIND, either express or implied.
// See the License for the specific language governing permissions and
// limitations under the License.
// ----------------------------------------------------------------------------------

namespace Microsoft.WindowsAzure.Management.ServiceManagement.Test.FunctionalTests
{
    using System;
    using System.Collections.ObjectModel;
    using System.Collections.Specialized;
    using System.Diagnostics;
<<<<<<< HEAD
    using System.IO;
    using System.Linq;
    using Microsoft.VisualStudio.TestTools.UnitTesting;
    using Microsoft.WindowsAzure.Management.ServiceManagement.Model;
    using Microsoft.WindowsAzure.Management.ServiceManagement.Test.Properties;
    using Microsoft.WindowsAzure.Management.Utilities.Common;
=======
    using System.Collections.Specialized;
    using System.Management.Automation;

>>>>>>> e1d3854e

    [TestClass]
    public class ServiceManagementTest
    {
        protected const string serviceNamePrefix = "PSTestService";
        protected const string vmNamePrefix = "PSTestVM";
        protected const string password = "p@ssw0rd";
        protected const string username = "pstestuser";
        protected static string localFile = Resource.Vhd;
        protected static string vnetConfigFilePath = Directory.GetCurrentDirectory() + "\\vnetconfig.netcfg";
        protected const string testDataContainer = "testdata";
        protected const string osVhdName = "oneGBFixedWS2008R2.vhd";

        // Test cleanup settings
        protected const bool deleteDefaultStorageAccount = false; // Temporarily set to false
        protected bool cleanupIfPassed = true;
        protected bool cleanupIfFailed = true;
        protected bool serviceCreated = false;
        protected const string vhdContainerName = "vhdstore";

        protected static ServiceManagementCmdletTestHelper vmPowershellCmdlets;
        protected static SubscriptionData defaultAzureSubscription;
        protected static StorageServiceKeyOperationContext storageAccountKey;
        protected static string blobUrlRoot;

        protected static string locationName;
        protected static string imageName;
        
        protected bool pass;
        protected string testName;
        protected DateTime testStartTime;

        private TestContext testContextInstance;
        /// <summary>
        ///Gets or sets the test context which provides
        ///information about and functionality for the current test run.
        ///</summary>
        public TestContext TestContext
        {
            get
            {
                return testContextInstance;
            }
            set
            {
                testContextInstance = value;
            }
        }

        [AssemblyInitialize]
        public static void AssemblyInit(TestContext context)
        {
        }

        public static void SetDefaultStorage()
        {
            if (!string.IsNullOrEmpty(GetDefaultStorage(CredentialHelper.DefaultStorageName, CredentialHelper.Location)))
            {
                defaultAzureSubscription = vmPowershellCmdlets.SetAzureSubscription(defaultAzureSubscription.SubscriptionName, CredentialHelper.DefaultStorageName);

                storageAccountKey = vmPowershellCmdlets.GetAzureStorageAccountKey(defaultAzureSubscription.CurrentStorageAccount);
                Assert.AreEqual(defaultAzureSubscription.CurrentStorageAccount, storageAccountKey.StorageAccountName);
                blobUrlRoot = (vmPowershellCmdlets.GetAzureStorageAccount(defaultAzureSubscription.CurrentStorageAccount)[0].Endpoints.ToArray())[0];
            }
            else
            {
                Console.WriteLine("Unable to get the default storege account");
            }
        }

        private static string GetDefaultStorage(string storageName, string locName)
        {
            Collection<StorageServicePropertiesOperationContext> storageAccounts = vmPowershellCmdlets.GetAzureStorageAccount(null);
            foreach (var storageAccount in storageAccounts)
            {
                if (storageAccount.StorageAccountName == storageName)
                {
                    return storageAccount.StorageAccountName;
                }
            }

            var account = vmPowershellCmdlets.NewAzureStorageAccount(storageName, locName);
            if (account.StorageAccountName == storageName)
            {
                return account.StorageAccountName;
            }

            return null;
        }

        public static void SetTestSettings()
        {            
            vmPowershellCmdlets = new ServiceManagementCmdletTestHelper();
            CredentialHelper.GetTestSettings(Resource.TestSettings);

            vmPowershellCmdlets.RemoveAzureSubscriptions();
            vmPowershellCmdlets.ImportAzurePublishSettingsFile(CredentialHelper.PublishSettingsFile);

            if (string.IsNullOrEmpty(CredentialHelper.DefaultSubscriptionName))
            {                                
                defaultAzureSubscription = vmPowershellCmdlets.GetCurrentAzureSubscription();
                if (string.IsNullOrEmpty(Resource.DefaultSubscriptionName))
                {
                    CredentialHelper.DefaultSubscriptionName = defaultAzureSubscription.SubscriptionName;
                }
            }
            else
            {
                defaultAzureSubscription = vmPowershellCmdlets.SetDefaultAzureSubscription(CredentialHelper.DefaultSubscriptionName);
            }                         

            locationName = vmPowershellCmdlets.GetAzureLocationName(new[] { CredentialHelper.Location }); // Get-AzureLocation
            if (String.IsNullOrEmpty(locationName))
            {
                Console.WriteLine("No location is selected!");
            }
            Console.WriteLine("Location Name: {0}", locationName);

            if (defaultAzureSubscription.CurrentStorageAccount == null)
            {
                SetDefaultStorage();
            }

            imageName = vmPowershellCmdlets.GetAzureVMImageName(new[] { "Windows", "testvmimage" }, false); // Get-AzureVMImage
            if (String.IsNullOrEmpty(imageName))
            {
                Console.WriteLine("No image is selected!");
            }
            Console.WriteLine("Image Name: {0}", imageName);

        }

        protected void StartTest(string testname, DateTime testStartTime)
        {            
            Console.WriteLine("{0} test starts at {1}", testname, testStartTime);
        }

        [AssemblyCleanup]
        public static void CleanUpAssembly()
        {
            if (defaultAzureSubscription != null)
            {
                Retry(String.Format("Get-AzureDisk | Where {{$_.DiskName.Contains(\"{0}\")}} | Remove-AzureDisk -DeleteVhd", serviceNamePrefix), "in use");
                if (deleteDefaultStorageAccount)
                {
                    vmPowershellCmdlets.RemoveAzureStorageAccount(defaultAzureSubscription.CurrentStorageAccount);
                }
            }
        }

        private static void Retry(string cmdlet, string message, int maxTry = 1, int intervalSecond = 10)
        {

            ServiceManagementCmdletTestHelper pscmdlet = new ServiceManagementCmdletTestHelper();

            for (int i = 0; i < maxTry; i++)
            {
                try
                {
                    pscmdlet.RunPSScript(cmdlet);
                    break;
                }
                catch (Exception e)
                {
                    if (i == maxTry)
                    {
                        Console.WriteLine("Max try reached.  Couldn't perform within the given time.");
                    }
                    if (e.ToString().Contains(message))
                    {
                        //Thread.Sleep(intervalSecond * 1000);
                        continue;
                    }
                    else
                    {
                        throw;
                    }
                }
            }
        }

        protected static void ReImportSubscription()
        {
            // Re-import the subscription.
            vmPowershellCmdlets.ImportAzurePublishSettingsFile();
            vmPowershellCmdlets.SetDefaultAzureSubscription(CredentialHelper.DefaultSubscriptionName);
            vmPowershellCmdlets.SetAzureSubscription(defaultAzureSubscription.SubscriptionName, defaultAzureSubscription.CurrentStorageAccount);
        }

        protected static void CopyTestData(string srcContainer, string srcBlob, string destContainer, string destBlob)
        {
            Process currentProcess = Process.GetCurrentProcess();
            StringDictionary environment = currentProcess.StartInfo.EnvironmentVariables;

            string storageAccount = environment[CredentialHelper.StorageAccountVariable];
            string storageAccountKey = environment[CredentialHelper.StorageAccountKeyVariable];

            // Create a container
            try
            {
                vmPowershellCmdlets.RunPSScript("Get-AzureStorageContainer -Name " + destContainer);
            }
            catch
            {
                // Create a container.
                vmPowershellCmdlets.RunPSScript("New-AzureStorageContainer -Name " + destContainer);
            }

            // Make SAS Uri for the source blob.
            string srcSasUri = Utilities.GenerateSasUri(CredentialHelper.CredentialBlobUriFormat, storageAccount, storageAccountKey, srcContainer, srcBlob);

            vmPowershellCmdlets.RunPSScript(string.Format("Start-AzureStorageBlobCopy -SrcUri \"{0}\" -DestContainer {1} -DestBlob {2} -Force", srcSasUri, destContainer, destBlob));

            for (int i = 0; i < 60; i++)
            {
                var result = vmPowershellCmdlets.CheckCopyBlobStatus(destContainer, destBlob);
                if (result.Status.ToString().Equals("Success"))
                {
                    break;
                }
                else
                {
                    Thread.Sleep(10 * 1000);
                }
            }
        }
    }
}<|MERGE_RESOLUTION|>--- conflicted
+++ resolved
@@ -10,251 +10,248 @@
 // WITHOUT WARRANTIES OR CONDITIONS OF ANY KIND, either express or implied.
 // See the License for the specific language governing permissions and
 // limitations under the License.
-// ----------------------------------------------------------------------------------
-
-namespace Microsoft.WindowsAzure.Management.ServiceManagement.Test.FunctionalTests
-{
-    using System;
-    using System.Collections.ObjectModel;
-    using System.Collections.Specialized;
-    using System.Diagnostics;
-<<<<<<< HEAD
-    using System.IO;
-    using System.Linq;
-    using Microsoft.VisualStudio.TestTools.UnitTesting;
-    using Microsoft.WindowsAzure.Management.ServiceManagement.Model;
-    using Microsoft.WindowsAzure.Management.ServiceManagement.Test.Properties;
-    using Microsoft.WindowsAzure.Management.Utilities.Common;
-=======
-    using System.Collections.Specialized;
-    using System.Management.Automation;
-
->>>>>>> e1d3854e
-
-    [TestClass]
-    public class ServiceManagementTest
-    {
-        protected const string serviceNamePrefix = "PSTestService";
-        protected const string vmNamePrefix = "PSTestVM";
-        protected const string password = "p@ssw0rd";
-        protected const string username = "pstestuser";
-        protected static string localFile = Resource.Vhd;
-        protected static string vnetConfigFilePath = Directory.GetCurrentDirectory() + "\\vnetconfig.netcfg";
-        protected const string testDataContainer = "testdata";
-        protected const string osVhdName = "oneGBFixedWS2008R2.vhd";
-
-        // Test cleanup settings
-        protected const bool deleteDefaultStorageAccount = false; // Temporarily set to false
-        protected bool cleanupIfPassed = true;
-        protected bool cleanupIfFailed = true;
-        protected bool serviceCreated = false;
-        protected const string vhdContainerName = "vhdstore";
-
-        protected static ServiceManagementCmdletTestHelper vmPowershellCmdlets;
-        protected static SubscriptionData defaultAzureSubscription;
-        protected static StorageServiceKeyOperationContext storageAccountKey;
-        protected static string blobUrlRoot;
-
-        protected static string locationName;
-        protected static string imageName;
-        
-        protected bool pass;
-        protected string testName;
-        protected DateTime testStartTime;
-
-        private TestContext testContextInstance;
-        /// <summary>
-        ///Gets or sets the test context which provides
-        ///information about and functionality for the current test run.
-        ///</summary>
-        public TestContext TestContext
-        {
-            get
-            {
-                return testContextInstance;
-            }
-            set
-            {
-                testContextInstance = value;
-            }
-        }
-
-        [AssemblyInitialize]
-        public static void AssemblyInit(TestContext context)
-        {
-        }
-
-        public static void SetDefaultStorage()
-        {
-            if (!string.IsNullOrEmpty(GetDefaultStorage(CredentialHelper.DefaultStorageName, CredentialHelper.Location)))
-            {
-                defaultAzureSubscription = vmPowershellCmdlets.SetAzureSubscription(defaultAzureSubscription.SubscriptionName, CredentialHelper.DefaultStorageName);
-
-                storageAccountKey = vmPowershellCmdlets.GetAzureStorageAccountKey(defaultAzureSubscription.CurrentStorageAccount);
-                Assert.AreEqual(defaultAzureSubscription.CurrentStorageAccount, storageAccountKey.StorageAccountName);
-                blobUrlRoot = (vmPowershellCmdlets.GetAzureStorageAccount(defaultAzureSubscription.CurrentStorageAccount)[0].Endpoints.ToArray())[0];
-            }
-            else
-            {
-                Console.WriteLine("Unable to get the default storege account");
-            }
-        }
-
-        private static string GetDefaultStorage(string storageName, string locName)
-        {
-            Collection<StorageServicePropertiesOperationContext> storageAccounts = vmPowershellCmdlets.GetAzureStorageAccount(null);
-            foreach (var storageAccount in storageAccounts)
-            {
-                if (storageAccount.StorageAccountName == storageName)
-                {
-                    return storageAccount.StorageAccountName;
-                }
-            }
-
-            var account = vmPowershellCmdlets.NewAzureStorageAccount(storageName, locName);
-            if (account.StorageAccountName == storageName)
-            {
-                return account.StorageAccountName;
-            }
-
-            return null;
-        }
-
-        public static void SetTestSettings()
-        {            
-            vmPowershellCmdlets = new ServiceManagementCmdletTestHelper();
-            CredentialHelper.GetTestSettings(Resource.TestSettings);
-
-            vmPowershellCmdlets.RemoveAzureSubscriptions();
-            vmPowershellCmdlets.ImportAzurePublishSettingsFile(CredentialHelper.PublishSettingsFile);
-
-            if (string.IsNullOrEmpty(CredentialHelper.DefaultSubscriptionName))
-            {                                
-                defaultAzureSubscription = vmPowershellCmdlets.GetCurrentAzureSubscription();
-                if (string.IsNullOrEmpty(Resource.DefaultSubscriptionName))
-                {
-                    CredentialHelper.DefaultSubscriptionName = defaultAzureSubscription.SubscriptionName;
-                }
-            }
-            else
-            {
-                defaultAzureSubscription = vmPowershellCmdlets.SetDefaultAzureSubscription(CredentialHelper.DefaultSubscriptionName);
-            }                         
-
-            locationName = vmPowershellCmdlets.GetAzureLocationName(new[] { CredentialHelper.Location }); // Get-AzureLocation
-            if (String.IsNullOrEmpty(locationName))
-            {
-                Console.WriteLine("No location is selected!");
-            }
-            Console.WriteLine("Location Name: {0}", locationName);
-
-            if (defaultAzureSubscription.CurrentStorageAccount == null)
-            {
-                SetDefaultStorage();
-            }
-
-            imageName = vmPowershellCmdlets.GetAzureVMImageName(new[] { "Windows", "testvmimage" }, false); // Get-AzureVMImage
-            if (String.IsNullOrEmpty(imageName))
-            {
-                Console.WriteLine("No image is selected!");
-            }
-            Console.WriteLine("Image Name: {0}", imageName);
-
-        }
-
-        protected void StartTest(string testname, DateTime testStartTime)
-        {            
-            Console.WriteLine("{0} test starts at {1}", testname, testStartTime);
-        }
-
-        [AssemblyCleanup]
-        public static void CleanUpAssembly()
-        {
-            if (defaultAzureSubscription != null)
-            {
-                Retry(String.Format("Get-AzureDisk | Where {{$_.DiskName.Contains(\"{0}\")}} | Remove-AzureDisk -DeleteVhd", serviceNamePrefix), "in use");
-                if (deleteDefaultStorageAccount)
-                {
-                    vmPowershellCmdlets.RemoveAzureStorageAccount(defaultAzureSubscription.CurrentStorageAccount);
-                }
-            }
-        }
-
-        private static void Retry(string cmdlet, string message, int maxTry = 1, int intervalSecond = 10)
-        {
-
-            ServiceManagementCmdletTestHelper pscmdlet = new ServiceManagementCmdletTestHelper();
-
-            for (int i = 0; i < maxTry; i++)
-            {
-                try
-                {
-                    pscmdlet.RunPSScript(cmdlet);
-                    break;
-                }
-                catch (Exception e)
-                {
-                    if (i == maxTry)
-                    {
-                        Console.WriteLine("Max try reached.  Couldn't perform within the given time.");
-                    }
-                    if (e.ToString().Contains(message))
-                    {
-                        //Thread.Sleep(intervalSecond * 1000);
-                        continue;
-                    }
-                    else
-                    {
-                        throw;
-                    }
-                }
-            }
-        }
-
-        protected static void ReImportSubscription()
-        {
-            // Re-import the subscription.
-            vmPowershellCmdlets.ImportAzurePublishSettingsFile();
-            vmPowershellCmdlets.SetDefaultAzureSubscription(CredentialHelper.DefaultSubscriptionName);
-            vmPowershellCmdlets.SetAzureSubscription(defaultAzureSubscription.SubscriptionName, defaultAzureSubscription.CurrentStorageAccount);
-        }
-
-        protected static void CopyTestData(string srcContainer, string srcBlob, string destContainer, string destBlob)
-        {
-            Process currentProcess = Process.GetCurrentProcess();
-            StringDictionary environment = currentProcess.StartInfo.EnvironmentVariables;
-
-            string storageAccount = environment[CredentialHelper.StorageAccountVariable];
-            string storageAccountKey = environment[CredentialHelper.StorageAccountKeyVariable];
-
-            // Create a container
-            try
-            {
-                vmPowershellCmdlets.RunPSScript("Get-AzureStorageContainer -Name " + destContainer);
-            }
-            catch
-            {
-                // Create a container.
-                vmPowershellCmdlets.RunPSScript("New-AzureStorageContainer -Name " + destContainer);
-            }
-
-            // Make SAS Uri for the source blob.
-            string srcSasUri = Utilities.GenerateSasUri(CredentialHelper.CredentialBlobUriFormat, storageAccount, storageAccountKey, srcContainer, srcBlob);
-
-            vmPowershellCmdlets.RunPSScript(string.Format("Start-AzureStorageBlobCopy -SrcUri \"{0}\" -DestContainer {1} -DestBlob {2} -Force", srcSasUri, destContainer, destBlob));
-
-            for (int i = 0; i < 60; i++)
-            {
-                var result = vmPowershellCmdlets.CheckCopyBlobStatus(destContainer, destBlob);
-                if (result.Status.ToString().Equals("Success"))
-                {
-                    break;
-                }
-                else
-                {
-                    Thread.Sleep(10 * 1000);
-                }
-            }
-        }
-    }
+// ----------------------------------------------------------------------------------
+
+namespace Microsoft.WindowsAzure.Management.ServiceManagement.Test.FunctionalTests
+{
+    using System;
+    using System.Collections.ObjectModel;
+    using System.Diagnostics;
+    using System.IO;
+    using System.Linq;
+    using Microsoft.VisualStudio.TestTools.UnitTesting;
+    using Microsoft.WindowsAzure.Management.ServiceManagement.Model;
+    using Microsoft.WindowsAzure.Management.ServiceManagement.Test.Properties;
+    using Microsoft.WindowsAzure.Management.Utilities.Common;
+    using System.Collections.Specialized;
+    using System.Management.Automation;
+    using System.Threading;
+
+    [TestClass]
+    public class ServiceManagementTest
+    {
+        protected const string serviceNamePrefix = "PSTestService";
+        protected const string vmNamePrefix = "PSTestVM";
+        protected const string password = "p@ssw0rd";
+        protected const string username = "pstestuser";
+        protected static string localFile = Resource.Vhd;
+        protected static string vnetConfigFilePath = Directory.GetCurrentDirectory() + "\\vnetconfig.netcfg";
+        protected const string testDataContainer = "testdata";
+        protected const string osVhdName = "oneGBFixedWS2008R2.vhd";
+
+        // Test cleanup settings
+        protected const bool deleteDefaultStorageAccount = false; // Temporarily set to false
+        protected bool cleanupIfPassed = true;
+        protected bool cleanupIfFailed = true;
+        protected bool serviceCreated = false;
+        protected const string vhdContainerName = "vhdstore";
+
+        protected static ServiceManagementCmdletTestHelper vmPowershellCmdlets;
+        protected static SubscriptionData defaultAzureSubscription;
+        protected static StorageServiceKeyOperationContext storageAccountKey;
+        protected static string blobUrlRoot;
+
+        protected static string locationName;
+        protected static string imageName;
+
+        protected bool pass;
+        protected string testName;
+        protected DateTime testStartTime;
+
+        private TestContext testContextInstance;
+        /// <summary>
+        ///Gets or sets the test context which provides
+        ///information about and functionality for the current test run.
+        ///</summary>
+        public TestContext TestContext
+        {
+            get
+            {
+                return testContextInstance;
+            }
+            set
+            {
+                testContextInstance = value;
+            }
+        }
+
+        [AssemblyInitialize]
+        public static void AssemblyInit(TestContext context)
+        {
+        }
+
+        public static void SetDefaultStorage()
+        {
+            if (!string.IsNullOrEmpty(GetDefaultStorage(CredentialHelper.DefaultStorageName, CredentialHelper.Location)))
+            {
+                defaultAzureSubscription = vmPowershellCmdlets.SetAzureSubscription(defaultAzureSubscription.SubscriptionName, CredentialHelper.DefaultStorageName);
+
+                storageAccountKey = vmPowershellCmdlets.GetAzureStorageAccountKey(defaultAzureSubscription.CurrentStorageAccount);
+                Assert.AreEqual(defaultAzureSubscription.CurrentStorageAccount, storageAccountKey.StorageAccountName);
+                blobUrlRoot = (vmPowershellCmdlets.GetAzureStorageAccount(defaultAzureSubscription.CurrentStorageAccount)[0].Endpoints.ToArray())[0];
+            }
+            else
+            {
+                Console.WriteLine("Unable to get the default storege account");
+            }
+        }
+
+        private static string GetDefaultStorage(string storageName, string locName)
+        {
+            Collection<StorageServicePropertiesOperationContext> storageAccounts = vmPowershellCmdlets.GetAzureStorageAccount(null);
+            foreach (var storageAccount in storageAccounts)
+            {
+                if (storageAccount.StorageAccountName == storageName)
+                {
+                    return storageAccount.StorageAccountName;
+                }
+            }
+
+            var account = vmPowershellCmdlets.NewAzureStorageAccount(storageName, locName);
+            if (account.StorageAccountName == storageName)
+            {
+                return account.StorageAccountName;
+            }
+
+            return null;
+        }
+
+        public static void SetTestSettings()
+        {
+            vmPowershellCmdlets = new ServiceManagementCmdletTestHelper();
+            CredentialHelper.GetTestSettings(Resource.TestSettings);
+
+            vmPowershellCmdlets.RemoveAzureSubscriptions();
+            vmPowershellCmdlets.ImportAzurePublishSettingsFile(CredentialHelper.PublishSettingsFile);
+
+            if (string.IsNullOrEmpty(CredentialHelper.DefaultSubscriptionName))
+            {
+                defaultAzureSubscription = vmPowershellCmdlets.GetCurrentAzureSubscription();
+                if (string.IsNullOrEmpty(Resource.DefaultSubscriptionName))
+                {
+                    CredentialHelper.DefaultSubscriptionName = defaultAzureSubscription.SubscriptionName;
+                }
+            }
+            else
+            {
+                defaultAzureSubscription = vmPowershellCmdlets.SetDefaultAzureSubscription(CredentialHelper.DefaultSubscriptionName);
+            }
+
+            locationName = vmPowershellCmdlets.GetAzureLocationName(new[] { CredentialHelper.Location }); // Get-AzureLocation
+            if (String.IsNullOrEmpty(locationName))
+            {
+                Console.WriteLine("No location is selected!");
+            }
+            Console.WriteLine("Location Name: {0}", locationName);
+
+            if (defaultAzureSubscription.CurrentStorageAccount == null)
+            {
+                SetDefaultStorage();
+            }
+
+            imageName = vmPowershellCmdlets.GetAzureVMImageName(new[] { "Windows", "testvmimage" }, false); // Get-AzureVMImage
+            if (String.IsNullOrEmpty(imageName))
+            {
+                Console.WriteLine("No image is selected!");
+            }
+            Console.WriteLine("Image Name: {0}", imageName);
+
+        }
+
+        protected void StartTest(string testname, DateTime testStartTime)
+        {
+            Console.WriteLine("{0} test starts at {1}", testname, testStartTime);
+        }
+
+        [AssemblyCleanup]
+        public static void CleanUpAssembly()
+        {
+            if (defaultAzureSubscription != null)
+            {
+                Retry(String.Format("Get-AzureDisk | Where {{$_.DiskName.Contains(\"{0}\")}} | Remove-AzureDisk -DeleteVhd", serviceNamePrefix), "in use");
+                if (deleteDefaultStorageAccount)
+                {
+                    vmPowershellCmdlets.RemoveAzureStorageAccount(defaultAzureSubscription.CurrentStorageAccount);
+                }
+            }
+        }
+
+        private static void Retry(string cmdlet, string message, int maxTry = 1, int intervalSecond = 10)
+        {
+
+            ServiceManagementCmdletTestHelper pscmdlet = new ServiceManagementCmdletTestHelper();
+
+            for (int i = 0; i < maxTry; i++)
+            {
+                try
+                {
+                    pscmdlet.RunPSScript(cmdlet);
+                    break;
+                }
+                catch (Exception e)
+                {
+                    if (i == maxTry)
+                    {
+                        Console.WriteLine("Max try reached.  Couldn't perform within the given time.");
+                    }
+                    if (e.ToString().Contains(message))
+                    {
+                        //Thread.Sleep(intervalSecond * 1000);
+                        continue;
+                    }
+                    else
+                    {
+                        throw;
+                    }
+                }
+            }
+        }
+
+        protected static void ReImportSubscription()
+        {
+            // Re-import the subscription.
+            vmPowershellCmdlets.ImportAzurePublishSettingsFile();
+            vmPowershellCmdlets.SetDefaultAzureSubscription(CredentialHelper.DefaultSubscriptionName);
+            vmPowershellCmdlets.SetAzureSubscription(defaultAzureSubscription.SubscriptionName, defaultAzureSubscription.CurrentStorageAccount);
+        }
+
+        protected static void CopyTestData(string srcContainer, string srcBlob, string destContainer, string destBlob)
+        {
+            Process currentProcess = Process.GetCurrentProcess();
+            StringDictionary environment = currentProcess.StartInfo.EnvironmentVariables;
+
+            string storageAccount = environment[CredentialHelper.StorageAccountVariable];
+            string storageAccountKey = environment[CredentialHelper.StorageAccountKeyVariable];
+
+            // Create a container
+            try
+            {
+                vmPowershellCmdlets.RunPSScript("Get-AzureStorageContainer -Name " + destContainer);
+            }
+            catch
+            {
+                // Create a container.
+                vmPowershellCmdlets.RunPSScript("New-AzureStorageContainer -Name " + destContainer);
+            }
+
+            // Make SAS Uri for the source blob.
+            string srcSasUri = Utilities.GenerateSasUri(CredentialHelper.CredentialBlobUriFormat, storageAccount, storageAccountKey, srcContainer, srcBlob);
+
+            vmPowershellCmdlets.RunPSScript(string.Format("Start-AzureStorageBlobCopy -SrcUri \"{0}\" -DestContainer {1} -DestBlob {2} -Force", srcSasUri, destContainer, destBlob));
+            vmPowershellCmdlets.RunPSScript(string.Format("Start-AzureStorageBlobCopy -SrcUri \"{0}\" -DestContainer {1} -DestBlob {2} -Force", srcSasUri, destContainer, destBlob));
+
+            for (int i = 0; i < 60; i++)
+            {
+                var result = vmPowershellCmdlets.CheckCopyBlobStatus(destContainer, destBlob);
+                if (result.Status.ToString().Equals("Success"))
+                {
+                    break;
+                }
+                else
+                {
+                    Thread.Sleep(10 * 1000);
+                }
+            }
+        }
+    }
 }