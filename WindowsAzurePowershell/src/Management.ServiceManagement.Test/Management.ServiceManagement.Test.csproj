﻿<?xml version="1.0" encoding="utf-8"?>
<Project ToolsVersion="4.0" DefaultTargets="Build" xmlns="http://schemas.microsoft.com/developer/msbuild/2003">
  <PropertyGroup>
    <Configuration Condition=" '$(Configuration)' == '' ">Debug</Configuration>
    <Platform Condition=" '$(Platform)' == '' ">AnyCPU</Platform>
    <ProjectGuid>{58A78F29-8C0C-4A5E-893E-3953C0F29C8A}</ProjectGuid>
    <OutputType>Library</OutputType>
    <AppDesignerFolder>Properties</AppDesignerFolder>
    <RootNamespace>Microsoft.WindowsAzure.Management.ServiceManagement.Test</RootNamespace>
    <AssemblyName>Microsoft.WindowsAzure.Management.ServiceManagement.Test</AssemblyName>
    <TargetFrameworkVersion>v4.0</TargetFrameworkVersion>
    <FileAlignment>512</FileAlignment>
    <ProjectTypeGuids>{3AC096D0-A1C2-E12C-1390-A8335801FDAB};{FAE04EC0-301F-11D3-BF4B-00C04F79EFBC}</ProjectTypeGuids>
    <VisualStudioVersion Condition="'$(VisualStudioVersion)' == ''">10.0</VisualStudioVersion>
    <VSToolsPath Condition="'$(VSToolsPath)' == ''">$(MSBuildExtensionsPath32)\Microsoft\VisualStudio\v$(VisualStudioVersion)</VSToolsPath>
    <ReferencePath>$(ProgramFiles)\Common Files\microsoft shared\VSTT\$(VisualStudioVersion)\UITestExtensionPackages</ReferencePath>
    <IsCodedUITest>False</IsCodedUITest>
    <TestProjectType>UnitTest</TestProjectType>
    <SolutionDir Condition="$(SolutionDir) == '' Or $(SolutionDir) == '*Undefined*'">..\</SolutionDir>
    <RestorePackages>true</RestorePackages>
  </PropertyGroup>
  <PropertyGroup Condition=" '$(Configuration)|$(Platform)' == 'Debug|AnyCPU' ">
    <DebugSymbols>true</DebugSymbols>
    <DebugType>full</DebugType>
    <Optimize>false</Optimize>
    <OutputPath>bin\Debug\</OutputPath>
    <DefineConstants>DEBUG;TRACE</DefineConstants>
    <ErrorReport>prompt</ErrorReport>
    <WarningLevel>4</WarningLevel>
  </PropertyGroup>
  <PropertyGroup Condition=" '$(Configuration)|$(Platform)' == 'Release|AnyCPU' ">
    <DebugType>pdbonly</DebugType>
    <Optimize>true</Optimize>
    <OutputPath>bin\Release\</OutputPath>
    <DefineConstants>TRACE</DefineConstants>
    <ErrorReport>prompt</ErrorReport>
    <WarningLevel>4</WarningLevel>
  </PropertyGroup>
  <PropertyGroup Condition="'$(Configuration)|$(Platform)' == 'Debug|x64'">
    <DebugSymbols>true</DebugSymbols>
    <OutputPath>bin\x64\Debug\</OutputPath>
    <DefineConstants>DEBUG;TRACE</DefineConstants>
    <DebugType>full</DebugType>
    <PlatformTarget>x64</PlatformTarget>
  </PropertyGroup>
  <PropertyGroup Condition="'$(Configuration)|$(Platform)' == 'Release|x64'">
    <OutputPath>bin\x64\Release\</OutputPath>
    <DefineConstants>TRACE</DefineConstants>
    <Optimize>true</Optimize>
    <DebugType>pdbonly</DebugType>
    <PlatformTarget>x64</PlatformTarget>
  </PropertyGroup>
  <PropertyGroup Condition="'$(Configuration)|$(Platform)' == 'ReleaseSigned|AnyCPU'">
    <OutputPath>bin\Release\</OutputPath>
    <DefineConstants>TRACE;SIGN</DefineConstants>
    <Optimize>true</Optimize>
    <DebugType>pdbonly</DebugType>
    <PlatformTarget>AnyCPU</PlatformTarget>
    <ErrorReport>prompt</ErrorReport>
    <RunCodeAnalysis>false</RunCodeAnalysis>
  </PropertyGroup>
  <PropertyGroup Condition="'$(Configuration)|$(Platform)' == 'ReleaseSigned|x64'">
    <OutputPath>bin\Release\</OutputPath>
    <DefineConstants>TRACE;SIGN</DefineConstants>
    <Optimize>true</Optimize>
    <DebugType>pdbonly</DebugType>
    <PlatformTarget>AnyCPU</PlatformTarget>
    <ErrorReport>prompt</ErrorReport>
    <RunCodeAnalysis>false</RunCodeAnalysis>
  </PropertyGroup>
  <PropertyGroup Condition="'$(Configuration)|$(Platform)' == 'ReleaseSigned|x64'">
    <SignAssembly>true</SignAssembly>
    <AssemblyOriginatorKeyFile>MSSharedLibKey.snk</AssemblyOriginatorKeyFile>
    <DelaySign>true</DelaySign>
  </PropertyGroup>
  <PropertyGroup Condition="'$(Configuration)|$(Platform)' == 'ReleaseSigned|AnyCPU'">
    <SignAssembly>true</SignAssembly>
    <AssemblyOriginatorKeyFile>MSSharedLibKey.snk</AssemblyOriginatorKeyFile>
    <DelaySign>true</DelaySign>
    <CodeAnalysisIgnoreBuiltInRules>true</CodeAnalysisIgnoreBuiltInRules>
  </PropertyGroup>
  <ItemGroup>
    <Reference Include="Microsoft.Data.Edm, Version=5.0.2.0, Culture=neutral, PublicKeyToken=31bf3856ad364e35, processorArchitecture=MSIL">
      <SpecificVersion>False</SpecificVersion>
      <HintPath>..\packages\Microsoft.Data.Edm.5.0.2\lib\net40\Microsoft.Data.Edm.dll</HintPath>
    </Reference>
    <Reference Include="Microsoft.Data.OData, Version=5.0.2.0, Culture=neutral, PublicKeyToken=31bf3856ad364e35, processorArchitecture=MSIL">
      <SpecificVersion>False</SpecificVersion>
      <HintPath>..\packages\Microsoft.Data.OData.5.0.2\lib\net40\Microsoft.Data.OData.dll</HintPath>
    </Reference>
    <Reference Include="Microsoft.WindowsAzure.Configuration, Version=1.8.0.0, Culture=neutral, PublicKeyToken=31bf3856ad364e35, processorArchitecture=MSIL">
      <HintPath>..\packages\Microsoft.WindowsAzure.ConfigurationManager.1.8.0.0\lib\net35-full\Microsoft.WindowsAzure.Configuration.dll</HintPath>
    </Reference>
    <Reference Include="Microsoft.WindowsAzure.ServiceManagement.Client, Version=1.0.0.0, Culture=neutral, PublicKeyToken=31bf3856ad364e35, processorArchitecture=MSIL">
      <SpecificVersion>False</SpecificVersion>
      <HintPath>..\lib\Microsoft.WindowsAzure.ServiceManagement.Client.dll</HintPath>
    </Reference>
    <Reference Include="Microsoft.WindowsAzure.Storage, Version=2.0.0.0, Culture=neutral, PublicKeyToken=31bf3856ad364e35, processorArchitecture=MSIL">
      <HintPath>..\packages\WindowsAzure.Storage.2.0.4.0\lib\net40\Microsoft.WindowsAzure.Storage.dll</HintPath>
    </Reference>
    <Reference Include="System" />
    <Reference Include="System.Core">
      <RequiredTargetFramework>3.5</RequiredTargetFramework>
    </Reference>
    <Reference Include="System.Data" />
    <Reference Include="System.Management" />
    <Reference Include="System.Management.Automation, Version=3.0.0.0, Culture=neutral, PublicKeyToken=31bf3856ad364e35, processorArchitecture=MSIL" />
    <Reference Include="System.Runtime.Serialization" />
    <Reference Include="System.ServiceModel" />
    <Reference Include="System.Spatial, Version=5.0.2.0, Culture=neutral, PublicKeyToken=31bf3856ad364e35, processorArchitecture=MSIL">
      <SpecificVersion>False</SpecificVersion>
      <HintPath>..\packages\System.Spatial.5.0.2\lib\net40\System.Spatial.dll</HintPath>
    </Reference>
  </ItemGroup>
  <Choose>
    <When Condition="('$(VisualStudioVersion)' == '10.0' or '$(VisualStudioVersion)' == '') and '$(TargetFrameworkVersion)' == 'v3.5'">
      <ItemGroup>
        <Reference Include="Microsoft.VisualStudio.QualityTools.UnitTestFramework, Version=10.1.0.0, Culture=neutral, PublicKeyToken=b03f5f7f11d50a3a, processorArchitecture=MSIL" />
      </ItemGroup>
    </When>
    <Otherwise>
      <ItemGroup>
        <Reference Include="Microsoft.VisualStudio.QualityTools.UnitTestFramework" />
      </ItemGroup>
    </Otherwise>
  </Choose>
  <ItemGroup>
    <Compile Include="FunctionalTests\AddAzureVhdTest.cs" />
    <Compile Include="FunctionalTests\ConfigDataInfo\HostCaching.cs" />
    <Compile Include="FunctionalTests\ConfigDataInfo\InstanceSize.cs" />
    <Compile Include="FunctionalTests\ConfigDataInfo\OS.cs" />
    <Compile Include="FunctionalTests\ConfigDataInfo\RemoveAzureDataDiskConfig.cs" />
    <Compile Include="FunctionalTests\ConfigDataInfo\VMPowerState.cs" />
    <Compile Include="FunctionalTests\IaasCmdletInfo\AddAzureCertificateCmdletInfo.cs" />
    <Compile Include="FunctionalTests\IaasCmdletInfo\AddAzureDiskCmdletInfo.cs" />
    <Compile Include="FunctionalTests\IaasCmdletInfo\AddAzureVMImageCmdletInfo.cs" />
    <Compile Include="FunctionalTests\IaasCmdletInfo\ExportAzureVMCmdletInfo.cs" />
    <Compile Include="FunctionalTests\IaasCmdletInfo\GetAzureAffinityGroupCmdletInfo.cs" />
    <Compile Include="FunctionalTests\IaasCmdletInfo\GetAzureCertificateCmdletInfo.cs" />
    <Compile Include="FunctionalTests\IaasCmdletInfo\GetAzureDataDiskCmdletInfo.cs" />
    <Compile Include="FunctionalTests\IaasCmdletInfo\AddAzureDataDiskCmdletInfo.cs" />
    <Compile Include="FunctionalTests\IaasCmdletInfo\AddAzureEndpointCmdletInfo.cs" />
    <Compile Include="FunctionalTests\IaasCmdletInfo\AddAzureProvisioningConfigCmdletInfo.cs" />
    <Compile Include="FunctionalTests\ConfigDataInfo\AddAzureDataDiskConfig.cs" />
    <Compile Include="FunctionalTests\ConfigDataInfo\AzureEndPointConfigInfo.cs" />
    <Compile Include="FunctionalTests\ConfigDataInfo\AzureProvisioningConfigInfo.cs" />
    <Compile Include="FunctionalTests\ConfigDataInfo\AzureVMConfigInfo.cs" />
    <Compile Include="FunctionalTests\ConfigDataInfo\DiskCreateOption.cs" />
    <Compile Include="FunctionalTests\ConfigDataInfo\ProtocolInfo.cs" />
    <Compile Include="FunctionalTests\ConfigDataInfo\VMSizeInfo.cs" />
    <Compile Include="FunctionalTests\FunctionalTest.cs" />
    <Compile Include="FunctionalTests\IaasCmdletInfo\AddAzureVhdCmdletInfo.cs" />
    <Compile Include="FunctionalTests\IaasCmdletInfo\GetAzureDeploymentCmdletInfo.cs" />
    <Compile Include="FunctionalTests\IaasCmdletInfo\GetAzureDiskCmdletInfo.cs" />
    <Compile Include="FunctionalTests\IaasCmdletInfo\GetAzureDns.cs" />
    <Compile Include="FunctionalTests\IaasCmdletInfo\GetAzureEndpointCmdletInfo.cs" />
    <Compile Include="FunctionalTests\IaasCmdletInfo\GetAzureOSDisk.cs" />
    <Compile Include="FunctionalTests\IaasCmdletInfo\GetAzureOSVersion.cs" />
    <Compile Include="FunctionalTests\IaasCmdletInfo\GetAzureRemoteDesktopFileCmdletInfo.cs" />
    <Compile Include="FunctionalTests\IaasCmdletInfo\GetAzureRole.cs" />
    <Compile Include="FunctionalTests\IaasCmdletInfo\GetAzureServiceCmdletInfo.cs" />
    <Compile Include="FunctionalTests\IaasCmdletInfo\GetAzureStorageKeyCmdletInfo.cs" />
    <Compile Include="FunctionalTests\IaasCmdletInfo\GetAzureSubnet.cs" />
    <Compile Include="FunctionalTests\IaasCmdletInfo\GetAzureVNetConfig.cs" />
    <Compile Include="FunctionalTests\IaasCmdletInfo\GetAzureVNetConnection.cs" />
    <Compile Include="FunctionalTests\IaasCmdletInfo\GetAzureVNetGateway.cs" />
    <Compile Include="FunctionalTests\IaasCmdletInfo\GetAzureVNetGatewayKey.cs" />
    <Compile Include="FunctionalTests\IaasCmdletInfo\GetAzureVNetSite.cs" />
    <Compile Include="FunctionalTests\IaasCmdletInfo\ImportAzureVMCmdletInfo.cs" />
    <Compile Include="FunctionalTests\IaasCmdletInfo\MoveAzureDeploymentCmdletInfo.cs" />
    <Compile Include="FunctionalTests\IaasCmdletInfo\NewAzureAffinityGroupCmdletInfo.cs" />
    <Compile Include="FunctionalTests\IaasCmdletInfo\NewAzureCertificateSettingCmdletInfo.cs" />
    <Compile Include="FunctionalTests\IaasCmdletInfo\NewAzureDeploymentCmdletInfo.cs" />
    <Compile Include="FunctionalTests\IaasCmdletInfo\NewAzureDns.cs" />
    <Compile Include="FunctionalTests\IaasCmdletInfo\NewAzureServiceCmdletInfo.cs" />
    <Compile Include="FunctionalTests\IaasCmdletInfo\NewAzureSSHKeyCmdletInfo.cs" />
    <Compile Include="FunctionalTests\IaasCmdletInfo\NewAzureStorageKeyCmdletInfo.cs" />
    <Compile Include="FunctionalTests\IaasCmdletInfo\NewAzureVNetGateway.cs" />
    <Compile Include="FunctionalTests\IaasCmdletInfo\RemoveAzureAffinityGroupCmdletInfo.cs" />
    <Compile Include="FunctionalTests\IaasCmdletInfo\RemoveAzureCertificateCmdletInfo.cs" />
    <Compile Include="FunctionalTests\IaasCmdletInfo\RemoveAzureDataDiskCmdletInfo.cs" />
    <Compile Include="FunctionalTests\IaasCmdletInfo\RemoveAzureDeploymentCmdletInfo.cs" />
    <Compile Include="FunctionalTests\IaasCmdletInfo\RemoveAzureDiskCmdletInfo.cs" />
    <Compile Include="FunctionalTests\IaasCmdletInfo\RemoveAzureEndpointCmdletInfo.cs" />
    <Compile Include="FunctionalTests\IaasCmdletInfo\RemoveAzureSubscriptionCmdletInfo.cs" />
    <Compile Include="FunctionalTests\IaasCmdletInfo\RemoveAzureVMCmdletInfo.cs" />
    <Compile Include="FunctionalTests\IaasCmdletInfo\RemoveAzureServiceCmdletInfo.cs" />
    <Compile Include="FunctionalTests\IaasCmdletInfo\RemoveAzureVMImageCmdletInfo.cs" />
    <Compile Include="FunctionalTests\IaasCmdletInfo\RemoveAzureVNetConfig.cs" />
    <Compile Include="FunctionalTests\IaasCmdletInfo\RemoveAzureVNetGateway.cs" />
    <Compile Include="FunctionalTests\IaasCmdletInfo\SaveAzureVhdCmdletInfo.cs" />
    <Compile Include="FunctionalTests\IaasCmdletInfo\SaveAzureVMImageCmdletInfo.cs" />
    <Compile Include="FunctionalTests\IaasCmdletInfo\SelectAzureSubscriptionCmdletInfo.cs" />
    <Compile Include="FunctionalTests\IaasCmdletInfo\RestartAzureVMCmdletInfo.cs" />
    <Compile Include="FunctionalTests\ConfigDataInfo\PersistentVMConfigInfo.cs" />
    <Compile Include="FunctionalTests\IaasCmdletInfo\NewAzureVMConfigCmdletInfo.cs" />
    <Compile Include="FunctionalTests\IaasCmdletInfo\NewAzureVMCmdletInfo.cs" />
    <Compile Include="FunctionalTests\IaasCmdletInfo\RemoveAzureStorageAccountCmdletInfo.cs" />
    <Compile Include="FunctionalTests\IaasCmdletInfo\SetAffinityGroupCmdletInfo.cs" />
    <Compile Include="FunctionalTests\IaasCmdletInfo\SetAzureDeploymentCmdletInfo.cs" />
    <Compile Include="FunctionalTests\IaasCmdletInfo\SetAzureEndpointCmdletInfo.cs" />
    <Compile Include="FunctionalTests\IaasCmdletInfo\SetAzureOSDisk.cs" />
    <Compile Include="FunctionalTests\IaasCmdletInfo\SetAzureRole.cs" />
    <Compile Include="FunctionalTests\IaasCmdletInfo\SetAzureServiceCmdletInfo.cs" />
    <Compile Include="FunctionalTests\IaasCmdletInfo\SetAzureStorageAccountCmdletInfo.cs" />
    <Compile Include="FunctionalTests\IaasCmdletInfo\SetAzureSubnet.cs" />
    <Compile Include="FunctionalTests\IaasCmdletInfo\SetAzureVNetConfig.cs" />
    <Compile Include="FunctionalTests\IaasCmdletInfo\SetAzureVNetGateway.cs" />
    <Compile Include="FunctionalTests\IaasCmdletInfo\UpdateAzureDiskCmdletInfo.cs" />
    <Compile Include="FunctionalTests\IaasCmdletInfo\UpdateAzureVMImageCmdletInfo.cs" />
    <Compile Include="FunctionalTests\IaasCmdletInfo\WindowsAzurePowershellScript.cs" />
    <Compile Include="FunctionalTests\PowershellCore\PowershellCmdletScript.cs" />
    <Compile Include="FunctionalTests\ScenarioTest.cs" />
    <Compile Include="FunctionalTests\ServiceManagementCmdletTestHelper.cs">
      <SubType>Code</SubType>
    </Compile>
    <Compile Include="FunctionalTests\IaasCmdletInfo\GetAzureLocationCmdletInfo.cs" />
    <Compile Include="FunctionalTests\IaasCmdletInfo\GetAzureStorageAccountCmdletInfo.cs" />
    <Compile Include="FunctionalTests\IaasCmdletInfo\GetAzureSubscriptionCmdletInfo.cs" />
    <Compile Include="FunctionalTests\IaasCmdletInfo\GetAzureVMCmdletInfo.cs" />
    <Compile Include="FunctionalTests\IaasCmdletInfo\GetAzureVMImageCmdletInfo.cs" />
    <Compile Include="FunctionalTests\IaasCmdletInfo\GetModuleCmdletInfo.cs" />
    <Compile Include="FunctionalTests\IaasCmdletInfo\ImportAzurePublishSettingsFileCmdletInfo.cs" />
    <Compile Include="FunctionalTests\IaasCmdletInfo\NewAzureQuickVMCmdletInfo.cs" />
    <Compile Include="FunctionalTests\IaasCmdletInfo\NewAzureStorageAccountCmdletInfo.cs" />
    <Compile Include="FunctionalTests\IaasCmdletInfo\SetAzureSubscriptionCmdletInfo.cs" />
    <Compile Include="FunctionalTests\IaasCmdletInfo\WindowsAzurePowershellCmdletSequence.cs" />
    <Compile Include="FunctionalTests\IaasCmdletInfo\WindowsAzurePowershellCmdlet.cs" />
    <Compile Include="FunctionalTests\IaasCmdletInfo\NewAzureQuickLinuxVMCmdletInfo.cs" />
    <Compile Include="FunctionalTests\PowershellCore\CmdletsInfo.cs" />
    <Compile Include="FunctionalTests\PowershellCore\CmdletParam.cs" />
    <Compile Include="FunctionalTests\PowershellCore\PowershellCmdlet.cs" />
    <Compile Include="FunctionalTests\PowershellCore\PowershellCmdletSequence.cs" />
    <Compile Include="FunctionalTests\PowershellCore\PowershellEnvironment.cs" />
    <Compile Include="FunctionalTests\PowershellCore\PowershellModule.cs" />
    <Compile Include="FunctionalTests\IaasCmdletInfo\TestAzureNameCmdletInfo.cs" />
    <Compile Include="FunctionalTests\IaasCmdletInfo\StartAzureVMCmdletInfo.cs" />
    <Compile Include="FunctionalTests\IaasCmdletInfo\StopAzureVMCmdletInfo.cs" />
    <Compile Include="FunctionalTests\ConfigDataInfo\SetAzureDataDiskConfig.cs" />
    <Compile Include="FunctionalTests\ConfigDataInfo\SetAzureVMSizeConfig.cs" />
    <Compile Include="FunctionalTests\IaasCmdletInfo\SetAzureDataDiskCmdletInfo.cs" />
    <Compile Include="FunctionalTests\IaasCmdletInfo\SetAzureVMSizeCmdletInfo.cs" />
    <Compile Include="FunctionalTests\IaasCmdletInfo\UpdateAzureVMCmdletInfo.cs" />
    <Compile Include="FunctionalTests\Utilities.cs" />
    <Compile Include="Properties\AssemblyInfo.cs" />
    <Compile Include="Properties\Resource.Designer.cs">
      <AutoGen>True</AutoGen>
      <DesignTime>True</DesignTime>
      <DependentUpon>Resource.resx</DependentUpon>
    </Compile>
    <Compile Include="UnitTests\Cmdlets\AffinityGroups\NewAzureAffinityGroupTests.cs" />
    <Compile Include="UnitTests\Cmdlets\AffinityGroups\RemoveAzureAffinityGroupTests.cs" />
    <Compile Include="UnitTests\Cmdlets\AffinityGroups\SetAzureAffinityGroupTests.cs" />
    <Compile Include="UnitTests\Cmdlets\AffinityGroups\GetAzureAffinityGroupTests.cs" />
    <Compile Include="UnitTests\Cmdlets\Certificates\AddAzureCertificateTests.cs" />
    <Compile Include="UnitTests\Cmdlets\Certificates\RemoveAzureCertificateTests.cs" />
    <Compile Include="UnitTests\Cmdlets\Certificates\GetAzureCertificateTests.cs" />
    <Compile Include="UnitTests\Cmdlets\HostedServices\MoveAzureDeploymentCommandTests.cs" />
    <Compile Include="UnitTests\Cmdlets\StorageServices\AddAzureVhdCommandTests.cs" />
    <Compile Include="UnitTests\Cmdlets\StorageServices\GetAzureStorageAccountTests.cs" />
  </ItemGroup>
  <ItemGroup>
    <None Include="MSSharedLibKey.snk" />
<<<<<<< HEAD
    <None Include="Resources\download_VHD.csv" />
=======
    <None Include="packages.config" />
>>>>>>> f1d12859
    <None Include="Resources\overwrite_VHD.csv" />
    <None Include="Resources\patch_VHD.csv" />
    <None Include="Resources\resume_VHD.csv" />
    <None Include="Resources\SampleAppV1.cscfg" />
    <None Include="Resources\SampleAppV1.cspkg" />
    <None Include="Resources\SampleAppV2.cscfg" />
    <None Include="Resources\SampleAppV2.cspkg" />
    <None Include="Resources\thread_VHD.csv" />
    <None Include="Resources\upload_VHD.csv" />
    <None Include="Resources\wrongPara_VHD.csv" />
    <None Include="VhdFiles\dynamic_50.vhd">
      <CopyToOutputDirectory>PreserveNewest</CopyToOutputDirectory>
    </None>
    <None Include="VhdFiles\dynamic_50_child01.vhd">
      <CopyToOutputDirectory>PreserveNewest</CopyToOutputDirectory>
    </None>
    <None Include="VhdFiles\dynamic_50_child02.vhd">
      <CopyToOutputDirectory>PreserveNewest</CopyToOutputDirectory>
    </None>
    <None Include="VhdFiles\fixed_50.vhd">
      <CopyToOutputDirectory>PreserveNewest</CopyToOutputDirectory>
    </None>
    <None Include="VhdFiles\fixed_50_child01.vhd">
      <CopyToOutputDirectory>PreserveNewest</CopyToOutputDirectory>
    </None>
    <None Include="VhdFiles\fixed_50_child02.vhd">
      <CopyToOutputDirectory>PreserveNewest</CopyToOutputDirectory>
    </None>
  </ItemGroup>
  <ItemGroup>
    <Content Include="FunctionalTests\Readme.txt" />
  </ItemGroup>
  <ItemGroup>
    <Folder Include="TestScripts\" />
    <Folder Include="Tests\" />
  </ItemGroup>
  <ItemGroup>
    <EmbeddedResource Include="Properties\Resource.resx">
      <Generator>ResXFileCodeGenerator</Generator>
      <LastGenOutput>Resource.Designer.cs</LastGenOutput>
      <SubType>Designer</SubType>
    </EmbeddedResource>
  </ItemGroup>
  <ItemGroup>
    <ProjectReference Include="..\Management.CloudService.Test\Management.CloudService.Test.csproj">
      <Project>{C7C619E8-BB9B-43B6-9592-EC7F4ED3B55C}</Project>
      <Name>Management.CloudService.Test</Name>
    </ProjectReference>
    <ProjectReference Include="..\Management.CloudService\Management.CloudService.csproj">
      <Project>{B6F73AB3-1207-4B52-B90A-065CD5E107EB}</Project>
      <Name>Management.CloudService</Name>
    </ProjectReference>
    <ProjectReference Include="..\Management.ServiceManagement\Management.ServiceManagement.csproj">
      <Project>{E1CA72BA-8374-45F6-904D-FD34ECDF5B6F}</Project>
      <Name>Management.ServiceManagement</Name>
    </ProjectReference>
    <ProjectReference Include="..\Management.Test\Management.Test.csproj">
      <Project>{B7FD03F6-98BC-4F54-9A14-0455E579FCD4}</Project>
      <Name>Management.Test</Name>
    </ProjectReference>
    <ProjectReference Include="..\Management\Management.csproj">
      <Project>{CD5AA507-F5EF-473D-855B-84B91A1ABE54}</Project>
      <Name>Management</Name>
    </ProjectReference>
    <ProjectReference Include="..\Sync\Sync.csproj">
      <Project>{73820CBC-F4EB-4C5E-B4F0-CC4A93FBF157}</Project>
      <Name>Sync</Name>
    </ProjectReference>
  </ItemGroup>
  <Choose>
    <When Condition="'$(VisualStudioVersion)' == '10.0' And '$(IsCodedUITest)' == 'True'">
      <ItemGroup>
        <Reference Include="Microsoft.VisualStudio.QualityTools.CodedUITestFramework, Version=10.0.0.0, Culture=neutral, PublicKeyToken=b03f5f7f11d50a3a, processorArchitecture=MSIL">
          <Private>False</Private>
        </Reference>
        <Reference Include="Microsoft.VisualStudio.TestTools.UITest.Common, Version=10.0.0.0, Culture=neutral, PublicKeyToken=b03f5f7f11d50a3a, processorArchitecture=MSIL">
          <Private>False</Private>
        </Reference>
        <Reference Include="Microsoft.VisualStudio.TestTools.UITest.Extension, Version=10.0.0.0, Culture=neutral, PublicKeyToken=b03f5f7f11d50a3a, processorArchitecture=MSIL">
          <Private>False</Private>
        </Reference>
        <Reference Include="Microsoft.VisualStudio.TestTools.UITesting, Version=10.0.0.0, Culture=neutral, PublicKeyToken=b03f5f7f11d50a3a, processorArchitecture=MSIL">
          <Private>False</Private>
        </Reference>
      </ItemGroup>
    </When>
  </Choose>
  <Import Project="$(VSToolsPath)\TeamTest\Microsoft.TestTools.targets" Condition="Exists('$(VSToolsPath)\TeamTest\Microsoft.TestTools.targets')" />
  <Import Project="$(MSBuildToolsPath)\Microsoft.CSharp.targets" />
  <Import Project="$(SolutionDir)\.nuget\nuget.targets" />
  <!-- To modify your build process, add your task inside one of the targets below and uncomment it. 
       Other similar extension points exist, see Microsoft.Common.targets.
  <Target Name="BeforeBuild">
  </Target>
  <Target Name="AfterBuild">
  </Target>
  -->
</Project><|MERGE_RESOLUTION|>--- conflicted
+++ resolved
@@ -261,11 +261,8 @@
   </ItemGroup>
   <ItemGroup>
     <None Include="MSSharedLibKey.snk" />
-<<<<<<< HEAD
+    <None Include="packages.config" />
     <None Include="Resources\download_VHD.csv" />
-=======
-    <None Include="packages.config" />
->>>>>>> f1d12859
     <None Include="Resources\overwrite_VHD.csv" />
     <None Include="Resources\patch_VHD.csv" />
     <None Include="Resources\resume_VHD.csv" />
@@ -329,6 +326,10 @@
     <ProjectReference Include="..\Management\Management.csproj">
       <Project>{CD5AA507-F5EF-473D-855B-84B91A1ABE54}</Project>
       <Name>Management</Name>
+    </ProjectReference>
+    <ProjectReference Include="..\ServiceManagement.Additions\ServiceManagement.Additions.csproj">
+      <Project>{DA1432AF-D6B5-47A1-8B74-CCD740683E0F}</Project>
+      <Name>ServiceManagement.Additions</Name>
     </ProjectReference>
     <ProjectReference Include="..\Sync\Sync.csproj">
       <Project>{73820CBC-F4EB-4C5E-B4F0-CC4A93FBF157}</Project>
