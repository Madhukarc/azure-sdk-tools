--- conflicted
+++ resolved
@@ -211,28 +211,6 @@
         }
 
         /// <summary>
-<<<<<<< HEAD
-        /// create snap shot for specified blob
-        /// </summary>
-        /// <param name="blockBlob">CloudBlockBlob object</param>
-        /// <param name="metadata">blob meta data</param>
-        /// <param name="accessCondition">access condition</param>
-        /// <param name="options">request options</param>
-        /// <param name="operationContext">operation context</param>
-        /// <returns>the snapshot blob if successed, return null if the blobType of ICloudBlob is BlobType.Unspecified</returns>
-        public ICloudBlob CreateSnapshot(ICloudBlob blob, IDictionary<string, string> metadata, AccessCondition accessCondition, BlobRequestOptions options, OperationContext operationContext)
-        {
-            if (blob.BlobType == BlobType.BlockBlob)
-            {
-                return ((CloudBlockBlob)blob).CreateSnapshot(metadata, accessCondition, options, operationContext);
-            }
-            else if (blob.BlobType == BlobType.PageBlob)
-            {
-                return ((CloudPageBlob)blob).CreateSnapshot(metadata, accessCondition, options, operationContext);
-            }
-
-            return null;
-=======
         /// fetch container attributes
         /// </summary>
         /// <param name="container">CloudBlobContainer object</param>
@@ -242,7 +220,6 @@
         public void FetchContainerAttributes(CloudBlobContainer container, AccessCondition accessCondition, BlobRequestOptions options, OperationContext operationContext)
         {
             container.FetchAttributes(accessCondition, options, operationContext);
->>>>>>> 357356b1
         }
     }
 }