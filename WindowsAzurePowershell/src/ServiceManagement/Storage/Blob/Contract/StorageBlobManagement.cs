--- conflicted
+++ resolved
@@ -223,20 +223,22 @@
         }
 
         /// <summary>
-<<<<<<< HEAD
         /// fetch blob attributes
-=======
+        /// </summary>
+        /// <param name="accessCondition">Access condition</param>
+        /// <param name="options">blob request options</param>
+        /// <param name="operationContext">An object that represents the context for the current operation.</param>
+        public void FetchBlobAttributes(ICloudBlob blob, AccessCondition accessCondition, BlobRequestOptions options, OperationContext operationContext)
+        {
+            blob.FetchAttributes(accessCondition, options, operationContext);
+        }
+
+        /// <summary>
         /// set blob properties
->>>>>>> 7db28d35
-        /// </summary>
-        /// <param name="accessCondition">Access condition</param>
-        /// <param name="options">blob request options</param>
-        /// <param name="operationContext">An object that represents the context for the current operation.</param>
-<<<<<<< HEAD
-        public void FetchBlobAttributes(ICloudBlob blob, AccessCondition accessCondition, BlobRequestOptions options, OperationContext operationContext)
-        {
-            blob.FetchAttributes(accessCondition, options, operationContext);
-=======
+        /// </summary>
+        /// <param name="accessCondition">Access condition</param>
+        /// <param name="options">blob request options</param>
+        /// <param name="operationContext">An object that represents the context for the current operation.</param>
         public void SetBlobProperties(ICloudBlob blob, AccessCondition accessCondition, BlobRequestOptions options, OperationContext operationContext)
         {
             blob.SetProperties(accessCondition, options, operationContext);
@@ -252,7 +254,6 @@
         public void SetBlobMetadata(ICloudBlob blob, AccessCondition accessCondition, BlobRequestOptions options, OperationContext operationContext)
         {
             blob.SetMetadata(accessCondition, options, operationContext);
->>>>>>> 7db28d35
         }
     }
 }