﻿﻿// ----------------------------------------------------------------------------------
//
// Copyright Microsoft Corporation
// Licensed under the Apache License, Version 2.0 (the "License");
// you may not use this file except in compliance with the License.
// You may obtain a copy of the License at
// http://www.apache.org/licenses/LICENSE-2.0
// Unless required by applicable law or agreed to in writing, software
// distributed under the License is distributed on an "AS IS" BASIS,
// WITHOUT WARRANTIES OR CONDITIONS OF ANY KIND, either express or implied.
// See the License for the specific language governing permissions and
// limitations under the License.
// ----------------------------------------------------------------------------------

namespace Microsoft.WindowsAzure.ServiceManagement.Storage.Blob.Contract
{
    using Microsoft.WindowsAzure.Storage;
    using Microsoft.WindowsAzure.Storage.Blob;
    using System;
    using System.Collections.Generic;
    using System.Linq;
    using System.Text;

    /// <summary>
    /// Blob management interface
    /// </summary>
    public interface IStorageBlobManagement
    {
        /// <summary>
        /// Get a list of cloudblobcontainer in azure
        /// </summary>
<<<<<<< HEAD
        /// <param name="prefix">container prefix</param>
        /// <param name="detailsIncluded">container listing details</param>
        /// <param name="options">blob request option</param>
        /// <param name="OperationContext">operation context</param>
=======
        /// <param name="prefix">Container prefix</param>
        /// <param name="detailsIncluded">Container listing details</param>
        /// <param name="options">Blob request option</param>
        /// <param name="operationContext">Operation context</param>
>>>>>>> a99d65cd
        /// <returns>An enumerable collection of cloudblobcontainer</returns>
        IEnumerable<CloudBlobContainer> ListContainers(string prefix, ContainerListingDetails detailsIncluded, BlobRequestOptions options, OperationContext OperationContext);

        /// <summary>
        /// Get container presssions
        /// </summary>
<<<<<<< HEAD
        /// <param name="container">a cloudblobcontainer object</param>
        /// <param name="accessCondition">access condition</param>
        /// <param name="options">blob request option</param>
        /// <param name="OperationContext">operation context</param>
        /// <returns>the container's permission</returns>
        BlobContainerPermissions GetContainerPermissions(CloudBlobContainer container, AccessCondition accessCondition, BlobRequestOptions options, OperationContext OperationContext);
=======
        /// <param name="container">A cloudblobcontainer object</param>
        /// <param name="accessCondition">Access condition</param>
        /// <param name="options">Blob request option</param>
        /// <param name="operationContext">Operation context</param>
        /// <returns>The container's permission</returns>
        BlobContainerPermissions GetContainerPermissions(CloudBlobContainer container, AccessCondition accessCondition, BlobRequestOptions options, OperationContext operationContext);
>>>>>>> a99d65cd

        /// <summary>
        /// Set container permissions
        /// </summary>
<<<<<<< HEAD
        /// <param name="container">a cloudblobcontainer object</param>
        /// <param name="permissions">the container's permission</param>
        /// <param name="accessCondition">access condition</param>
        /// <param name="options">blob request option</param>
        /// <param name="OperationContext">operation context</param>
        void SetContainerPermissions(CloudBlobContainer container, BlobContainerPermissions permissions, AccessCondition accessCondition, BlobRequestOptions options, OperationContext OperationContext);
=======
        /// <param name="container">A cloudblobcontainer object</param>
        /// <param name="permissions">The container's permission</param>
        /// <param name="accessCondition">Access condition</param>
        /// <param name="options">Blob request option</param>
        /// <param name="operationContext">Operation context</param>
        void SetContainerPermissions(CloudBlobContainer container, BlobContainerPermissions permissions, AccessCondition accessCondition, BlobRequestOptions options, OperationContext operationContext);
>>>>>>> a99d65cd

        /// <summary>
        /// Get an CloudBlobContainer instance in local
        /// </summary>
        /// <param name="name">Container name</param>
        /// <returns>A CloudBlobContainer in local memory</returns>
        CloudBlobContainer GetContainerReference(String name);

        /// <summary>
        /// Get blob reference with properties and meta data from server
        /// </summary>
<<<<<<< HEAD
        /// <param name="container">a cloudblobcontainer object</param>
        /// <param name="blobName">blob name</param>
        /// <param name="accessCondition">access condition</param>
        /// <param name="options">blob request options</param>
        /// <param name="OperationContext">operation context</param>
        /// <returns>return an ICloudBlob if the specific blob exists on azure, otherwise return null</returns>
        ICloudBlob GetBlobReferenceFromServer(CloudBlobContainer container, string blobName, AccessCondition accessCondition, BlobRequestOptions options, OperationContext OperationContext);
=======
        /// <param name="container">A cloudblobcontainer object</param>
        /// <param name="blobName">Blob name</param>
        /// <param name="accessCondition">Access condition</param>
        /// <param name="options">Blob request options</param>
        /// <param name="operationContext">Operation context</param>
        /// <returns>Return an ICloudBlob if the specific blob exists on azure, otherwise return null</returns>
        ICloudBlob GetBlobReferenceFromServer(CloudBlobContainer container, string blobName, AccessCondition accessCondition, BlobRequestOptions options, OperationContext operationContext);
>>>>>>> a99d65cd

        /// <summary>
        /// Whether the container is exists or not
        /// </summary>
<<<<<<< HEAD
        /// <param name="container">a cloudblobcontainer object</param>
        /// <param name="options">blob request option</param>
        /// <param name="OperationContext">operation context</param>
        /// <returns>true if the specific container exists, otherwise return false</returns>
        bool DoesContainerExist(CloudBlobContainer container, BlobRequestOptions options, OperationContext OperationContext);

        /// <summary>
        /// whether the blob exists or not
        /// </summary>
        /// <param name="blob">a icloudblob object</param>
        /// <param name="options">blob request option</param>
        /// <param name="OperationContext">operation context</param>
        /// <returns>true if the specific blob exists, otherwise return false</returns>
        bool DoesBlobExist(ICloudBlob blob, BlobRequestOptions options, OperationContext OperationContext);
=======
        /// <param name="container">A cloudblobcontainer object</param>
        /// <param name="options">Blob request option</param>
        /// <param name="operationContext">Operation context</param>
        /// <returns>True if the specific container exists, otherwise return false</returns>
        bool IsContainerExists(CloudBlobContainer container, BlobRequestOptions options, OperationContext operationContext);

        /// <summary>
        /// Whether the blob is exists or not
        /// </summary>
        /// <param name="blob">A icloudblob object</param>
        /// <param name="options">Blob request option</param>
        /// <param name="operationContext">Operation context</param>
        /// <returns>True if the specific blob exists, otherwise return false</returns>
        bool IsBlobExists(ICloudBlob blob, BlobRequestOptions options, OperationContext operationContext);
>>>>>>> a99d65cd

        /// <summary>
        /// Create the container if not exists
        /// </summary>
<<<<<<< HEAD
        /// <param name="container">a cloudblobcontainer object</param>
        /// <param name="options">blob request option</param>
        /// <param name="OperationContext">operation context</param>
        /// <returns>true if the container did not already exist and was created; otherwise false.</returns>
        bool CreateContainerIfNotExists(CloudBlobContainer container, BlobRequestOptions requestOptions, OperationContext OperationContext);
=======
        /// <param name="container">A cloudblobcontainer object</param>
        /// <param name="options">Blob request option</param>
        /// <param name="operationContext">Operation context</param>
        /// <returns>True if the container did not already exist and was created; otherwise false.</returns>
        bool CreateContainerIfNotExists(CloudBlobContainer container, BlobRequestOptions requestOptions, OperationContext operationContext);
>>>>>>> a99d65cd

        /// <summary>
        /// Delete container
        /// </summary>
<<<<<<< HEAD
        /// <param name="container">a cloudblobcontainer object</param>
        /// <param name="accessCondition">access condition</param>
        /// <param name="options">blob request option</param>
        /// <param name="OperationContext">operation context</param>
        void DeleteContainer(CloudBlobContainer container, AccessCondition accessCondition, BlobRequestOptions options, OperationContext OperationContext);
=======
        /// <param name="container">A cloudblobcontainer object</param>
        /// <param name="accessCondition">Access condition</param>
        /// <param name="options">Blob request option</param>
        /// <param name="operationContext">Operation context</param>
        void DeleteContainer(CloudBlobContainer container, AccessCondition accessCondition, BlobRequestOptions options, OperationContext operationContext);
>>>>>>> a99d65cd

        /// <summary>
        /// List all blobs in specified containers
        /// </summary>
<<<<<<< HEAD
        /// <param name="container">a cloudblobcontainer object</param>
        /// <param name="prefix">blob prefix</param>
        /// <param name="useFlatBlobListing">use flat blob listing(whether treat "container/" as directory)</param>
        /// <param name="blobListingDetails">blob listing details</param>
        /// <param name="options">blob request option</param>
        /// <param name="OperationContext">operation context</param>
        /// <returns>an enumerable collection of icloudblob</returns>
        IEnumerable<IListBlobItem> ListBlobs(CloudBlobContainer container, string prefix, bool useFlatBlobListing, BlobListingDetails blobListingDetails, BlobRequestOptions options, OperationContext OperationContext);
=======
        /// <param name="container">A cloudblobcontainer object</param>
        /// <param name="prefix">Blob prefix</param>
        /// <param name="useFlatBlobListing">Use flat blob listing(whether treat "container/" as directory)</param>
        /// <param name="blobListingDetails">Blob listing details</param>
        /// <param name="options">Blob request option</param>
        /// <param name="operationContext">Operation context</param>
        /// <returns>An enumerable collection of icloudblob</returns>
        IEnumerable<IListBlobItem> ListBlobs(CloudBlobContainer container, string prefix, bool useFlatBlobListing, BlobListingDetails blobListingDetails, BlobRequestOptions options, OperationContext operationContext);
>>>>>>> a99d65cd

        /// <summary>
        /// Delete azure blob
        /// </summary>
        /// <param name="blob">ICloudblob object</param>
<<<<<<< HEAD
        /// <param name="deleteSnapshotsOption">delete snapshots option</param>
        /// <param name="accessCondition">access condition</param>
        /// <param name="OperationContext">operation context</param>
        /// <returns>an enumerable collection of icloudblob</returns>
=======
        /// <param name="deleteSnapshotsOption">Delete snapshots option</param>
        /// <param name="accessCondition">Access condition</param>
        /// <param name="operationContext">Operation context</param>
        /// <returns>An enumerable collection of icloudblob</returns>
>>>>>>> a99d65cd
        void DeleteICloudBlob(ICloudBlob blob, DeleteSnapshotsOption deleteSnapshotsOption, AccessCondition accessCondition, BlobRequestOptions options, OperationContext operationContext);

        /// <summary>
        /// fetch container attributes
        /// </summary>
        /// <param name="container">CloudBlobContainer object</param>
        /// <param name="accessCondition">Access condition</param>
        /// <param name="options">blob request options</param>
        /// <param name="operationContext">An object that represents the context for the current operation.</param>
        void FetchContainerAttributes(CloudBlobContainer container, AccessCondition accessCondition, BlobRequestOptions options, OperationContext operationContext);

        /// <summary>
        /// fetch blob attributes
        /// </summary>
        /// <param name="accessCondition">Access condition</param>
        /// <param name="options">blob request options</param>
        /// <param name="operationContext">An object that represents the context for the current operation.</param>
        void FetchBlobAttributes(ICloudBlob blob, AccessCondition accessCondition, BlobRequestOptions options, OperationContext operationContext);

        /// <summary>
        /// set blob properties
        /// </summary>
        /// <param name="blob">ICloud blob object</param>
        /// <param name="accessCondition">Access condition</param>
        /// <param name="options">blob request options</param>
        /// <param name="operationContext">An object that represents the context for the current operation.</param>
        void SetBlobProperties(ICloudBlob blob, AccessCondition accessCondition, BlobRequestOptions options, OperationContext operationContext);

        /// <summary>
        /// set blob meta data
        /// </summary>
        /// <param name="blob">ICloud blob object</param>
        /// <param name="accessCondition">Access condition</param>
        /// <param name="options">blob request options</param>
        /// <param name="operationContext">An object that represents the context for the current operation.</param>
        void SetBlobMetadata(ICloudBlob blob, AccessCondition accessCondition, BlobRequestOptions options, OperationContext operationContext);
    }
}<|MERGE_RESOLUTION|>--- conflicted
+++ resolved
@@ -29,57 +29,32 @@
         /// <summary>
         /// Get a list of cloudblobcontainer in azure
         /// </summary>
-<<<<<<< HEAD
-        /// <param name="prefix">container prefix</param>
-        /// <param name="detailsIncluded">container listing details</param>
-        /// <param name="options">blob request option</param>
-        /// <param name="OperationContext">operation context</param>
-=======
         /// <param name="prefix">Container prefix</param>
         /// <param name="detailsIncluded">Container listing details</param>
         /// <param name="options">Blob request option</param>
         /// <param name="operationContext">Operation context</param>
->>>>>>> a99d65cd
         /// <returns>An enumerable collection of cloudblobcontainer</returns>
         IEnumerable<CloudBlobContainer> ListContainers(string prefix, ContainerListingDetails detailsIncluded, BlobRequestOptions options, OperationContext OperationContext);
 
         /// <summary>
         /// Get container presssions
         /// </summary>
-<<<<<<< HEAD
-        /// <param name="container">a cloudblobcontainer object</param>
-        /// <param name="accessCondition">access condition</param>
-        /// <param name="options">blob request option</param>
-        /// <param name="OperationContext">operation context</param>
-        /// <returns>the container's permission</returns>
-        BlobContainerPermissions GetContainerPermissions(CloudBlobContainer container, AccessCondition accessCondition, BlobRequestOptions options, OperationContext OperationContext);
-=======
         /// <param name="container">A cloudblobcontainer object</param>
         /// <param name="accessCondition">Access condition</param>
         /// <param name="options">Blob request option</param>
         /// <param name="operationContext">Operation context</param>
         /// <returns>The container's permission</returns>
         BlobContainerPermissions GetContainerPermissions(CloudBlobContainer container, AccessCondition accessCondition, BlobRequestOptions options, OperationContext operationContext);
->>>>>>> a99d65cd
 
         /// <summary>
         /// Set container permissions
         /// </summary>
-<<<<<<< HEAD
-        /// <param name="container">a cloudblobcontainer object</param>
-        /// <param name="permissions">the container's permission</param>
-        /// <param name="accessCondition">access condition</param>
-        /// <param name="options">blob request option</param>
-        /// <param name="OperationContext">operation context</param>
-        void SetContainerPermissions(CloudBlobContainer container, BlobContainerPermissions permissions, AccessCondition accessCondition, BlobRequestOptions options, OperationContext OperationContext);
-=======
         /// <param name="container">A cloudblobcontainer object</param>
         /// <param name="permissions">The container's permission</param>
         /// <param name="accessCondition">Access condition</param>
         /// <param name="options">Blob request option</param>
         /// <param name="operationContext">Operation context</param>
         void SetContainerPermissions(CloudBlobContainer container, BlobContainerPermissions permissions, AccessCondition accessCondition, BlobRequestOptions options, OperationContext operationContext);
->>>>>>> a99d65cd
 
         /// <summary>
         /// Get an CloudBlobContainer instance in local
@@ -91,15 +66,6 @@
         /// <summary>
         /// Get blob reference with properties and meta data from server
         /// </summary>
-<<<<<<< HEAD
-        /// <param name="container">a cloudblobcontainer object</param>
-        /// <param name="blobName">blob name</param>
-        /// <param name="accessCondition">access condition</param>
-        /// <param name="options">blob request options</param>
-        /// <param name="OperationContext">operation context</param>
-        /// <returns>return an ICloudBlob if the specific blob exists on azure, otherwise return null</returns>
-        ICloudBlob GetBlobReferenceFromServer(CloudBlobContainer container, string blobName, AccessCondition accessCondition, BlobRequestOptions options, OperationContext OperationContext);
-=======
         /// <param name="container">A cloudblobcontainer object</param>
         /// <param name="blobName">Blob name</param>
         /// <param name="accessCondition">Access condition</param>
@@ -107,32 +73,15 @@
         /// <param name="operationContext">Operation context</param>
         /// <returns>Return an ICloudBlob if the specific blob exists on azure, otherwise return null</returns>
         ICloudBlob GetBlobReferenceFromServer(CloudBlobContainer container, string blobName, AccessCondition accessCondition, BlobRequestOptions options, OperationContext operationContext);
->>>>>>> a99d65cd
 
         /// <summary>
         /// Whether the container is exists or not
         /// </summary>
-<<<<<<< HEAD
-        /// <param name="container">a cloudblobcontainer object</param>
-        /// <param name="options">blob request option</param>
-        /// <param name="OperationContext">operation context</param>
-        /// <returns>true if the specific container exists, otherwise return false</returns>
-        bool DoesContainerExist(CloudBlobContainer container, BlobRequestOptions options, OperationContext OperationContext);
-
-        /// <summary>
-        /// whether the blob exists or not
-        /// </summary>
-        /// <param name="blob">a icloudblob object</param>
-        /// <param name="options">blob request option</param>
-        /// <param name="OperationContext">operation context</param>
-        /// <returns>true if the specific blob exists, otherwise return false</returns>
-        bool DoesBlobExist(ICloudBlob blob, BlobRequestOptions options, OperationContext OperationContext);
-=======
         /// <param name="container">A cloudblobcontainer object</param>
         /// <param name="options">Blob request option</param>
         /// <param name="operationContext">Operation context</param>
         /// <returns>True if the specific container exists, otherwise return false</returns>
-        bool IsContainerExists(CloudBlobContainer container, BlobRequestOptions options, OperationContext operationContext);
+        bool DoesContainerExist(CloudBlobContainer container, BlobRequestOptions options, OperationContext OperationContext);
 
         /// <summary>
         /// Whether the blob is exists or not
@@ -141,56 +90,29 @@
         /// <param name="options">Blob request option</param>
         /// <param name="operationContext">Operation context</param>
         /// <returns>True if the specific blob exists, otherwise return false</returns>
-        bool IsBlobExists(ICloudBlob blob, BlobRequestOptions options, OperationContext operationContext);
->>>>>>> a99d65cd
+        bool DoesBlobExist(ICloudBlob blob, BlobRequestOptions options, OperationContext OperationContext);
 
         /// <summary>
         /// Create the container if not exists
         /// </summary>
-<<<<<<< HEAD
-        /// <param name="container">a cloudblobcontainer object</param>
-        /// <param name="options">blob request option</param>
-        /// <param name="OperationContext">operation context</param>
-        /// <returns>true if the container did not already exist and was created; otherwise false.</returns>
-        bool CreateContainerIfNotExists(CloudBlobContainer container, BlobRequestOptions requestOptions, OperationContext OperationContext);
-=======
         /// <param name="container">A cloudblobcontainer object</param>
         /// <param name="options">Blob request option</param>
         /// <param name="operationContext">Operation context</param>
         /// <returns>True if the container did not already exist and was created; otherwise false.</returns>
-        bool CreateContainerIfNotExists(CloudBlobContainer container, BlobRequestOptions requestOptions, OperationContext operationContext);
->>>>>>> a99d65cd
+        bool CreateContainerIfNotExists(CloudBlobContainer container, BlobRequestOptions requestOptions, OperationContext OperationContext);
 
         /// <summary>
         /// Delete container
         /// </summary>
-<<<<<<< HEAD
-        /// <param name="container">a cloudblobcontainer object</param>
-        /// <param name="accessCondition">access condition</param>
-        /// <param name="options">blob request option</param>
-        /// <param name="OperationContext">operation context</param>
-        void DeleteContainer(CloudBlobContainer container, AccessCondition accessCondition, BlobRequestOptions options, OperationContext OperationContext);
-=======
         /// <param name="container">A cloudblobcontainer object</param>
         /// <param name="accessCondition">Access condition</param>
         /// <param name="options">Blob request option</param>
         /// <param name="operationContext">Operation context</param>
-        void DeleteContainer(CloudBlobContainer container, AccessCondition accessCondition, BlobRequestOptions options, OperationContext operationContext);
->>>>>>> a99d65cd
+        void DeleteContainer(CloudBlobContainer container, AccessCondition accessCondition, BlobRequestOptions options, OperationContext OperationContext);
 
         /// <summary>
         /// List all blobs in specified containers
         /// </summary>
-<<<<<<< HEAD
-        /// <param name="container">a cloudblobcontainer object</param>
-        /// <param name="prefix">blob prefix</param>
-        /// <param name="useFlatBlobListing">use flat blob listing(whether treat "container/" as directory)</param>
-        /// <param name="blobListingDetails">blob listing details</param>
-        /// <param name="options">blob request option</param>
-        /// <param name="OperationContext">operation context</param>
-        /// <returns>an enumerable collection of icloudblob</returns>
-        IEnumerable<IListBlobItem> ListBlobs(CloudBlobContainer container, string prefix, bool useFlatBlobListing, BlobListingDetails blobListingDetails, BlobRequestOptions options, OperationContext OperationContext);
-=======
         /// <param name="container">A cloudblobcontainer object</param>
         /// <param name="prefix">Blob prefix</param>
         /// <param name="useFlatBlobListing">Use flat blob listing(whether treat "container/" as directory)</param>
@@ -199,23 +121,15 @@
         /// <param name="operationContext">Operation context</param>
         /// <returns>An enumerable collection of icloudblob</returns>
         IEnumerable<IListBlobItem> ListBlobs(CloudBlobContainer container, string prefix, bool useFlatBlobListing, BlobListingDetails blobListingDetails, BlobRequestOptions options, OperationContext operationContext);
->>>>>>> a99d65cd
 
         /// <summary>
         /// Delete azure blob
         /// </summary>
         /// <param name="blob">ICloudblob object</param>
-<<<<<<< HEAD
-        /// <param name="deleteSnapshotsOption">delete snapshots option</param>
-        /// <param name="accessCondition">access condition</param>
-        /// <param name="OperationContext">operation context</param>
-        /// <returns>an enumerable collection of icloudblob</returns>
-=======
         /// <param name="deleteSnapshotsOption">Delete snapshots option</param>
         /// <param name="accessCondition">Access condition</param>
         /// <param name="operationContext">Operation context</param>
         /// <returns>An enumerable collection of icloudblob</returns>
->>>>>>> a99d65cd
         void DeleteICloudBlob(ICloudBlob blob, DeleteSnapshotsOption deleteSnapshotsOption, AccessCondition accessCondition, BlobRequestOptions options, OperationContext operationContext);
 
         /// <summary>
