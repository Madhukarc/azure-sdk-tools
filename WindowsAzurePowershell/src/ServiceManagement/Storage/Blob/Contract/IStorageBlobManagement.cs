﻿﻿// ----------------------------------------------------------------------------------
//
// Copyright Microsoft Corporation
// Licensed under the Apache License, Version 2.0 (the "License");
// you may not use this file except in compliance with the License.
// You may obtain a copy of the License at
// http://www.apache.org/licenses/LICENSE-2.0
// Unless required by applicable law or agreed to in writing, software
// distributed under the License is distributed on an "AS IS" BASIS,
// WITHOUT WARRANTIES OR CONDITIONS OF ANY KIND, either express or implied.
// See the License for the specific language governing permissions and
// limitations under the License.
// ----------------------------------------------------------------------------------

namespace Microsoft.WindowsAzure.ServiceManagement.Storage.Blob.Contract
{
    using Microsoft.WindowsAzure.Storage;
    using Microsoft.WindowsAzure.Storage.Blob;
    using System;
    using System.Collections.Generic;
    using System.Linq;
    using System.Text;

    /// <summary>
    /// blob management interface
    /// </summary>
    public interface IStorageBlobManagement
    {
        /// <summary>
        /// get a list of cloudblobcontainer in azure
        /// </summary>
        /// <param name="prefix">container prefix</param>
        /// <param name="detailsIncluded">container listing details</param>
        /// <param name="options">blob request option</param>
        /// <param name="OperationContext">operation context</param>
        /// <returns>An enumerable collection of cloudblobcontainer</returns>
        IEnumerable<CloudBlobContainer> ListContainers(string prefix, ContainerListingDetails detailsIncluded, BlobRequestOptions options, OperationContext OperationContext);

        /// <summary>
        /// get container presssions
        /// </summary>
        /// <param name="container">a cloudblobcontainer object</param>
        /// <param name="accessCondition">access condition</param>
        /// <param name="options">blob request option</param>
        /// <param name="OperationContext">operation context</param>
        /// <returns>the container's permission</returns>
        BlobContainerPermissions GetContainerPermissions(CloudBlobContainer container, AccessCondition accessCondition, BlobRequestOptions options, OperationContext OperationContext);

        /// <summary>
        /// set container permissions
        /// </summary>
        /// <param name="container">a cloudblobcontainer object</param>
        /// <param name="permissions">the container's permission</param>
        /// <param name="accessCondition">access condition</param>
        /// <param name="options">blob request option</param>
        /// <param name="OperationContext">operation context</param>
        void SetContainerPermissions(CloudBlobContainer container, BlobContainerPermissions permissions, AccessCondition accessCondition, BlobRequestOptions options, OperationContext OperationContext);

        /// <summary>
        /// get an CloudBlobContainer instance in local
        /// </summary>
        /// <param name="name">container name</param>
        /// <returns>a CloudBlobContainer in local memory</returns>
        CloudBlobContainer GetContainerReference(String name);

        /// <summary>
        /// get blob reference with properties and meta data from server
        /// </summary>
        /// <param name="container">a cloudblobcontainer object</param>
        /// <param name="blobName">blob name</param>
        /// <param name="accessCondition">access condition</param>
        /// <param name="options">blob request options</param>
        /// <param name="OperationContext">operation context</param>
        /// <returns>return an ICloudBlob if the specific blob exists on azure, otherwise return null</returns>
        ICloudBlob GetBlobReferenceFromServer(CloudBlobContainer container, string blobName, AccessCondition accessCondition, BlobRequestOptions options, OperationContext OperationContext);

        /// <summary>
        /// whether the container is exists or not
        /// </summary>
        /// <param name="container">a cloudblobcontainer object</param>
        /// <param name="options">blob request option</param>
        /// <param name="OperationContext">operation context</param>
        /// <returns>true if the specific container exists, otherwise return false</returns>
        bool IsContainerExists(CloudBlobContainer container, BlobRequestOptions options, OperationContext OperationContext);

        /// <summary>
        /// whether the blob is exists or not
        /// </summary>
        /// <param name="blob">a icloudblob object</param>
        /// <param name="options">blob request option</param>
        /// <param name="OperationContext">operation context</param>
        /// <returns>true if the specific blob exists, otherwise return false</returns>
        bool IsBlobExists(ICloudBlob blob, BlobRequestOptions options, OperationContext OperationContext);

        /// <summary>
        /// create the container if not exists
        /// </summary>
        /// <param name="container">a cloudblobcontainer object</param>
        /// <param name="options">blob request option</param>
        /// <param name="OperationContext">operation context</param>
        /// <returns>true if the container did not already exist and was created; otherwise false.</returns>
        bool CreateContainerIfNotExists(CloudBlobContainer container, BlobRequestOptions requestOptions, OperationContext OperationContext);

        /// <summary>
        /// delete container
        /// </summary>
        /// <param name="container">a cloudblobcontainer object</param>
        /// <param name="accessCondition">access condition</param>
        /// <param name="options">blob request option</param>
        /// <param name="OperationContext">operation context</param>
        void DeleteContainer(CloudBlobContainer container, AccessCondition accessCondition, BlobRequestOptions options, OperationContext OperationContext);

        /// <summary>
        /// list all blobs in sepecific containers
        /// </summary>
        /// <param name="container">a cloudblobcontainer object</param>
        /// <param name="prefix">blob prefix</param>
        /// <param name="useFlatBlobListing">use flat blob listing(whether treat "container/" as directory)</param>
        /// <param name="blobListingDetails">blob listing details</param>
        /// <param name="options">blob request option</param>
        /// <param name="OperationContext">operation context</param>
        /// <returns>an enumerable collection of icloudblob</returns>
        IEnumerable<IListBlobItem> ListBlobs(CloudBlobContainer container, string prefix, bool useFlatBlobListing, BlobListingDetails blobListingDetails, BlobRequestOptions options, OperationContext OperationContext);

        /// <summary>
        /// delete azure blob
        /// </summary>
        /// <param name="blob">ICloudblob object</param>
        /// <param name="deleteSnapshotsOption">delete snapshots option</param>
        /// <param name="accessCondition">access condition</param>
        /// <param name="OperationContext">operation context</param>
        /// <returns>an enumerable collection of icloudblob</returns>
        void DeleteICloudBlob(ICloudBlob blob, DeleteSnapshotsOption deleteSnapshotsOption, AccessCondition accessCondition, BlobRequestOptions options, OperationContext operationContext);

        /// <summary>
        /// fetch container attributes
        /// </summary>
        /// <param name="container">CloudBlobContainer object</param>
        /// <param name="accessCondition">Access condition</param>
        /// <param name="options">blob request options</param>
        /// <param name="operationContext">An object that represents the context for the current operation.</param>
        void FetchContainerAttributes(CloudBlobContainer container, AccessCondition accessCondition, BlobRequestOptions options, OperationContext operationContext);

        /// <summary>
<<<<<<< HEAD
        /// fetch blob attributes
        /// </summary>
        /// <param name="accessCondition">Access condition</param>
        /// <param name="options">blob request options</param>
        /// <param name="operationContext">An object that represents the context for the current operation.</param>
        void FetchBlobAttributes(ICloudBlob blob, AccessCondition accessCondition, BlobRequestOptions options, OperationContext operationContext);
=======
        /// set blob properties
        /// </summary>
        /// <param name="blob">ICloud blob object</param>
        /// <param name="accessCondition">Access condition</param>
        /// <param name="options">blob request options</param>
        /// <param name="operationContext">An object that represents the context for the current operation.</param>
        void SetBlobProperties(ICloudBlob blob, AccessCondition accessCondition, BlobRequestOptions options, OperationContext operationContext);

        /// <summary>
        /// set blob meta data
        /// </summary>
        /// <param name="blob">ICloud blob object</param>
        /// <param name="accessCondition">Access condition</param>
        /// <param name="options">blob request options</param>
        /// <param name="operationContext">An object that represents the context for the current operation.</param>
        void SetBlobMetadata(ICloudBlob blob, AccessCondition accessCondition, BlobRequestOptions options, OperationContext operationContext);
>>>>>>> 7db28d35
    }
}<|MERGE_RESOLUTION|>--- conflicted
+++ resolved
@@ -142,14 +142,14 @@
         void FetchContainerAttributes(CloudBlobContainer container, AccessCondition accessCondition, BlobRequestOptions options, OperationContext operationContext);
 
         /// <summary>
-<<<<<<< HEAD
         /// fetch blob attributes
         /// </summary>
         /// <param name="accessCondition">Access condition</param>
         /// <param name="options">blob request options</param>
         /// <param name="operationContext">An object that represents the context for the current operation.</param>
         void FetchBlobAttributes(ICloudBlob blob, AccessCondition accessCondition, BlobRequestOptions options, OperationContext operationContext);
-=======
+
+        /// <summary>
         /// set blob properties
         /// </summary>
         /// <param name="blob">ICloud blob object</param>
@@ -166,6 +166,5 @@
         /// <param name="options">blob request options</param>
         /// <param name="operationContext">An object that represents the context for the current operation.</param>
         void SetBlobMetadata(ICloudBlob blob, AccessCondition accessCondition, BlobRequestOptions options, OperationContext operationContext);
->>>>>>> 7db28d35
     }
 }