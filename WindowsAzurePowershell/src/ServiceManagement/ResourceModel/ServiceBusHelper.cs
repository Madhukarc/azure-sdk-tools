--- conflicted
+++ resolved
@@ -91,14 +91,8 @@
         public object DeserializeReply(Message message, object[] parameters)
         {
             XDocument response = XDocument.Parse(message.ToString());
-<<<<<<< HEAD
-            NamespaceList namespaces = new NamespaceList();
+            ServiceBusNamespaceList namespaces = new ServiceBusNamespaceList();
             IEnumerable<XElement> subscriptionNamespaces = response.Descendants(XName.Get("NamespaceDescription", ServiceBusConstants.ServiceBusXNamespace));
-=======
-            string serviceBusXNamespace = "http://schemas.microsoft.com/netservices/2010/10/servicebus/connect";
-            ServiceBusNamespaceList namespaces = new ServiceBusNamespaceList();
-            IEnumerable<XElement> subscriptionNamespaces = response.Descendants(XName.Get("NamespaceDescription", serviceBusXNamespace));
->>>>>>> 79804597
 
             foreach (XElement namespaceDescription in subscriptionNamespaces)
             {
