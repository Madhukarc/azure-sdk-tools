﻿// ----------------------------------------------------------------------------------
//
// Copyright 2011 Microsoft Corporation
// Licensed under the Apache License, Version 2.0 (the "License");
// you may not use this file except in compliance with the License.
// You may obtain a copy of the License at
// http://www.apache.org/licenses/LICENSE-2.0
// Unless required by applicable law or agreed to in writing, software
// distributed under the License is distributed on an "AS IS" BASIS,
// WITHOUT WARRANTIES OR CONDITIONS OF ANY KIND, either express or implied.
// See the License for the specific language governing permissions and
// limitations under the License.
// ----------------------------------------------------------------------------------

namespace Microsoft.Samples.WindowsAzure.ServiceManagement
{
    using System;
    using System.Collections.Generic;
    using System.Xml.Linq;
    using Microsoft.Samples.WindowsAzure.ServiceManagement.ResourceModel;

    /// <summary>
    /// List of service bus namespaces.
    /// </summary>
    public class ServiceBusNamespaceList : List<ServiceBusNamespace>
    {
<<<<<<< HEAD
        
=======
        public ServiceBusNamespaceList()
        {

        }

        public ServiceBusNamespaceList(IEnumerable<ServiceBusNamespace> namespaces) : base(namespaces)
        {

        }
>>>>>>> 79804597
    }

    /// <summary>
    /// Represents single service bus namespace
    /// </summary>
    public class ServiceBusNamespace
    {
        public static ServiceBusNamespace Create(XElement namespaceDescription)
        {
<<<<<<< HEAD
            Namespace serviceBusNamespace = new Namespace();
=======
            ServiceBusNamespace serviceBusNamespace = new ServiceBusNamespace();
            string serviceBusXNamespace = "http://schemas.microsoft.com/netservices/2010/10/servicebus/connect";
>>>>>>> 79804597

            serviceBusNamespace.Name = namespaceDescription.Element(XName.Get("Name", ServiceBusConstants.ServiceBusXNamespace)).Value;
            serviceBusNamespace.Region = namespaceDescription.Element(XName.Get("Region", ServiceBusConstants.ServiceBusXNamespace)).Value;
            serviceBusNamespace.DefaultKey = namespaceDescription.Element(XName.Get("DefaultKey", ServiceBusConstants.ServiceBusXNamespace)).Value;
            serviceBusNamespace.Status = namespaceDescription.Element(XName.Get("Status", ServiceBusConstants.ServiceBusXNamespace)).Value;
            serviceBusNamespace.CreatedAt = namespaceDescription.Element(XName.Get("CreatedAt", ServiceBusConstants.ServiceBusXNamespace)).Value;
            serviceBusNamespace.AcsManagementEndpoint = new Uri(namespaceDescription.Element(XName.Get("AcsManagementEndpoint", ServiceBusConstants.ServiceBusXNamespace)).Value);
            serviceBusNamespace.ServiceBusEndpoint = new Uri(namespaceDescription.Element(XName.Get("ServiceBusEndpoint", ServiceBusConstants.ServiceBusXNamespace)).Value);
            serviceBusNamespace.ConnectionString = namespaceDescription.Element(XName.Get("ConnectionString", ServiceBusConstants.ServiceBusXNamespace)).Value;

            return serviceBusNamespace;
        }

        public string Name { get; set; }

        public string Region { get; set; }

        public string DefaultKey { get; set; }

        public string Status { get; set; }

        public string CreatedAt { get; set; }

        public Uri AcsManagementEndpoint { get; set; }

        public Uri ServiceBusEndpoint { get; set; }

        public string ConnectionString { get; set; }
    }

    /// <summary>
    /// List of service bus regions.
    /// </summary>
    public class ServiceBusRegionList : List<ServiceBusRegion>
    {

    }

    /// <summary>
    /// Represents service bus region entry.
    /// </summary>
    public class ServiceBusRegion
    {
        public static ServiceBusRegion Create(XElement namespaceDescription)
        {
            ServiceBusRegion regions = new ServiceBusRegion();

            regions.Code = namespaceDescription.Element(XName.Get("Code", ServiceBusConstants.ServiceBusXNamespace)).Value;
            regions.FullName = namespaceDescription.Element(XName.Get("FullName", ServiceBusConstants.ServiceBusXNamespace)).Value;

            return regions;
        }

        public string Code { get; set; }

        public string FullName { get; set; }
    }
}<|MERGE_RESOLUTION|>--- conflicted
+++ resolved
@@ -16,17 +16,14 @@
 {
     using System;
     using System.Collections.Generic;
-    using System.Xml.Linq;
-    using Microsoft.Samples.WindowsAzure.ServiceManagement.ResourceModel;
+    using System.Runtime.Serialization;
+using System.Xml.Linq;
 
     /// <summary>
     /// List of service bus namespaces.
     /// </summary>
     public class ServiceBusNamespaceList : List<ServiceBusNamespace>
     {
-<<<<<<< HEAD
-        
-=======
         public ServiceBusNamespaceList()
         {
 
@@ -36,7 +33,6 @@
         {
 
         }
->>>>>>> 79804597
     }
 
     /// <summary>
@@ -46,21 +42,17 @@
     {
         public static ServiceBusNamespace Create(XElement namespaceDescription)
         {
-<<<<<<< HEAD
-            Namespace serviceBusNamespace = new Namespace();
-=======
             ServiceBusNamespace serviceBusNamespace = new ServiceBusNamespace();
             string serviceBusXNamespace = "http://schemas.microsoft.com/netservices/2010/10/servicebus/connect";
->>>>>>> 79804597
 
-            serviceBusNamespace.Name = namespaceDescription.Element(XName.Get("Name", ServiceBusConstants.ServiceBusXNamespace)).Value;
-            serviceBusNamespace.Region = namespaceDescription.Element(XName.Get("Region", ServiceBusConstants.ServiceBusXNamespace)).Value;
-            serviceBusNamespace.DefaultKey = namespaceDescription.Element(XName.Get("DefaultKey", ServiceBusConstants.ServiceBusXNamespace)).Value;
-            serviceBusNamespace.Status = namespaceDescription.Element(XName.Get("Status", ServiceBusConstants.ServiceBusXNamespace)).Value;
-            serviceBusNamespace.CreatedAt = namespaceDescription.Element(XName.Get("CreatedAt", ServiceBusConstants.ServiceBusXNamespace)).Value;
-            serviceBusNamespace.AcsManagementEndpoint = new Uri(namespaceDescription.Element(XName.Get("AcsManagementEndpoint", ServiceBusConstants.ServiceBusXNamespace)).Value);
-            serviceBusNamespace.ServiceBusEndpoint = new Uri(namespaceDescription.Element(XName.Get("ServiceBusEndpoint", ServiceBusConstants.ServiceBusXNamespace)).Value);
-            serviceBusNamespace.ConnectionString = namespaceDescription.Element(XName.Get("ConnectionString", ServiceBusConstants.ServiceBusXNamespace)).Value;
+            serviceBusNamespace.Name = namespaceDescription.Element(XName.Get("Name", serviceBusXNamespace)).Value;
+            serviceBusNamespace.Region = namespaceDescription.Element(XName.Get("Region", serviceBusXNamespace)).Value;
+            serviceBusNamespace.DefaultKey = namespaceDescription.Element(XName.Get("DefaultKey", serviceBusXNamespace)).Value;
+            serviceBusNamespace.Status = namespaceDescription.Element(XName.Get("Status", serviceBusXNamespace)).Value;
+            serviceBusNamespace.CreatedAt = namespaceDescription.Element(XName.Get("CreatedAt", serviceBusXNamespace)).Value;
+            serviceBusNamespace.AcsManagementEndpoint = new Uri(namespaceDescription.Element(XName.Get("AcsManagementEndpoint", serviceBusXNamespace)).Value);
+            serviceBusNamespace.ServiceBusEndpoint = new Uri(namespaceDescription.Element(XName.Get("ServiceBusEndpoint", serviceBusXNamespace)).Value);
+            serviceBusNamespace.ConnectionString = namespaceDescription.Element(XName.Get("ConnectionString", serviceBusXNamespace)).Value;
 
             return serviceBusNamespace;
         }
