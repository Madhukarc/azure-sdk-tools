--- conflicted
+++ resolved
@@ -765,15 +765,13 @@
   <data name="PackageJsonFileName" xml:space="preserve">
     <value>package.json</value>
   </data>
-<<<<<<< HEAD
   <data name="RuntimeVersionPrimaryKey" xml:space="preserve">
     <value>RUNTIMEVERSIONPRIMARYKEY</value>
-=======
+  </data>
   <data name="WebRoleStartupTaskCommandLine" xml:space="preserve">
     <value>setup_web.cmd &gt; log.txt</value>
   </data>
   <data name="WorkerRoleStartupTaskCommandLine" xml:space="preserve">
     <value>setup_worker.cmd &gt; log.txt</value>
->>>>>>> 757384b7
   </data>
 </root>