--- conflicted
+++ resolved
@@ -16,20 +16,11 @@
 {
     using System;
     using System.Management.Automation;
-<<<<<<< HEAD
-    using Microsoft.WindowsAzure.Management.Cmdlets.Common;
-    using Microsoft.WindowsAzure.Management.Model;
+    using Cmdlets.Common;
+    using Management.Model;
+    using ServiceManagement;
     using Microsoft.WindowsAzure.Management.ServiceBus.Contract;
     using Microsoft.WindowsAzure.Management.ServiceBus.ResourceModel;
-    using Samples.WindowsAzure.ServiceManagement;
-=======
-    using Cmdlets.Common;
-    using Management.Model;
-    using ServiceBusManagement.ServiceBus.Contract;
-    using ServiceManagement;
-    using ServiceManagement.ServiceBus.ResourceModel;
-
->>>>>>> 384bbfa7
 
     [Cmdlet(VerbsDiagnostic.Test, "AzureName"), OutputType(typeof(bool))]
     public class TestAzureNameCommand : ServiceManagementBaseCmdlet
