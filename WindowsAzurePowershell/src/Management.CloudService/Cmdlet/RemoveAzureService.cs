--- conflicted
+++ resolved
@@ -122,12 +122,8 @@
 
         private void StopAndRemove(string rootName, string serviceName, string subscription, string slot)
         {
-<<<<<<< HEAD
-            var deploymentStatusCommand = new GetDeploymentStatus(Channel) { ShareChannel = true, CurrentSubscription = CurrentSubscription };
-=======
             var deploymentStatusCommand = new GetDeploymentStatus(Channel, CommandRuntime)
             { ShareChannel = ShareChannel, CurrentSubscription = CurrentSubscription };
->>>>>>> 384bbfa7
             if (deploymentStatusCommand.DeploymentExists(rootName, serviceName, slot, subscription))
             {
                 InvokeInOperationContext(() =>
