﻿<?xml version="1.0" encoding="utf-8"?>
<Project ToolsVersion="4.0" DefaultTargets="Build" xmlns="http://schemas.microsoft.com/developer/msbuild/2003">
  <PropertyGroup>
    <Configuration Condition=" '$(Configuration)' == '' ">Debug</Configuration>
    <Platform Condition=" '$(Platform)' == '' ">AnyCPU</Platform>
    <ProductVersion>8.0.30703</ProductVersion>
    <SchemaVersion>2.0</SchemaVersion>
    <ProjectGuid>{B6F73AB3-1207-4B52-B90A-065CD5E107EB}</ProjectGuid>
    <OutputType>Library</OutputType>
    <AppDesignerFolder>Properties</AppDesignerFolder>
    <RootNamespace>Microsoft.WindowsAzure.Management.CloudService</RootNamespace>
    <AssemblyName>Microsoft.WindowsAzure.Management.CloudService</AssemblyName>
    <TargetFrameworkVersion>v3.5</TargetFrameworkVersion>
    <FileAlignment>512</FileAlignment>
    <TargetFrameworkProfile />
  </PropertyGroup>
  <PropertyGroup Condition=" '$(Configuration)|$(Platform)' == 'Debug|AnyCPU' ">
    <DebugSymbols>true</DebugSymbols>
    <DebugType>full</DebugType>
    <Optimize>false</Optimize>
    <OutputPath>..\..\..\Package\Debug\</OutputPath>
    <DefineConstants>DEBUG;TRACE</DefineConstants>
    <ErrorReport>prompt</ErrorReport>
    <WarningLevel>4</WarningLevel>
    <RunCodeAnalysis>true</RunCodeAnalysis>
  </PropertyGroup>
  <PropertyGroup Condition=" '$(Configuration)|$(Platform)' == 'Release|AnyCPU' ">
    <DebugType>pdbonly</DebugType>
    <Optimize>true</Optimize>
    <OutputPath>..\..\..\Package\Release\</OutputPath>
    <DefineConstants>TRACE</DefineConstants>
    <ErrorReport>prompt</ErrorReport>
    <WarningLevel>4</WarningLevel>
  </PropertyGroup>
  <PropertyGroup Condition="'$(Configuration)|$(Platform)' == 'Debug|x64'">
    <DebugSymbols>true</DebugSymbols>
    <OutputPath>..\..\..\Package\Debug\</OutputPath>
    <DefineConstants>DEBUG;TRACE</DefineConstants>
    <DebugType>full</DebugType>
    <PlatformTarget>x64</PlatformTarget>
    <CodeAnalysisLogFile>bin\x64\Debug\Management.CloudService.dll.CodeAnalysisLog.xml</CodeAnalysisLogFile>
    <CodeAnalysisUseTypeNameInSuppression>true</CodeAnalysisUseTypeNameInSuppression>
    <CodeAnalysisModuleSuppressionsFile>GlobalSuppressions.cs</CodeAnalysisModuleSuppressionsFile>
    <ErrorReport>prompt</ErrorReport>
    <CodeAnalysisRuleSet>MinimumRecommendedRules.ruleset</CodeAnalysisRuleSet>
    <CodeAnalysisRuleSetDirectories>;$(ProgramFiles)\Microsoft Visual Studio 10.0\Team Tools\Static Analysis Tools\\Rule Sets</CodeAnalysisRuleSetDirectories>
    <CodeAnalysisIgnoreBuiltInRuleSets>true</CodeAnalysisIgnoreBuiltInRuleSets>
    <CodeAnalysisRuleDirectories>;$(ProgramFiles)\Microsoft Visual Studio 10.0\Team Tools\Static Analysis Tools\FxCop\\Rules</CodeAnalysisRuleDirectories>
    <CodeAnalysisIgnoreBuiltInRules>true</CodeAnalysisIgnoreBuiltInRules>
  </PropertyGroup>
  <PropertyGroup Condition="'$(Configuration)|$(Platform)' == 'Release|x64'">
    <OutputPath>..\..\..\Package\Release\</OutputPath>
    <DefineConstants>TRACE</DefineConstants>
    <Optimize>true</Optimize>
    <DebugType>pdbonly</DebugType>
    <PlatformTarget>x64</PlatformTarget>
    <CodeAnalysisLogFile>bin\Release\Management.CloudService.dll.CodeAnalysisLog.xml</CodeAnalysisLogFile>
    <CodeAnalysisUseTypeNameInSuppression>true</CodeAnalysisUseTypeNameInSuppression>
    <CodeAnalysisModuleSuppressionsFile>GlobalSuppressions.cs</CodeAnalysisModuleSuppressionsFile>
    <ErrorReport>prompt</ErrorReport>
    <CodeAnalysisRuleSet>MinimumRecommendedRules.ruleset</CodeAnalysisRuleSet>
    <CodeAnalysisRuleSetDirectories>;$(ProgramFiles)\Microsoft Visual Studio 10.0\Team Tools\Static Analysis Tools\\Rule Sets</CodeAnalysisRuleSetDirectories>
    <CodeAnalysisIgnoreBuiltInRuleSets>true</CodeAnalysisIgnoreBuiltInRuleSets>
    <CodeAnalysisRuleDirectories>;$(ProgramFiles)\Microsoft Visual Studio 10.0\Team Tools\Static Analysis Tools\FxCop\\Rules</CodeAnalysisRuleDirectories>
    <CodeAnalysisIgnoreBuiltInRules>true</CodeAnalysisIgnoreBuiltInRules>
  </PropertyGroup>
  <PropertyGroup>
    <RunPostBuildEvent>OnBuildSuccess</RunPostBuildEvent>
  </PropertyGroup>
  <PropertyGroup Condition="'$(Configuration)|$(Platform)' == 'ReleaseSigned|AnyCPU'">
    <SignAssembly>true</SignAssembly>
    <AssemblyOriginatorKeyFile>MSSharedLibKey.snk</AssemblyOriginatorKeyFile>
    <DelaySign>true</DelaySign>
    <OutputPath>..\..\..\Package\Release\</OutputPath>
    <DefineConstants>TRACE;SIGN</DefineConstants>
    <Optimize>true</Optimize>
    <DebugType>pdbonly</DebugType>
    <PlatformTarget>AnyCPU</PlatformTarget>
    <CodeAnalysisLogFile>bin\Release\Management.CloudService.dll.CodeAnalysisLog.xml</CodeAnalysisLogFile>
    <CodeAnalysisUseTypeNameInSuppression>true</CodeAnalysisUseTypeNameInSuppression>
    <CodeAnalysisModuleSuppressionsFile>GlobalSuppressions.cs</CodeAnalysisModuleSuppressionsFile>
    <ErrorReport>prompt</ErrorReport>
    <CodeAnalysisRuleSet>MinimumRecommendedRules.ruleset</CodeAnalysisRuleSet>
    <CodeAnalysisRuleSetDirectories>;$(ProgramFiles)\Microsoft Visual Studio 10.0\Team Tools\Static Analysis Tools\\Rule Sets</CodeAnalysisRuleSetDirectories>
    <CodeAnalysisRuleDirectories>;$(ProgramFiles)\Microsoft Visual Studio 10.0\Team Tools\Static Analysis Tools\FxCop\\Rules</CodeAnalysisRuleDirectories>
  </PropertyGroup>
  <PropertyGroup Condition="'$(Configuration)|$(Platform)' == 'ReleaseSigned|x64'">
    <OutputPath>..\..\..\Package\Release\</OutputPath>
    <DefineConstants>TRACE;SIGN</DefineConstants>
    <Optimize>true</Optimize>
    <DebugType>pdbonly</DebugType>
    <PlatformTarget>AnyCPU</PlatformTarget>
    <CodeAnalysisLogFile>bin\Release\Management.CloudService.dll.CodeAnalysisLog.xml</CodeAnalysisLogFile>
    <CodeAnalysisUseTypeNameInSuppression>true</CodeAnalysisUseTypeNameInSuppression>
    <CodeAnalysisModuleSuppressionsFile>GlobalSuppressions.cs</CodeAnalysisModuleSuppressionsFile>
    <ErrorReport>prompt</ErrorReport>
    <CodeAnalysisRuleSet>MinimumRecommendedRules.ruleset</CodeAnalysisRuleSet>
    <CodeAnalysisRuleSetDirectories>;$(ProgramFiles)\Microsoft Visual Studio 10.0\Team Tools\Static Analysis Tools\\Rule Sets</CodeAnalysisRuleSetDirectories>
    <CodeAnalysisIgnoreBuiltInRuleSets>true</CodeAnalysisIgnoreBuiltInRuleSets>
    <CodeAnalysisRuleDirectories>;$(ProgramFiles)\Microsoft Visual Studio 10.0\Team Tools\Static Analysis Tools\FxCop\\Rules</CodeAnalysisRuleDirectories>
    <CodeAnalysisIgnoreBuiltInRules>true</CodeAnalysisIgnoreBuiltInRules>
    <SignAssembly>true</SignAssembly>
    <AssemblyOriginatorKeyFile>MSSharedLibKey.snk</AssemblyOriginatorKeyFile>
    <DelaySign>true</DelaySign>
  </PropertyGroup>
  <ItemGroup>
    <Reference Include="Microsoft.Samples.WindowsAzure.ServiceManagement, Version=1.0.0.0, Culture=neutral, PublicKeyToken=31bf3856ad364e35, processorArchitecture=MSIL">
      <SpecificVersion>False</SpecificVersion>
      <HintPath>..\lib\Microsoft.Samples.WindowsAzure.ServiceManagement.dll</HintPath>
    </Reference>
    <Reference Include="Microsoft.WindowsAzure.StorageClient, Version=1.7.0.0, Culture=neutral, PublicKeyToken=31bf3856ad364e35, processorArchitecture=MSIL">
      <SpecificVersion>False</SpecificVersion>
      <HintPath>..\lib\Microsoft.WindowsAzure.StorageClient.dll</HintPath>
    </Reference>
    <Reference Include="System" />
    <Reference Include="System.ComponentModel.DataAnnotations" />
    <Reference Include="System.Configuration.Install" />
    <Reference Include="System.Data.Services.Client" />
    <Reference Include="System.Management.Automation, Version=1.0.0.0, Culture=neutral, PublicKeyToken=31bf3856ad364e35, processorArchitecture=MSIL" />
    <Reference Include="System.Runtime.Serialization" />
    <Reference Include="System.Security" />
    <Reference Include="System.ServiceModel" />
    <Reference Include="System.ServiceModel.Web" />
    <Reference Include="System.Web.Extensions" />
    <Reference Include="System.Xml.Linq">
      <RequiredTargetFramework>3.5</RequiredTargetFramework>
    </Reference>
    <Reference Include="System.Data.DataSetExtensions">
      <RequiredTargetFramework>3.5</RequiredTargetFramework>
    </Reference>
    <Reference Include="System.Xml" />
  </ItemGroup>
  <ItemGroup>
    <Compile Include="Cmdlet\AddAzureCacheWorkerRole.cs" />
    <Compile Include="Cmdlet\EnableAzureMemcache.cs" />
    <Compile Include="Cmdlet\GetAzureServiceProjectRoleRuntime.cs" />
    <Compile Include="Cmdlet\SetAzureServiceProject.cs" />
    <Compile Include="Microsoft.WindowsAzure.Management.CloudServiceSnapIn.cs">
      <SubType>Component</SubType>
    </Compile>
    <Compile Include="AzureTools\AzureTool.cs" />
    <Compile Include="AzureTools\CsEncrypt.cs" />
    <Compile Include="AzureTools\CsPack.cs" />
    <Compile Include="Cmdlet\DisableAzureRemoteDesktop.cs" />
    <Compile Include="Cmdlet\EnableAzureRemoteDesktop.cs" />
    <Compile Include="Model\CachingStorageConnectionStringUpdater.cs" />
    <Compile Include="Model\CloudRuntime.cs" />
    <Compile Include="Model\CloudRuntimeApplicator.cs" />
    <Compile Include="Model\CloudRuntimeCollection.cs" />
    <Compile Include="Model\CloudRuntimePackage.cs" />
    <Compile Include="Model\GetDeploymentStatus.cs" />
    <Compile Include="Model\IPublishListener.cs" />
    <Compile Include="Model\JavaScriptPackageHelpers.cs" />
    <Compile Include="Model\RemoveAzureDeployment.cs" />
    <Compile Include="Cmdlet\RemoveAzureService.cs" />
    <Compile Include="Cmdlet\StartAzureService.cs" />
    <Compile Include="Cmdlet\StopAzureService.cs" />
    <Compile Include="Model\DeploymentStatusManager.cs" />
    <Compile Include="Cmdlet\StopAzureEmulator.cs" />
    <Compile Include="Model\Constants.cs" />
    <Compile Include="Model\DeploymentSettings.cs" />
    <Compile Include="Model\RoleInfo.cs" />
    <Compile Include="Model\ServiceComponents.cs" />
    <Compile Include="Model\AzureService.cs" />
    <Compile Include="Model\ServicePathInfo.cs" />
    <Compile Include="Model\SetSettings.cs" />
    <Compile Include="Model\WebRoleInfo.cs" />
    <Compile Include="Model\AddRole.cs" />
    <Compile Include="Model\WorkerRoleInfo.cs" />
    <Compile Include="Node\Cmdlet\AddAzureNodeWebRole.cs" />
    <Compile Include="Node\Cmdlet\AddAzureNodeWorkerRole.cs" />
    <Compile Include="PHP\Cmdlet\AddAzurePHPWebRole.cs" />
    <Compile Include="PHP\Cmdlet\AddAzurePHPWorkerRole.cs" />
    <Compile Include="Properties\Resources.Designer.cs">
      <AutoGen>True</AutoGen>
      <DesignTime>True</DesignTime>
      <DependentUpon>Resources.resx</DependentUpon>
    </Compile>
    <Compile Include="Python\Cmdlet\AddAzureDjangoWebRole.cs" />
    <Compile Include="Scaffolding\PythonRules.cs" />
    <Compile Include="Scaffolding\NodeRules.cs" />
    <Compile Include="Scaffolding\PHPRules.cs" />
    <Compile Include="Scaffolding\Scaffold.cs" />
    <Compile Include="Scaffolding\ScaffoldFile.cs" />
    <Compile Include="Scaffolding\ScaffoldParams.cs" />
    <Compile Include="Cmdlet\Common\CloudCmdlet.cs" />
    <Compile Include="Cmdlet\NewAzureServiceProject.cs" />
    <Compile Include="Cmdlet\SetAzureServiceProjectRole.cs" />
    <Compile Include="Properties\AssemblyInfo.cs" />
    <Compile Include="Cmdlet\PublishAzureServiceProject.cs" />
    <Compile Include="Services\AzureBlob.cs" />
    <Compile Include="Services\CmdLetExtensions.cs" />
    <Compile Include="Services\InnerDataServiceException.cs" />
    <Compile Include="Services\Utility.cs" />
    <Compile Include="AzureTools\CsRun.cs" />
    <Compile Include="Utilities\ProcessHelper.cs" />
    <Compile Include="Utilities\Validate.cs" />
    <Compile Include="XmlSchema\PublishProfile.cs" />
    <Compile Include="XmlSchema\ServiceConfigurationSchema.cs" />
    <Compile Include="XmlSchema\ServiceDefinitionSchema.cs" />
    <Compile Include="Model\ServiceSettings.cs" />
    <Compile Include="Cmdlet\StartAzureEmulator.cs" />
    <Compile Include="Utilities\General.cs" />
  </ItemGroup>
  <ItemGroup>
<<<<<<< HEAD
    <Content Include="Resources\Scaffolding\Cache\WebRole\Scaffold.xml">
      <SubType>Designer</SubType>
=======
    <Content Include="..\lib\Microsoft.WindowsAzure.Management.ServiceManagement.dll-Help.xml">
      <Link>Microsoft.WindowsAzure.Management.ServiceManagement.dll-Help.xml</Link>
>>>>>>> 02867e98
      <CopyToOutputDirectory>PreserveNewest</CopyToOutputDirectory>
    </Content>
    <Content Include="Resources\Scaffolding\General\ServiceConfiguration.Local.cscfg">
      <CopyToOutputDirectory>PreserveNewest</CopyToOutputDirectory>
    </Content>
    <Content Include="Resources\Scaffolding\General\ServiceDefinition.csdef">
      <CopyToOutputDirectory>PreserveNewest</CopyToOutputDirectory>
      <SubType>Designer</SubType>
    </Content>
    <Content Include="Resources\Scaffolding\General\deploymentSettings.json">
      <CopyToOutputDirectory>PreserveNewest</CopyToOutputDirectory>
    </Content>
    <Content Include="Resources\Scaffolding\General\ServiceConfiguration.Cloud.cscfg">
      <CopyToOutputDirectory>PreserveNewest</CopyToOutputDirectory>
    </Content>
    <Content Include="Resources\Scaffolding\Node\WebRole\Web.cloud.config">
      <CopyToOutputDirectory>PreserveNewest</CopyToOutputDirectory>
    </Content>
    <Content Include="Resources\Scaffolding\Node\WorkerRole\setup_worker.cmd">
      <CopyToOutputDirectory>PreserveNewest</CopyToOutputDirectory>
    </Content>
    <Content Include="Resources\Scaffolding\PHP\WebRole\index.php">
      <CopyToOutputDirectory>PreserveNewest</CopyToOutputDirectory>
    </Content>
    <Content Include="Resources\Scaffolding\PHP\WebRole\RoleSettings.xml">
      <CopyToOutputDirectory>PreserveNewest</CopyToOutputDirectory>
    </Content>
    <Content Include="Resources\Scaffolding\PHP\WebRole\Scaffold.xml">
      <CopyToOutputDirectory>PreserveNewest</CopyToOutputDirectory>
    </Content>
    <Content Include="Resources\Scaffolding\PHP\WebRole\WebRole.xml">
      <CopyToOutputDirectory>PreserveNewest</CopyToOutputDirectory>
    </Content>
    <Content Include="Resources\Scaffolding\PHP\WorkerRole\index.php">
      <CopyToOutputDirectory>PreserveNewest</CopyToOutputDirectory>
    </Content>
    <Content Include="Resources\Scaffolding\PHP\WorkerRole\RoleSettings.xml">
      <CopyToOutputDirectory>PreserveNewest</CopyToOutputDirectory>
    </Content>
    <Content Include="Resources\Scaffolding\PHP\WorkerRole\Scaffold.xml">
      <CopyToOutputDirectory>PreserveNewest</CopyToOutputDirectory>
    </Content>
    <Content Include="Resources\Scaffolding\PHP\WorkerRole\WorkerRole.xml">
      <CopyToOutputDirectory>PreserveNewest</CopyToOutputDirectory>
    </Content>
    <Content Include="Resources\Scaffolding\Python\WebRole\Microsoft.Web.PlatformInstaller.dll.content">
      <CopyToOutputDirectory>PreserveNewest</CopyToOutputDirectory>
    </Content>
    <Content Include="Resources\Scaffolding\Python\WebRole\Microsoft.Web.PlatformInstaller.UI.dll.content">
      <CopyToOutputDirectory>PreserveNewest</CopyToOutputDirectory>
    </Content>
    <Content Include="Resources\Scaffolding\Python\WebRole\Microsoft.PythonTools.AzureSetup.exe.content">
      <CopyToOutputDirectory>PreserveNewest</CopyToOutputDirectory>
    </Content>
    <Content Include="Resources\Scaffolding\Python\WebRole\Microsoft.PythonTools.WebRole.dll.content">
      <CopyToOutputDirectory>PreserveNewest</CopyToOutputDirectory>
    </Content>
    <Content Include="Resources\Scaffolding\Python\WebRole\RoleSettings.xml">
      <CopyToOutputDirectory>PreserveNewest</CopyToOutputDirectory>
    </Content>
    <Content Include="Resources\Scaffolding\Python\WebRole\Scaffold.xml">
      <CopyToOutputDirectory>PreserveNewest</CopyToOutputDirectory>
    </Content>
    <Content Include="Resources\Scaffolding\Python\WebRole\WebRole.xml">
      <CopyToOutputDirectory>PreserveNewest</CopyToOutputDirectory>
    </Content>
    <Content Include="Resources\Scaffolding\Python\WebRole\wfastcgi.py">
      <CopyToOutputDirectory>PreserveNewest</CopyToOutputDirectory>
    </Content>
  </ItemGroup>
  <ItemGroup>
    <Content Include="Resources\Scaffolding\Node\WebRole\WebRole.xml">
      <CopyToOutputDirectory>PreserveNewest</CopyToOutputDirectory>
      <SubType>Designer</SubType>
    </Content>
  </ItemGroup>
  <ItemGroup>
    <Content Include="Resources\Scaffolding\Node\WebRole\bin\setup_web.cmd">
      <CopyToOutputDirectory>PreserveNewest</CopyToOutputDirectory>
    </Content>
    <Content Include="Resources\Scaffolding\Node\WebRole\Web.config">
      <CopyToOutputDirectory>PreserveNewest</CopyToOutputDirectory>
    </Content>
    <Content Include="Resources\Scaffolding\Node\WorkerRole\WorkerRole.xml">
      <CopyToOutputDirectory>PreserveNewest</CopyToOutputDirectory>
      <SubType>Designer</SubType>
    </Content>
  </ItemGroup>
  <ItemGroup>
    <Content Include="Microsoft.WindowsAzure.Management.CloudService.dll-Help.xml">
      <CopyToOutputDirectory>PreserveNewest</CopyToOutputDirectory>
      <SubType>Designer</SubType>
    </Content>
    <Content Include="Resources\Scaffolding\General\Scaffold.xml">
      <CopyToOutputDirectory>PreserveNewest</CopyToOutputDirectory>
      <SubType>Designer</SubType>
      <Generator>MSBuild:Compile</Generator>
    </Content>
    <Content Include="Resources\Scaffolding\Node\WorkerRole\RoleSettings.xml">
      <CopyToOutputDirectory>PreserveNewest</CopyToOutputDirectory>
    </Content>
    <Content Include="Resources\Scaffolding\Node\WorkerRole\Scaffold.xml">
      <CopyToOutputDirectory>PreserveNewest</CopyToOutputDirectory>
    </Content>
    <Content Include="Resources\Scaffolding\Node\WebRole\RoleSettings.xml">
      <CopyToOutputDirectory>PreserveNewest</CopyToOutputDirectory>
    </Content>
    <Content Include="Resources\Scaffolding\Node\WebRole\Scaffold.xml">
      <CopyToOutputDirectory>PreserveNewest</CopyToOutputDirectory>
      <SubType>Designer</SubType>
    </Content>
    <Content Include="Resources\Scaffolding\Node\WebRole\server.js">
      <CopyToOutputDirectory>PreserveNewest</CopyToOutputDirectory>
    </Content>
    <Content Include="Resources\Scaffolding\Node\WorkerRole\server.js">
      <CopyToOutputDirectory>PreserveNewest</CopyToOutputDirectory>
    </Content>
  </ItemGroup>
  <ItemGroup>
    <None Include="MoveScaffolding.bat" />
    <None Include="MSSharedLibKey.snk" />
    <Content Include="Resources\Scaffolding\Node\WorkerRole\node.cmd">
      <CopyToOutputDirectory>PreserveNewest</CopyToOutputDirectory>
    </Content>
    <Content Include="Resources\Scaffolding\Cache\WebRole\bin\setup_cache.cmd">
      <CopyToOutputDirectory>PreserveNewest</CopyToOutputDirectory>
    </Content>
    <None Include="Resources\Scaffolding\Node\WebRole\bin\download.ps1">
      <CopyToOutputDirectory>PreserveNewest</CopyToOutputDirectory>
    </None>
    <None Include="Resources\Scaffolding\Node\WorkerRole\download.ps1">
      <CopyToOutputDirectory>PreserveNewest</CopyToOutputDirectory>
    </None>
<<<<<<< HEAD
    <Content Include="Resources\Scaffolding\PHP\WebRole\bin\download.ps1">
=======
    <None Include="Resources\Scaffolding\PHP\WebRole\bin\download.ps1">
      <CopyToOutputDirectory>PreserveNewest</CopyToOutputDirectory>
    </None>
    <None Include="Resources\Scaffolding\PHP\WebRole\bin\setup.cmd">
>>>>>>> 02867e98
      <CopyToOutputDirectory>PreserveNewest</CopyToOutputDirectory>
    </Content>
    <Content Include="Resources\Scaffolding\PHP\WebRole\bin\setup.cmd">
      <CopyToOutputDirectory>PreserveNewest</CopyToOutputDirectory>
    </Content>
    <Content Include="Resources\Scaffolding\PHP\WebRole\bin\setup.ps1">
      <CopyToOutputDirectory>PreserveNewest</CopyToOutputDirectory>
    </Content>
    <Content Include="Resources\Scaffolding\PHP\WebRole\bin\setup_web.cmd">
      <CopyToOutputDirectory>PreserveNewest</CopyToOutputDirectory>
    </Content>
    <Content Include="Resources\Scaffolding\PHP\WebRole\web.cloud.config">
      <CopyToOutputDirectory>PreserveNewest</CopyToOutputDirectory>
    </Content>
    <Content Include="Resources\Scaffolding\PHP\WebRole\Web.config">
      <CopyToOutputDirectory>PreserveNewest</CopyToOutputDirectory>
      <SubType>Designer</SubType>
<<<<<<< HEAD
    </Content>
    <Content Include="Resources\Scaffolding\PHP\WorkerRole\download.ps1">
=======
    </None>
    <None Include="Resources\Scaffolding\PHP\WorkerRole\download.ps1">
      <CopyToOutputDirectory>PreserveNewest</CopyToOutputDirectory>
    </None>
    <None Include="Resources\Scaffolding\PHP\WorkerRole\php_entry.cmd">
>>>>>>> 02867e98
      <CopyToOutputDirectory>PreserveNewest</CopyToOutputDirectory>
    </Content>
    <Content Include="Resources\Scaffolding\PHP\WorkerRole\php_entry.cmd">
      <CopyToOutputDirectory>PreserveNewest</CopyToOutputDirectory>
    </Content>
    <Content Include="Resources\Scaffolding\PHP\WorkerRole\setup.cmd">
      <CopyToOutputDirectory>PreserveNewest</CopyToOutputDirectory>
    </Content>
    <Content Include="Resources\Scaffolding\PHP\WorkerRole\setup.ps1">
      <CopyToOutputDirectory>PreserveNewest</CopyToOutputDirectory>
    </Content>
    <Content Include="Resources\Scaffolding\PHP\WorkerRole\setup_worker.cmd">
      <CopyToOutputDirectory>PreserveNewest</CopyToOutputDirectory>
    </Content>
    <None Include="Resources\Scaffolding\Node\WebRole\bin\ChangeConfig.ps1">
      <CopyToOutputDirectory>PreserveNewest</CopyToOutputDirectory>
    </None>
    <Content Include="Resources\Scaffolding\Python\WebRole\WebPICmdLine.exe.content">
      <CopyToOutputDirectory>PreserveNewest</CopyToOutputDirectory>
    </Content>
    <Content Include="Resources\Scaffolding\Python\WebRole\Microsoft.Web.Deployment.dll.content">
      <CopyToOutputDirectory>PreserveNewest</CopyToOutputDirectory>
    </Content>
    <Content Include="Resources\Scaffolding\Python\WebRole\AzureSetup.cfg">
      <CopyToOutputDirectory>PreserveNewest</CopyToOutputDirectory>
    </Content>
    <Content Include="Resources\Scaffolding\Python\WebRole\web.cloud.config">
      <CopyToOutputDirectory>PreserveNewest</CopyToOutputDirectory>
    </Content>
    <Content Include="Resources\Scaffolding\Python\WebRole\Web.config">
      <CopyToOutputDirectory>PreserveNewest</CopyToOutputDirectory>
    </Content>
  </ItemGroup>
  <ItemGroup>
    <ProjectReference Include="..\Management\Management.csproj">
      <Project>{CD5AA507-F5EF-473D-855B-84B91A1ABE54}</Project>
      <Name>Management</Name>
    </ProjectReference>
  </ItemGroup>
  <ItemGroup>
    <EmbeddedResource Include="Properties\Resources.resx">
      <Generator>ResXFileCodeGenerator</Generator>
      <SubType>Designer</SubType>
      <LastGenOutput>Resources.Designer.cs</LastGenOutput>
    </EmbeddedResource>
  </ItemGroup>
  <ItemGroup />
  <Import Project="$(MSBuildToolsPath)\Microsoft.CSharp.targets" />
  <PropertyGroup>
    <PostBuildEvent>"$(ProjectDir)\MoveScaffolding.bat" "$(TargetDir)"</PostBuildEvent>
  </PropertyGroup>
  <!-- To modify your build process, add your task inside one of the targets below and uncomment it. 
       Other similar extension points exist, see Microsoft.Common.targets.
  <Target Name="BeforeBuild">
  </Target>
  <Target Name="AfterBuild">
  </Target>
  -->
</Project><|MERGE_RESOLUTION|>--- conflicted
+++ resolved
@@ -203,13 +203,12 @@
     <Compile Include="Utilities\General.cs" />
   </ItemGroup>
   <ItemGroup>
-<<<<<<< HEAD
-    <Content Include="Resources\Scaffolding\Cache\WebRole\Scaffold.xml">
-      <SubType>Designer</SubType>
-=======
     <Content Include="..\lib\Microsoft.WindowsAzure.Management.ServiceManagement.dll-Help.xml">
       <Link>Microsoft.WindowsAzure.Management.ServiceManagement.dll-Help.xml</Link>
->>>>>>> 02867e98
+      <CopyToOutputDirectory>PreserveNewest</CopyToOutputDirectory>
+    </Content>
+    <Content Include="Resources\Scaffolding\Cache\WebRole\Scaffold.xml">
+      <SubType>Designer</SubType>
       <CopyToOutputDirectory>PreserveNewest</CopyToOutputDirectory>
     </Content>
     <Content Include="Resources\Scaffolding\General\ServiceConfiguration.Local.cscfg">
@@ -343,14 +342,7 @@
     <None Include="Resources\Scaffolding\Node\WorkerRole\download.ps1">
       <CopyToOutputDirectory>PreserveNewest</CopyToOutputDirectory>
     </None>
-<<<<<<< HEAD
     <Content Include="Resources\Scaffolding\PHP\WebRole\bin\download.ps1">
-=======
-    <None Include="Resources\Scaffolding\PHP\WebRole\bin\download.ps1">
-      <CopyToOutputDirectory>PreserveNewest</CopyToOutputDirectory>
-    </None>
-    <None Include="Resources\Scaffolding\PHP\WebRole\bin\setup.cmd">
->>>>>>> 02867e98
       <CopyToOutputDirectory>PreserveNewest</CopyToOutputDirectory>
     </Content>
     <Content Include="Resources\Scaffolding\PHP\WebRole\bin\setup.cmd">
@@ -368,16 +360,8 @@
     <Content Include="Resources\Scaffolding\PHP\WebRole\Web.config">
       <CopyToOutputDirectory>PreserveNewest</CopyToOutputDirectory>
       <SubType>Designer</SubType>
-<<<<<<< HEAD
     </Content>
     <Content Include="Resources\Scaffolding\PHP\WorkerRole\download.ps1">
-=======
-    </None>
-    <None Include="Resources\Scaffolding\PHP\WorkerRole\download.ps1">
-      <CopyToOutputDirectory>PreserveNewest</CopyToOutputDirectory>
-    </None>
-    <None Include="Resources\Scaffolding\PHP\WorkerRole\php_entry.cmd">
->>>>>>> 02867e98
       <CopyToOutputDirectory>PreserveNewest</CopyToOutputDirectory>
     </Content>
     <Content Include="Resources\Scaffolding\PHP\WorkerRole\php_entry.cmd">
