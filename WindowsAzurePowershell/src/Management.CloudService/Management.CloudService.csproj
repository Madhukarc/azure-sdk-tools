﻿<?xml version="1.0" encoding="utf-8"?>
<Project ToolsVersion="4.0" DefaultTargets="Build" xmlns="http://schemas.microsoft.com/developer/msbuild/2003">
  <PropertyGroup>
    <Configuration Condition=" '$(Configuration)' == '' ">Debug</Configuration>
    <Platform Condition=" '$(Platform)' == '' ">AnyCPU</Platform>
    <ProductVersion>8.0.30703</ProductVersion>
    <SchemaVersion>2.0</SchemaVersion>
    <ProjectGuid>{B6F73AB3-1207-4B52-B90A-065CD5E107EB}</ProjectGuid>
    <OutputType>Library</OutputType>
    <AppDesignerFolder>Properties</AppDesignerFolder>
    <RootNamespace>Microsoft.WindowsAzure.Management.CloudService</RootNamespace>
    <AssemblyName>Microsoft.WindowsAzure.Management.CloudService</AssemblyName>
    <TargetFrameworkVersion>v4.0</TargetFrameworkVersion>
    <FileAlignment>512</FileAlignment>
    <TargetFrameworkProfile />
    <SolutionDir Condition="$(SolutionDir) == '' Or $(SolutionDir) == '*Undefined*'">..\</SolutionDir>
    <RestorePackages>true</RestorePackages>
  </PropertyGroup>
  <PropertyGroup Condition=" '$(Configuration)|$(Platform)' == 'Debug|AnyCPU' ">
    <DebugSymbols>true</DebugSymbols>
    <DebugType>full</DebugType>
    <Optimize>false</Optimize>
    <OutputPath>..\..\..\Package\Debug\</OutputPath>
    <DefineConstants>DEBUG;TRACE</DefineConstants>
    <ErrorReport>prompt</ErrorReport>
    <WarningLevel>4</WarningLevel>
    <RunCodeAnalysis>true</RunCodeAnalysis>
    <TreatWarningsAsErrors>true</TreatWarningsAsErrors>
  </PropertyGroup>
  <PropertyGroup Condition=" '$(Configuration)|$(Platform)' == 'Release|AnyCPU' ">
    <DebugType>pdbonly</DebugType>
    <Optimize>true</Optimize>
    <OutputPath>..\..\..\Package\Release\</OutputPath>
    <DefineConstants>TRACE</DefineConstants>
    <ErrorReport>prompt</ErrorReport>
    <WarningLevel>4</WarningLevel>
  </PropertyGroup>
  <PropertyGroup Condition="'$(Configuration)|$(Platform)' == 'Debug|x64'">
    <DebugSymbols>true</DebugSymbols>
    <OutputPath>..\..\..\Package\Debug\</OutputPath>
    <DefineConstants>DEBUG;TRACE</DefineConstants>
    <DebugType>full</DebugType>
    <PlatformTarget>x64</PlatformTarget>
    <CodeAnalysisLogFile>bin\x64\Debug\Management.CloudService.dll.CodeAnalysisLog.xml</CodeAnalysisLogFile>
    <CodeAnalysisUseTypeNameInSuppression>true</CodeAnalysisUseTypeNameInSuppression>
    <CodeAnalysisModuleSuppressionsFile>GlobalSuppressions.cs</CodeAnalysisModuleSuppressionsFile>
    <ErrorReport>prompt</ErrorReport>
    <CodeAnalysisRuleSet>MinimumRecommendedRules.ruleset</CodeAnalysisRuleSet>
    <CodeAnalysisRuleSetDirectories>;$(ProgramFiles)\Microsoft Visual Studio 10.0\Team Tools\Static Analysis Tools\\Rule Sets</CodeAnalysisRuleSetDirectories>
    <CodeAnalysisIgnoreBuiltInRuleSets>true</CodeAnalysisIgnoreBuiltInRuleSets>
    <CodeAnalysisRuleDirectories>;$(ProgramFiles)\Microsoft Visual Studio 10.0\Team Tools\Static Analysis Tools\FxCop\\Rules</CodeAnalysisRuleDirectories>
    <CodeAnalysisIgnoreBuiltInRules>true</CodeAnalysisIgnoreBuiltInRules>
    <TreatWarningsAsErrors>true</TreatWarningsAsErrors>
  </PropertyGroup>
  <PropertyGroup Condition="'$(Configuration)|$(Platform)' == 'Release|x64'">
    <OutputPath>..\..\..\Package\Release\</OutputPath>
    <DefineConstants>TRACE</DefineConstants>
    <Optimize>true</Optimize>
    <DebugType>pdbonly</DebugType>
    <PlatformTarget>x64</PlatformTarget>
    <CodeAnalysisLogFile>bin\Release\Management.CloudService.dll.CodeAnalysisLog.xml</CodeAnalysisLogFile>
    <CodeAnalysisUseTypeNameInSuppression>true</CodeAnalysisUseTypeNameInSuppression>
    <CodeAnalysisModuleSuppressionsFile>GlobalSuppressions.cs</CodeAnalysisModuleSuppressionsFile>
    <ErrorReport>prompt</ErrorReport>
    <CodeAnalysisRuleSet>MinimumRecommendedRules.ruleset</CodeAnalysisRuleSet>
    <CodeAnalysisRuleSetDirectories>;$(ProgramFiles)\Microsoft Visual Studio 10.0\Team Tools\Static Analysis Tools\\Rule Sets</CodeAnalysisRuleSetDirectories>
    <CodeAnalysisIgnoreBuiltInRuleSets>true</CodeAnalysisIgnoreBuiltInRuleSets>
    <CodeAnalysisRuleDirectories>;$(ProgramFiles)\Microsoft Visual Studio 10.0\Team Tools\Static Analysis Tools\FxCop\\Rules</CodeAnalysisRuleDirectories>
    <CodeAnalysisIgnoreBuiltInRules>true</CodeAnalysisIgnoreBuiltInRules>
  </PropertyGroup>
  <PropertyGroup>
    <RunPostBuildEvent>OnBuildSuccess</RunPostBuildEvent>
  </PropertyGroup>
  <PropertyGroup Condition="'$(Configuration)|$(Platform)' == 'ReleaseSigned|AnyCPU'">
    <SignAssembly>true</SignAssembly>
    <AssemblyOriginatorKeyFile>MSSharedLibKey.snk</AssemblyOriginatorKeyFile>
    <DelaySign>true</DelaySign>
    <OutputPath>..\..\..\Package\Release\</OutputPath>
    <DefineConstants>TRACE;SIGN</DefineConstants>
    <Optimize>true</Optimize>
    <DebugType>pdbonly</DebugType>
    <PlatformTarget>AnyCPU</PlatformTarget>
    <CodeAnalysisLogFile>bin\Release\Management.CloudService.dll.CodeAnalysisLog.xml</CodeAnalysisLogFile>
    <CodeAnalysisUseTypeNameInSuppression>true</CodeAnalysisUseTypeNameInSuppression>
    <CodeAnalysisModuleSuppressionsFile>GlobalSuppressions.cs</CodeAnalysisModuleSuppressionsFile>
    <ErrorReport>prompt</ErrorReport>
    <CodeAnalysisRuleSet>MinimumRecommendedRules.ruleset</CodeAnalysisRuleSet>
    <CodeAnalysisRuleSetDirectories>;$(ProgramFiles)\Microsoft Visual Studio 10.0\Team Tools\Static Analysis Tools\\Rule Sets</CodeAnalysisRuleSetDirectories>
    <CodeAnalysisRuleDirectories>;$(ProgramFiles)\Microsoft Visual Studio 10.0\Team Tools\Static Analysis Tools\FxCop\\Rules</CodeAnalysisRuleDirectories>
    <TreatWarningsAsErrors>true</TreatWarningsAsErrors>
  </PropertyGroup>
  <PropertyGroup Condition="'$(Configuration)|$(Platform)' == 'ReleaseSigned|x64'">
    <OutputPath>..\..\..\Package\Release\</OutputPath>
    <DefineConstants>TRACE;SIGN</DefineConstants>
    <Optimize>true</Optimize>
    <DebugType>pdbonly</DebugType>
    <PlatformTarget>AnyCPU</PlatformTarget>
    <CodeAnalysisLogFile>bin\Release\Management.CloudService.dll.CodeAnalysisLog.xml</CodeAnalysisLogFile>
    <CodeAnalysisUseTypeNameInSuppression>true</CodeAnalysisUseTypeNameInSuppression>
    <CodeAnalysisModuleSuppressionsFile>GlobalSuppressions.cs</CodeAnalysisModuleSuppressionsFile>
    <ErrorReport>prompt</ErrorReport>
    <CodeAnalysisRuleSet>MinimumRecommendedRules.ruleset</CodeAnalysisRuleSet>
    <CodeAnalysisRuleSetDirectories>;$(ProgramFiles)\Microsoft Visual Studio 10.0\Team Tools\Static Analysis Tools\\Rule Sets</CodeAnalysisRuleSetDirectories>
    <CodeAnalysisIgnoreBuiltInRuleSets>true</CodeAnalysisIgnoreBuiltInRuleSets>
    <CodeAnalysisRuleDirectories>;$(ProgramFiles)\Microsoft Visual Studio 10.0\Team Tools\Static Analysis Tools\FxCop\\Rules</CodeAnalysisRuleDirectories>
    <CodeAnalysisIgnoreBuiltInRules>true</CodeAnalysisIgnoreBuiltInRules>
    <SignAssembly>true</SignAssembly>
    <AssemblyOriginatorKeyFile>MSSharedLibKey.snk</AssemblyOriginatorKeyFile>
    <DelaySign>true</DelaySign>
    <TreatWarningsAsErrors>true</TreatWarningsAsErrors>
  </PropertyGroup>
  <ItemGroup>
    <Reference Include="Microsoft.Data.Edm, Version=5.2.0.0, Culture=neutral, PublicKeyToken=31bf3856ad364e35, processorArchitecture=MSIL">
      <SpecificVersion>False</SpecificVersion>
      <HintPath>..\packages\Microsoft.Data.Edm.5.2.0\lib\net40\Microsoft.Data.Edm.dll</HintPath>
    </Reference>
    <Reference Include="Microsoft.Data.OData, Version=5.2.0.0, Culture=neutral, PublicKeyToken=31bf3856ad364e35, processorArchitecture=MSIL">
      <SpecificVersion>False</SpecificVersion>
      <HintPath>..\packages\Microsoft.Data.OData.5.2.0\lib\net40\Microsoft.Data.OData.dll</HintPath>
    </Reference>
    <Reference Include="Microsoft.WindowsAzure.Configuration, Version=1.8.0.0, Culture=neutral, PublicKeyToken=31bf3856ad364e35, processorArchitecture=MSIL">
      <HintPath>..\packages\Microsoft.WindowsAzure.ConfigurationManager.1.8.0.0\lib\net35-full\Microsoft.WindowsAzure.Configuration.dll</HintPath>
    </Reference>
    <Reference Include="Microsoft.WindowsAzure.ServiceManagement.Client, Version=1.0.0.0, Culture=neutral, PublicKeyToken=31bf3856ad364e35, processorArchitecture=MSIL">
      <SpecificVersion>False</SpecificVersion>
      <HintPath>..\lib\Microsoft.WindowsAzure.ServiceManagement.Client.dll</HintPath>
    </Reference>
    <Reference Include="Microsoft.WindowsAzure.Storage, Version=2.0.0.0, Culture=neutral, PublicKeyToken=31bf3856ad364e35, processorArchitecture=MSIL">
      <HintPath>..\packages\WindowsAzure.Storage.2.0.4.0\lib\net40\Microsoft.WindowsAzure.Storage.dll</HintPath>
    </Reference>
    <Reference Include="System" />
    <Reference Include="System.ComponentModel.DataAnnotations" />
    <Reference Include="System.Configuration.Install" />
    <Reference Include="System.Data" />
    <Reference Include="System.Data.Services.Client" />
    <Reference Include="System.Management.Automation, Version=3.0.0.0, Culture=neutral, PublicKeyToken=31bf3856ad364e35, processorArchitecture=MSIL" />
    <Reference Include="System.Runtime.Serialization" />
    <Reference Include="System.Security" />
    <Reference Include="System.ServiceModel" />
    <Reference Include="System.ServiceModel.Web" />
    <Reference Include="System.Spatial, Version=5.2.0.0, Culture=neutral, PublicKeyToken=31bf3856ad364e35, processorArchitecture=MSIL">
      <SpecificVersion>False</SpecificVersion>
      <HintPath>..\packages\System.Spatial.5.2.0\lib\net40\System.Spatial.dll</HintPath>
    </Reference>
    <Reference Include="System.Web.Extensions" />
    <Reference Include="System.Xml.Linq" />
    <Reference Include="System.Data.DataSetExtensions" />
    <Reference Include="System.Xml" />
  </ItemGroup>
  <ItemGroup>
    <Compile Include="Cmdlet\AddAzureCacheWorkerRole.cs" />
    <Compile Include="Cmdlet\AddAzureWebRole.cs" />
    <Compile Include="Cmdlet\AddAzureWorkerRole.cs" />
    <Compile Include="Cmdlet\NewAzureRoleTemplate.cs" />
    <Compile Include="Cmdlet\SaveAzureServiceProjectPackage.cs" />
    <Compile Include="Cmdlet\EnableAzureMemcacheRole.cs" />
    <Compile Include="Cmdlet\GetAzureServiceProjectRoleRuntime.cs" />
    <Compile Include="Cmdlet\SetAzureServiceProject.cs" />
    <Compile Include="Cmdlet\TestAzureName.cs" />
    <Compile Include="Microsoft.WindowsAzure.Management.CloudServiceSnapIn.cs">
      <SubType>Component</SubType>
    </Compile>
    <Compile Include="Cmdlet\DisableAzureRemoteDesktop.cs" />
    <Compile Include="Cmdlet\EnableAzureRemoteDesktop.cs" />
    <Compile Include="Cmdlet\RemoveAzureService.cs" />
    <Compile Include="Cmdlet\StartAzureService.cs" />
    <Compile Include="Cmdlet\StopAzureService.cs" />
    <Compile Include="Cmdlet\StopAzureEmulator.cs" />
    <Compile Include="Node\Cmdlet\AddAzureNodeWebRole.cs" />
    <Compile Include="Node\Cmdlet\AddAzureNodeWorkerRole.cs" />
    <Compile Include="PHP\Cmdlet\AddAzurePHPWebRole.cs" />
    <Compile Include="PHP\Cmdlet\AddAzurePHPWorkerRole.cs" />
    <Compile Include="Properties\Resources.Designer.cs">
      <AutoGen>True</AutoGen>
      <DesignTime>True</DesignTime>
      <DependentUpon>Resources.resx</DependentUpon>
    </Compile>
    <Compile Include="Python\Cmdlet\AddAzureDjangoWebRole.cs" />
    <Compile Include="Cmdlet\NewAzureServiceProject.cs" />
    <Compile Include="Cmdlet\SetAzureServiceProjectRole.cs" />
    <Compile Include="Properties\AssemblyInfo.cs" />
    <Compile Include="Cmdlet\PublishAzureServiceProject.cs" />
    <Compile Include="Cmdlet\StartAzureEmulator.cs" />
  </ItemGroup>
  <ItemGroup>
    <Content Include="Microsoft.WindowsAzure.Management.CloudService.dll-Help.xml">
      <CopyToOutputDirectory>PreserveNewest</CopyToOutputDirectory>
      <SubType>Designer</SubType>
    </Content>
  </ItemGroup>
  <ItemGroup>
    <Content Include="Microsoft.WindowsAzure.Management.CloudService.format.ps1xml">
      <CopyToOutputDirectory>PreserveNewest</CopyToOutputDirectory>
    </Content>
    <None Include="MSSharedLibKey.snk" />
<<<<<<< HEAD
    <Content Include="Resources\Scaffolding\Node\WorkerRole\node.cmd">
      <CopyToOutputDirectory>PreserveNewest</CopyToOutputDirectory>
    </Content>
    <Content Include="Resources\Scaffolding\Cache\WebRole\bin\setup_cache.cmd">
      <CopyToOutputDirectory>PreserveNewest</CopyToOutputDirectory>
    </Content>
    <Content Include="Resources\Scaffolding\Cache\WorkerRole\setup_cache.cmd">
      <CopyToOutputDirectory>PreserveNewest</CopyToOutputDirectory>
    </Content>
    <Content Include="Resources\Scaffolding\Cache\WorkerRole\web.config">
      <CopyToOutputDirectory>PreserveNewest</CopyToOutputDirectory>
      <SubType>Designer</SubType>
    </Content>
    <Content Include="Resources\Scaffolding\General\WebRole\bin\download.ps1">
      <CopyToOutputDirectory>PreserveNewest</CopyToOutputDirectory>
    </Content>
    <Content Include="Resources\Scaffolding\General\WebRole\bin\setup_web.cmd">
      <CopyToOutputDirectory>PreserveNewest</CopyToOutputDirectory>
    </Content>
    <Content Include="Resources\Scaffolding\General\WebRole\Web.cloud.config">
      <CopyToOutputDirectory>PreserveNewest</CopyToOutputDirectory>
    </Content>
    <Content Include="Resources\Scaffolding\General\WebRole\Web.config">
      <CopyToOutputDirectory>PreserveNewest</CopyToOutputDirectory>
    </Content>
    <Content Include="Resources\Scaffolding\General\WorkerRole\download.ps1">
      <CopyToOutputDirectory>PreserveNewest</CopyToOutputDirectory>
    </Content>
    <Content Include="Resources\Scaffolding\General\WorkerRole\setup_worker.cmd">
      <CopyToOutputDirectory>PreserveNewest</CopyToOutputDirectory>
    </Content>
    <Content Include="Resources\Scaffolding\General\WorkerRole\worker.cmd">
      <CopyToOutputDirectory>PreserveNewest</CopyToOutputDirectory>
    </Content>
    <Content Include="Resources\Scaffolding\General\WebRole\startup.cmd">
      <CopyToOutputDirectory>PreserveNewest</CopyToOutputDirectory>
    </Content>
    <None Include="packages.config" />
    <None Include="Resources\Scaffolding\General\WorkerRole\startup.cmd">
      <CopyToOutputDirectory>PreserveNewest</CopyToOutputDirectory>
    </None>
    <None Include="Resources\Scaffolding\Node\WebRole\bin\download.ps1">
      <CopyToOutputDirectory>PreserveNewest</CopyToOutputDirectory>
    </None>
    <Content Include="Resources\Scaffolding\Node\WebRole\startup.js">
      <CopyToOutputDirectory>PreserveNewest</CopyToOutputDirectory>
    </Content>
    <Content Include="Resources\Scaffolding\Node\WebRole\bin\node.cmd">
      <CopyToOutputDirectory>PreserveNewest</CopyToOutputDirectory>
    </Content>
    <None Include="Resources\Scaffolding\Node\WorkerRole\download.ps1">
      <CopyToOutputDirectory>PreserveNewest</CopyToOutputDirectory>
    </None>
    <Content Include="Resources\Scaffolding\PHP\WebRole\bin\download.ps1">
      <CopyToOutputDirectory>PreserveNewest</CopyToOutputDirectory>
    </Content>
    <Content Include="Resources\Scaffolding\PHP\WebRole\bin\setup.cmd">
      <CopyToOutputDirectory>PreserveNewest</CopyToOutputDirectory>
    </Content>
    <Content Include="Resources\Scaffolding\PHP\WebRole\bin\setup.ps1">
      <CopyToOutputDirectory>PreserveNewest</CopyToOutputDirectory>
    </Content>
    <Content Include="Resources\Scaffolding\PHP\WebRole\bin\setup_web.cmd">
      <CopyToOutputDirectory>PreserveNewest</CopyToOutputDirectory>
    </Content>
    <Content Include="Resources\Scaffolding\PHP\WebRole\web.cloud.config">
      <CopyToOutputDirectory>PreserveNewest</CopyToOutputDirectory>
    </Content>
    <Content Include="Resources\Scaffolding\PHP\WebRole\Web.config">
      <CopyToOutputDirectory>PreserveNewest</CopyToOutputDirectory>
      <SubType>Designer</SubType>
    </Content>
    <Content Include="Resources\Scaffolding\PHP\WorkerRole\download.ps1">
      <CopyToOutputDirectory>PreserveNewest</CopyToOutputDirectory>
    </Content>
    <Content Include="Resources\Scaffolding\PHP\WorkerRole\php_entry.cmd">
      <CopyToOutputDirectory>PreserveNewest</CopyToOutputDirectory>
    </Content>
    <Content Include="Resources\Scaffolding\PHP\WorkerRole\setup.cmd">
      <CopyToOutputDirectory>PreserveNewest</CopyToOutputDirectory>
    </Content>
    <Content Include="Resources\Scaffolding\PHP\WorkerRole\setup.ps1">
      <CopyToOutputDirectory>PreserveNewest</CopyToOutputDirectory>
    </Content>
    <Content Include="Resources\Scaffolding\PHP\WorkerRole\setup_worker.cmd">
      <CopyToOutputDirectory>PreserveNewest</CopyToOutputDirectory>
    </Content>
    <None Include="Resources\Scaffolding\Node\WebRole\bin\ChangeConfig.ps1">
      <CopyToOutputDirectory>PreserveNewest</CopyToOutputDirectory>
    </None>
    <Content Include="Resources\Scaffolding\Python\WebRole\WebPICmdLine.exe.content">
      <CopyToOutputDirectory>PreserveNewest</CopyToOutputDirectory>
    </Content>
    <Content Include="Resources\Scaffolding\Python\WebRole\Microsoft.Web.Deployment.dll.content">
      <CopyToOutputDirectory>PreserveNewest</CopyToOutputDirectory>
    </Content>
    <Content Include="Resources\Scaffolding\Python\WebRole\AzureSetup.cfg">
      <CopyToOutputDirectory>PreserveNewest</CopyToOutputDirectory>
    </Content>
    <Content Include="Resources\Scaffolding\Python\WebRole\web.cloud.config">
      <CopyToOutputDirectory>PreserveNewest</CopyToOutputDirectory>
    </Content>
    <Content Include="Resources\Scaffolding\Python\WebRole\Web.config">
      <CopyToOutputDirectory>PreserveNewest</CopyToOutputDirectory>
      <SubType>Designer</SubType>
    </Content>
    <Content Include="Resources\Scaffolding\Python\WebRole\Microsoft.PythonTools.AzureSetup.exe.config">
      <CopyToOutputDirectory>PreserveNewest</CopyToOutputDirectory>
      <SubType>Designer</SubType>
    </Content>
    <Content Include="Resources\Scaffolding\PHP\WebRole\bin\php_entry.cmd">
      <CopyToOutputDirectory>PreserveNewest</CopyToOutputDirectory>
    </Content>
=======
    <None Include="packages.config" />
>>>>>>> 49334658
  </ItemGroup>
  <ItemGroup>
    <ProjectReference Include="..\Management.Utilities\Management.Utilities.csproj">
      <Project>{4900ec4e-8deb-4412-9108-0bc52f81d457}</Project>
      <Name>Management.Utilities</Name>
    </ProjectReference>
    <ProjectReference Include="..\Management\Management.csproj">
      <Project>{CD5AA507-F5EF-473D-855B-84B91A1ABE54}</Project>
      <Name>Management</Name>
    </ProjectReference>
  </ItemGroup>
  <ItemGroup>
    <EmbeddedResource Include="Properties\Resources.resx">
      <Generator>ResXFileCodeGenerator</Generator>
      <LastGenOutput>Resources.Designer.cs</LastGenOutput>
      <SubType>Designer</SubType>
    </EmbeddedResource>
  </ItemGroup>
  <Import Project="$(MSBuildToolsPath)\Microsoft.CSharp.targets" />
  <PropertyGroup>
    <PostBuildEvent>
    </PostBuildEvent>
  </PropertyGroup>
  <Import Project="$(SolutionDir)\.nuget\nuget.targets" />
  <!-- To modify your build process, add your task inside one of the targets below and uncomment it. 
       Other similar extension points exist, see Microsoft.Common.targets.
  <Target Name="BeforeBuild">
  </Target>
  <Target Name="AfterBuild">
  </Target>
  -->
</Project><|MERGE_RESOLUTION|>--- conflicted
+++ resolved
@@ -193,123 +193,7 @@
       <CopyToOutputDirectory>PreserveNewest</CopyToOutputDirectory>
     </Content>
     <None Include="MSSharedLibKey.snk" />
-<<<<<<< HEAD
-    <Content Include="Resources\Scaffolding\Node\WorkerRole\node.cmd">
-      <CopyToOutputDirectory>PreserveNewest</CopyToOutputDirectory>
-    </Content>
-    <Content Include="Resources\Scaffolding\Cache\WebRole\bin\setup_cache.cmd">
-      <CopyToOutputDirectory>PreserveNewest</CopyToOutputDirectory>
-    </Content>
-    <Content Include="Resources\Scaffolding\Cache\WorkerRole\setup_cache.cmd">
-      <CopyToOutputDirectory>PreserveNewest</CopyToOutputDirectory>
-    </Content>
-    <Content Include="Resources\Scaffolding\Cache\WorkerRole\web.config">
-      <CopyToOutputDirectory>PreserveNewest</CopyToOutputDirectory>
-      <SubType>Designer</SubType>
-    </Content>
-    <Content Include="Resources\Scaffolding\General\WebRole\bin\download.ps1">
-      <CopyToOutputDirectory>PreserveNewest</CopyToOutputDirectory>
-    </Content>
-    <Content Include="Resources\Scaffolding\General\WebRole\bin\setup_web.cmd">
-      <CopyToOutputDirectory>PreserveNewest</CopyToOutputDirectory>
-    </Content>
-    <Content Include="Resources\Scaffolding\General\WebRole\Web.cloud.config">
-      <CopyToOutputDirectory>PreserveNewest</CopyToOutputDirectory>
-    </Content>
-    <Content Include="Resources\Scaffolding\General\WebRole\Web.config">
-      <CopyToOutputDirectory>PreserveNewest</CopyToOutputDirectory>
-    </Content>
-    <Content Include="Resources\Scaffolding\General\WorkerRole\download.ps1">
-      <CopyToOutputDirectory>PreserveNewest</CopyToOutputDirectory>
-    </Content>
-    <Content Include="Resources\Scaffolding\General\WorkerRole\setup_worker.cmd">
-      <CopyToOutputDirectory>PreserveNewest</CopyToOutputDirectory>
-    </Content>
-    <Content Include="Resources\Scaffolding\General\WorkerRole\worker.cmd">
-      <CopyToOutputDirectory>PreserveNewest</CopyToOutputDirectory>
-    </Content>
-    <Content Include="Resources\Scaffolding\General\WebRole\startup.cmd">
-      <CopyToOutputDirectory>PreserveNewest</CopyToOutputDirectory>
-    </Content>
     <None Include="packages.config" />
-    <None Include="Resources\Scaffolding\General\WorkerRole\startup.cmd">
-      <CopyToOutputDirectory>PreserveNewest</CopyToOutputDirectory>
-    </None>
-    <None Include="Resources\Scaffolding\Node\WebRole\bin\download.ps1">
-      <CopyToOutputDirectory>PreserveNewest</CopyToOutputDirectory>
-    </None>
-    <Content Include="Resources\Scaffolding\Node\WebRole\startup.js">
-      <CopyToOutputDirectory>PreserveNewest</CopyToOutputDirectory>
-    </Content>
-    <Content Include="Resources\Scaffolding\Node\WebRole\bin\node.cmd">
-      <CopyToOutputDirectory>PreserveNewest</CopyToOutputDirectory>
-    </Content>
-    <None Include="Resources\Scaffolding\Node\WorkerRole\download.ps1">
-      <CopyToOutputDirectory>PreserveNewest</CopyToOutputDirectory>
-    </None>
-    <Content Include="Resources\Scaffolding\PHP\WebRole\bin\download.ps1">
-      <CopyToOutputDirectory>PreserveNewest</CopyToOutputDirectory>
-    </Content>
-    <Content Include="Resources\Scaffolding\PHP\WebRole\bin\setup.cmd">
-      <CopyToOutputDirectory>PreserveNewest</CopyToOutputDirectory>
-    </Content>
-    <Content Include="Resources\Scaffolding\PHP\WebRole\bin\setup.ps1">
-      <CopyToOutputDirectory>PreserveNewest</CopyToOutputDirectory>
-    </Content>
-    <Content Include="Resources\Scaffolding\PHP\WebRole\bin\setup_web.cmd">
-      <CopyToOutputDirectory>PreserveNewest</CopyToOutputDirectory>
-    </Content>
-    <Content Include="Resources\Scaffolding\PHP\WebRole\web.cloud.config">
-      <CopyToOutputDirectory>PreserveNewest</CopyToOutputDirectory>
-    </Content>
-    <Content Include="Resources\Scaffolding\PHP\WebRole\Web.config">
-      <CopyToOutputDirectory>PreserveNewest</CopyToOutputDirectory>
-      <SubType>Designer</SubType>
-    </Content>
-    <Content Include="Resources\Scaffolding\PHP\WorkerRole\download.ps1">
-      <CopyToOutputDirectory>PreserveNewest</CopyToOutputDirectory>
-    </Content>
-    <Content Include="Resources\Scaffolding\PHP\WorkerRole\php_entry.cmd">
-      <CopyToOutputDirectory>PreserveNewest</CopyToOutputDirectory>
-    </Content>
-    <Content Include="Resources\Scaffolding\PHP\WorkerRole\setup.cmd">
-      <CopyToOutputDirectory>PreserveNewest</CopyToOutputDirectory>
-    </Content>
-    <Content Include="Resources\Scaffolding\PHP\WorkerRole\setup.ps1">
-      <CopyToOutputDirectory>PreserveNewest</CopyToOutputDirectory>
-    </Content>
-    <Content Include="Resources\Scaffolding\PHP\WorkerRole\setup_worker.cmd">
-      <CopyToOutputDirectory>PreserveNewest</CopyToOutputDirectory>
-    </Content>
-    <None Include="Resources\Scaffolding\Node\WebRole\bin\ChangeConfig.ps1">
-      <CopyToOutputDirectory>PreserveNewest</CopyToOutputDirectory>
-    </None>
-    <Content Include="Resources\Scaffolding\Python\WebRole\WebPICmdLine.exe.content">
-      <CopyToOutputDirectory>PreserveNewest</CopyToOutputDirectory>
-    </Content>
-    <Content Include="Resources\Scaffolding\Python\WebRole\Microsoft.Web.Deployment.dll.content">
-      <CopyToOutputDirectory>PreserveNewest</CopyToOutputDirectory>
-    </Content>
-    <Content Include="Resources\Scaffolding\Python\WebRole\AzureSetup.cfg">
-      <CopyToOutputDirectory>PreserveNewest</CopyToOutputDirectory>
-    </Content>
-    <Content Include="Resources\Scaffolding\Python\WebRole\web.cloud.config">
-      <CopyToOutputDirectory>PreserveNewest</CopyToOutputDirectory>
-    </Content>
-    <Content Include="Resources\Scaffolding\Python\WebRole\Web.config">
-      <CopyToOutputDirectory>PreserveNewest</CopyToOutputDirectory>
-      <SubType>Designer</SubType>
-    </Content>
-    <Content Include="Resources\Scaffolding\Python\WebRole\Microsoft.PythonTools.AzureSetup.exe.config">
-      <CopyToOutputDirectory>PreserveNewest</CopyToOutputDirectory>
-      <SubType>Designer</SubType>
-    </Content>
-    <Content Include="Resources\Scaffolding\PHP\WebRole\bin\php_entry.cmd">
-      <CopyToOutputDirectory>PreserveNewest</CopyToOutputDirectory>
-    </Content>
-=======
-    <None Include="packages.config" />
->>>>>>> 49334658
   </ItemGroup>
   <ItemGroup>
     <ProjectReference Include="..\Management.Utilities\Management.Utilities.csproj">
