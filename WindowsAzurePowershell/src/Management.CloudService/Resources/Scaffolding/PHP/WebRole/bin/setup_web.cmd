@echo on
cd /d "%~dp0"

if "%EMULATED%"=="true" goto emulator

echo Granting permissions for Network Service to the web root directory...
icacls ..\ /grant "Network Service":(OI)(CI)W
if %ERRORLEVEL% neq 0 goto error
echo OK

echo Configuring powershell permissions
powershell -c "set-executionpolicy unrestricted"

<<<<<<< HEAD
echo Downloading and installing runtime components
powershell .\download.ps1 '%RUNTIMEURL%' '%RUNTIMEURLOVERRIDE%'
=======
echo Copying web.cloud.config to web.config...
copy /y ..\Web.cloud.config ..\Web.config
if %ERRORLEVEL% neq 0 goto error
echo OK

setup.cmd

>>>>>>> c5e816da
if %ERRORLEVEL% neq 0 goto error

echo SUCCESS
exit /b 0

:emulator

icacls %RoleRoot%\approot /grant "Everyone":F /T

:: Detect PHP Runtime Path
:: where php-cgi.exe > tmpFile
:: set /p phprt= < tmpFile
:: del tmpFile
:: if DEFINED phprt goto setup_iis
:: SET phprt=%ProgramFiles%\PHP\v5.3\php-cgi.exe
:: if DEFINED ProgramFiles(x86) SET phprt=%ProgramFiles(x86)%\PHP\v5.3\php-cgi.exe

:setup_iis
:: %appcmd% set config -section:system.webServer/fastCgi /+"[fullPath='%phprt%',arguments='',maxInstances='4',idleTimeout='300',activityTimeout='30',requestTimeout='90',queueLength='1000',instanceMaxRequests='200',protocol='NamedPipe',flushNamedPipe='False',rapidFailsPerMinute='10']" /commit:apphost
:: %appcmd% set config -section:system.webServer/handlers /+"[name='PHP-FastCGI',path='*.php',modules='FastCgiModule',verb='*', scriptProcessor='%phprt%']" /commit:apphost

exit /b 0

:error

echo FAILED
exit /b -1<|MERGE_RESOLUTION|>--- conflicted
+++ resolved
@@ -11,18 +11,13 @@
 echo Configuring powershell permissions
 powershell -c "set-executionpolicy unrestricted"
 
-<<<<<<< HEAD
-echo Downloading and installing runtime components
-powershell .\download.ps1 '%RUNTIMEURL%' '%RUNTIMEURLOVERRIDE%'
-=======
 echo Copying web.cloud.config to web.config...
 copy /y ..\Web.cloud.config ..\Web.config
 if %ERRORLEVEL% neq 0 goto error
 echo OK
 
-setup.cmd
-
->>>>>>> c5e816da
+echo Downloading and installing runtime components
+powershell .\download.ps1 '%RUNTIMEURL%' '%RUNTIMEURLOVERRIDE%'
 if %ERRORLEVEL% neq 0 goto error
 
 echo SUCCESS
