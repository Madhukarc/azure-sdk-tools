--- conflicted
+++ resolved
@@ -12,20 +12,14 @@
 // limitations under the License.
 // ----------------------------------------------------------------------------------
 
+
 namespace Microsoft.WindowsAzure.Management.ServiceManagement.IaaS.DiskRepository
 {
     using System;
     using System.Management.Automation;
-<<<<<<< HEAD
-    using Utilities.Common;
-    using Model;
-    using WindowsAzure.ServiceManagement;
-=======
     using Model;
     using WindowsAzure.ServiceManagement;
     using Utilities.Common;
-    using Common;
->>>>>>> 64ee7e27
 
     [Cmdlet(VerbsCommon.Add, "AzureVMImage"), OutputType(typeof(OSImageContext))]
     public class AddAzureVMImage : ServiceManagementBaseCmdlet
@@ -102,11 +96,7 @@
             set;
         }
         [Parameter(Position = 9, ValueFromPipelineByPropertyName = true, HelpMessage = " Specifies the size to use for the virtual machine that is created from the OS image.")]
-<<<<<<< HEAD
         [ValidateSet("Small", "Medium", "Large", "ExtraLarge", "A6", "A7", IgnoreCase = true)]
-=======
-        [ValidateVMSize(false)]
->>>>>>> 64ee7e27
         public string RecommendedVMSize
         {
             get;
