﻿// ----------------------------------------------------------------------------------
//
// Copyright Microsoft Corporation
// Licensed under the Apache License, Version 2.0 (the "License");
// you may not use this file except in compliance with the License.
// You may obtain a copy of the License at
// http://www.apache.org/licenses/LICENSE-2.0
// Unless required by applicable law or agreed to in writing, software
// distributed under the License is distributed on an "AS IS" BASIS,
// WITHOUT WARRANTIES OR CONDITIONS OF ANY KIND, either express or implied.
// See the License for the specific language governing permissions and
// limitations under the License.
// ----------------------------------------------------------------------------------

namespace Microsoft.WindowsAzure.Management.ServiceManagement.IaaS.DiskRepository
{
    using System;
    using System.Management.Automation;
<<<<<<< HEAD
    using Microsoft.WindowsAzure.Management.Utilities.Common;
=======
>>>>>>> 51d25927
    using Model;
    using WindowsAzure.ServiceManagement;
    using Utilities.Common;
    using Common;

    [Cmdlet(VerbsCommon.Add, "AzureVMImage"), OutputType(typeof(OSImageContext))]
    public class AddAzureVMImage : ServiceManagementBaseCmdlet
    {
        [Parameter(Position = 0, Mandatory = true, ValueFromPipelineByPropertyName = true, HelpMessage = "Name of the image in the image library.")]
        [ValidateNotNullOrEmpty]
        public string ImageName
        {
            get;
            set;
        }

        [Parameter(Position = 1, Mandatory = true, ValueFromPipelineByPropertyName = true, HelpMessage = "Location of the physical blob backing the image. This link refers to a blob in a storage account.")]
        [ValidateNotNullOrEmpty]
        public string MediaLocation
        {
            get;
            set;
        }

        [Parameter(Position = 2, Mandatory = true, ValueFromPipelineByPropertyName = true, HelpMessage = "The OS Type of the Image (Windows or Linux)")]
        [ValidateSet("Windows", "Linux", IgnoreCase = true)]
        public string OS
        {
            get;
            set;
        }

        [Parameter(Position = 3, ValueFromPipelineByPropertyName = true, HelpMessage = "Label of the image.")]
        [ValidateNotNullOrEmpty]
        public string Label
        {
            get;
            set;
        }

        [Parameter(Position = 4, ValueFromPipelineByPropertyName = true, HelpMessage = "Specifies the End User License Aggreement, recommended value is a URL.")]
        [ValidateNotNullOrEmpty]
        public string Eula
        {
            get;
            set;
        }

        [Parameter(Position = 5, ValueFromPipelineByPropertyName = true, HelpMessage = "Specifies the description of the OS image.")]
        [ValidateNotNullOrEmpty]
        public string Description
        {
            get;
            set;
        }

        [Parameter(Position = 6, ValueFromPipelineByPropertyName = true, HelpMessage = "Specifies a value that can be used to group OS images.")]
        [ValidateNotNullOrEmpty]
        public string ImageFamily
        {
            get;
            set;
        }

        [Parameter(Position = 7, ValueFromPipelineByPropertyName = true, HelpMessage = "Specifies the date when the OS image was added to the image repository.")]
        [ValidateNotNullOrEmpty]
        public DateTime? PublishedDate
        {
            get;
            set;
        }

        [Parameter(Position = 8, ValueFromPipelineByPropertyName = true, HelpMessage = "Specifies the URI that points to a document that contains the privacy policy related to the OS image.")]
        [ValidateNotNullOrEmpty]
        public Uri PrivacyUri
        {
            get;
            set;
        }
        [Parameter(Position = 9, ValueFromPipelineByPropertyName = true, HelpMessage = " Specifies the size to use for the virtual machine that is created from the OS image.")]
        [ValidateVMSize(false)]
        public string RecommendedVMSize
        {
            get;
            set;
        }

        public void ExecuteCommand()
        {
            var image = new OSImage
            {
                Name = this.ImageName,
                MediaLink = new Uri(this.MediaLocation),
                Label = string.IsNullOrEmpty(this.Label) ? this.ImageName : this.Label,
                OS = this.OS,
                Eula = this.Eula,
                Description = this.Description,
                ImageFamily = this.ImageFamily,
                PublishedDate = this.PublishedDate,
                PrivacyUri = this.PrivacyUri,
                RecommendedVMSize = this.RecommendedVMSize
            };

            ExecuteClientActionInOCS(
                image,
                CommandRuntime.ToString(),
                s => this.Channel.CreateOSImage(s, image),
                (op, responseImage) => new OSImageContext
                {
                    AffinityGroup = responseImage.AffinityGroup,
                    Category = responseImage.Category,
                    Label = responseImage.Label,
                    Location = responseImage.Location,
                    MediaLink = responseImage.MediaLink,
                    ImageName = responseImage.Name,
                    OS = responseImage.OS,
                    LogicalSizeInGB = responseImage.LogicalSizeInGB,
                    Eula = responseImage.Eula,
                    Description = responseImage.Description,
                    ImageFamily = responseImage.ImageFamily,
                    PublishedDate = responseImage.PublishedDate,
                    IsPremium =  responseImage.IsPremium,
                    PrivacyUri = responseImage.PrivacyUri,
                    PublisherName = responseImage.PublisherName,
                    RecommendedVMSize = responseImage.RecommendedVMSize,
                    OperationDescription = CommandRuntime.ToString(),
                    OperationId = op.OperationTrackingId,
                    OperationStatus = op.Status
                });
        }

        protected override void OnProcessRecord()
        {
            this.ExecuteCommand();
        }
    }
}<|MERGE_RESOLUTION|>--- conflicted
+++ resolved
@@ -16,10 +16,6 @@
 {
     using System;
     using System.Management.Automation;
-<<<<<<< HEAD
-    using Microsoft.WindowsAzure.Management.Utilities.Common;
-=======
->>>>>>> 51d25927
     using Model;
     using WindowsAzure.ServiceManagement;
     using Utilities.Common;
