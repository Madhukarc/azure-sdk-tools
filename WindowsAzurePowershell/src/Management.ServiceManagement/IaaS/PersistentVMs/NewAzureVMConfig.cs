﻿// ----------------------------------------------------------------------------------
//
// Copyright Microsoft Corporation
// Licensed under the Apache License, Version 2.0 (the "License");
// you may not use this file except in compliance with the License.
// You may obtain a copy of the License at
// http://www.apache.org/licenses/LICENSE-2.0
// Unless required by applicable law or agreed to in writing, software
// distributed under the License is distributed on an "AS IS" BASIS,
// WITHOUT WARRANTIES OR CONDITIONS OF ANY KIND, either express or implied.
// See the License for the specific language governing permissions and
// limitations under the License.
// ----------------------------------------------------------------------------------


namespace Microsoft.WindowsAzure.Management.ServiceManagement.IaaS
{
    using System;
    using System.Collections.ObjectModel;
    using System.Management.Automation;
<<<<<<< HEAD
    using Microsoft.WindowsAzure.Management.Utilities.Common;
    using Microsoft.WindowsAzure.ServiceManagement;
    using Model;
=======
    using WindowsAzure.ServiceManagement;
    using Model;
    using Common;
    using Utilities.Common;
>>>>>>> 51d25927

    [Cmdlet(VerbsCommon.New, "AzureVMConfig", DefaultParameterSetName = "ImageName"), OutputType(typeof(PersistentVM))]
    public class NewAzureVMConfigCommand : PSCmdlet
    {
        private const string RoleType = "PersistentVMRole";

        [Parameter(Position = 0, Mandatory = true, ValueFromPipelineByPropertyName = true, HelpMessage = "The virtual machine name.")]
        [ValidateNotNullOrEmpty]
        public string Name
        {
            get;
            set;
        }

        [Parameter(Position = 1, Mandatory = true, HelpMessage = "Represents the size of the machine.")]
        [ValidateVMSize]
        public string InstanceSize
        {
            get;
            set;
        }

        [Parameter(Position = 2, Mandatory = true, ParameterSetName = "ImageName", HelpMessage = "Reference to a platform stock image or a user image from the image repository.")]
        [ValidateNotNullOrEmpty]
        public string ImageName
        {
            get;
            set;
        }

        [Parameter(Position = 2, Mandatory = false, ParameterSetName = "ImageName", HelpMessage = "Location of the where the VHD should be created. This link refers to a blob in a storage account. If not specified the VHD will be created in the default storage account with the following format :vhds/servicename-vmname-year-month-day-ms")]
        [ValidateNotNullOrEmpty]
        public string MediaLocation
        {
            get;
            set;
        }

        [Parameter(Position = 3, Mandatory = false, ParameterSetName = "ImageName", HelpMessage = "Label of the new disk to be created.")]
        [ValidateNotNullOrEmpty]
        public string DiskLabel
        {
            get;
            set;
        }

        [Parameter(Position = 2, Mandatory = true, ParameterSetName = "DiskName", HelpMessage = "Friendly name of the OS disk in the disk repository.")]
        [ValidateNotNullOrEmpty]
        public string DiskName
        {
            get;
            set;
        }

        [Parameter(HelpMessage = "Controls the platform caching behavior of the OS disk.")]
        [ValidateSet("ReadWrite", "ReadOnly", IgnoreCase = true)]
        public string HostCaching
        {
            get;
            set;
        }

        [Parameter(HelpMessage = "The name of the availability set.")]
        [ValidateNotNullOrEmpty]
        public string AvailabilitySetName
        {
            get;
            set;
        }

        [Parameter(Mandatory = false, ValueFromPipelineByPropertyName = true, HelpMessage = "The VM label.")]
        [ValidateNotNullOrEmpty]
        public string Label
        {
            get;
            set;
        }

        internal void ExecuteCommand()
        {
            ValidateParameters();

            if (string.IsNullOrEmpty(Label))
            {
                Label = Name;
            }

            Label = Label;

            var role = new PersistentVM
            {
                AvailabilitySetName = AvailabilitySetName,
                ConfigurationSets = new Collection<ConfigurationSet>(),
                DataVirtualHardDisks = new Collection<DataVirtualHardDisk>(),
                RoleName = Name,
                RoleSize = InstanceSize,
                RoleType = RoleType,
                Label = Label
            };

            role.OSVirtualHardDisk = new OSVirtualHardDisk()
            {
                DiskName = DiskName,
                SourceImageName = ImageName,
                MediaLink = string.IsNullOrEmpty(MediaLocation) ? null : new Uri(MediaLocation),
                HostCaching = HostCaching,
                DiskLabel = string.IsNullOrEmpty(DiskLabel) ? null : DiskLabel
            };

            WriteObject(role, true);
        }

        protected override void ProcessRecord()
        {
            try
            {
                base.ProcessRecord();
                ExecuteCommand();
            }
            catch (Exception ex)
            {
                WriteError(new ErrorRecord(ex, string.Empty, ErrorCategory.CloseError, null));
            }
        }

        protected void ValidateParameters()
        {
            SubscriptionData currentSubscription = this.GetCurrentSubscription();
            if ((currentSubscription == null || currentSubscription.CurrentStorageAccount == null) && MediaLocation == null)
            {
                throw new ArgumentException("Must specify MediaLocation or set a current storage account using Set-AzureSubscription.");
            }
        }
    }
}<|MERGE_RESOLUTION|>--- conflicted
+++ resolved
@@ -18,16 +18,10 @@
     using System;
     using System.Collections.ObjectModel;
     using System.Management.Automation;
-<<<<<<< HEAD
-    using Microsoft.WindowsAzure.Management.Utilities.Common;
-    using Microsoft.WindowsAzure.ServiceManagement;
-    using Model;
-=======
     using WindowsAzure.ServiceManagement;
     using Model;
     using Common;
     using Utilities.Common;
->>>>>>> 51d25927
 
     [Cmdlet(VerbsCommon.New, "AzureVMConfig", DefaultParameterSetName = "ImageName"), OutputType(typeof(PersistentVM))]
     public class NewAzureVMConfigCommand : PSCmdlet
