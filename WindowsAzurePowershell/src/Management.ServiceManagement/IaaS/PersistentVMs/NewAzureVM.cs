﻿// ----------------------------------------------------------------------------------
//
// Copyright Microsoft Corporation
// Licensed under the Apache License, Version 2.0 (the "License");
// you may not use this file except in compliance with the License.
// You may obtain a copy of the License at
// http://www.apache.org/licenses/LICENSE-2.0
// Unless required by applicable law or agreed to in writing, software
// distributed under the License is distributed on an "AS IS" BASIS,
// WITHOUT WARRANTIES OR CONDITIONS OF ANY KIND, either express or implied.
// See the License for the specific language governing permissions and
// limitations under the License.
// ----------------------------------------------------------------------------------

using System.Net;

namespace Microsoft.WindowsAzure.Management.ServiceManagement.IaaS.PersistentVMs
{
    using System;
    using System.Collections.Generic;
    using System.Linq;
    using System.Management.Automation;
    using System.ServiceModel;
<<<<<<< HEAD
    using Management.Extensions;
    using Management.Model;
    using Microsoft.WindowsAzure.Management.Utilities;
=======
    using Microsoft.WindowsAzure.Management.Utilities.Common;
>>>>>>> f115a818
    using Model;
    using Storage;
    using WindowsAzure.ServiceManagement;

    [Cmdlet(VerbsCommon.New, "AzureVM", DefaultParameterSetName = "ExistingService"), OutputType(typeof(ManagementOperationContext))]
    public class NewAzureVMCommand : IaaSDeploymentManagementCmdletBase
    {
        private bool createdDeployment = false;

        public NewAzureVMCommand()
        {
        }

        public NewAzureVMCommand(IServiceManagement channel)
        {
            Channel = channel;
        }

        [Parameter(Mandatory = true, ParameterSetName = "CreateService", ValueFromPipeline = true, ValueFromPipelineByPropertyName = true, HelpMessage = "Service Name")]
        [Parameter(Mandatory = true, ParameterSetName = "ExistingService", ValueFromPipeline = true, ValueFromPipelineByPropertyName = true, HelpMessage = "Service Name")]
        [ValidateNotNullOrEmpty]
        public override string ServiceName
        {
            get;
            set;
        }

        [Parameter(ValueFromPipelineByPropertyName = true, ParameterSetName = "CreateService", HelpMessage = "Required if AffinityGroup is not specified. The data center region where the cloud service will be created.")]
        [ValidateNotNullOrEmpty]
        public string Location
        {
            get;
            set;
        }

        [Parameter(Mandatory = false, ValueFromPipelineByPropertyName = true, ParameterSetName = "CreateService", HelpMessage = "Required if Location is not specified. The name of an existing affinity group associated with this subscription.")]
        [ValidateNotNullOrEmpty]
        public string AffinityGroup
        {
            get;
            set;
        }

        [Parameter(Mandatory = false, ValueFromPipelineByPropertyName = true, ParameterSetName = "CreateService", HelpMessage = "The label may be up to 100 characters in length. Defaults to Service Name.")]
        [ValidateNotNullOrEmpty]
        public string ServiceLabel
        {
            get;
            set;
        }

        [Parameter(Mandatory = false, ValueFromPipelineByPropertyName = true, ParameterSetName = "CreateService", HelpMessage = "A description for the cloud service. The description may be up to 1024 characters in length.")]
        [ValidateNotNullOrEmpty]
        public string ServiceDescription
        {
            get;
            set;
        }

        [Parameter(Mandatory = false, ParameterSetName = "CreateService", ValueFromPipelineByPropertyName = true, HelpMessage = "Deployment Label. Will default to service name if not specified.")]
        [Parameter(Mandatory = false, ParameterSetName = "ExistingService", ValueFromPipelineByPropertyName = true, HelpMessage = "Deployment Label. Will default to service name if not specified.")]
        [ValidateNotNullOrEmpty]
        public string DeploymentLabel
        {
            get;
            set;
        }

        [Parameter(Mandatory = false, ParameterSetName = "CreateService", ValueFromPipelineByPropertyName = true, HelpMessage = "Deployment Name. Will default to service name if not specified.")]
        [Parameter(Mandatory = false, ParameterSetName = "ExistingService", ValueFromPipelineByPropertyName = true, HelpMessage = "Deployment Name. Will default to service name if not specified.")]
        [ValidateNotNullOrEmpty]
        public string DeploymentName
        {
            get;
            set;
        }

        [Parameter(Mandatory = false, ParameterSetName = "CreateService", HelpMessage = "Virtual network name.")]
        [Parameter(Mandatory = false, ParameterSetName = "ExistingService", HelpMessage = "Virtual network name.")]
        public string VNetName
        {
            get;
            set;
        }

        [Parameter(Mandatory = false, ParameterSetName = "CreateService", ValueFromPipeline = true, ValueFromPipelineByPropertyName = true, HelpMessage = "DNS Settings for Deployment.")]
        [Parameter(Mandatory = false, ParameterSetName = "ExistingService", ValueFromPipeline = true, ValueFromPipelineByPropertyName = true, HelpMessage = "DNS Settings for Deployment.")]
        [ValidateNotNullOrEmpty]
        public DnsServer[] DnsSettings
        {
            get;
            set;
        }

        [Parameter(Mandatory = true, ParameterSetName = "CreateService", ValueFromPipeline = true, ValueFromPipelineByPropertyName = true, HelpMessage = "List of VMs to Deploy.")]
        [Parameter(Mandatory = true, ParameterSetName = "ExistingService", ValueFromPipeline = true, ValueFromPipelineByPropertyName = true, HelpMessage = "List of VMs to Deploy.")]
        [ValidateNotNullOrEmpty]
        public PersistentVM[] VMs
        {
            get;
            set;
        }

        public void NewAzureVMProcess()
        {
            List<PersistentVMRole> persistentVMs = new List<PersistentVMRole>();
            SubscriptionData currentSubscription = this.GetCurrentSubscription();

            foreach (PersistentVM pVM in this.VMs)
            {
                if (pVM.OSVirtualHardDisk.MediaLink == null && string.IsNullOrEmpty(pVM.OSVirtualHardDisk.DiskName))
                {
                    CloudStorageAccount currentStorage = null;
                    try
                    {
                        currentStorage = CloudStorageAccountFactory.GetCurrentCloudStorageAccount(Channel, currentSubscription);
                    }
                    catch (ServiceManagementClientException) // couldn't access
                    {
                        throw new ArgumentException("CurrentStorageAccount is not accessible. Ensure the current storage account is accessible and in the same location or affinity group as your cloud service.");
                    }
                    if (currentStorage == null) // not set
                    {
                        throw new ArgumentException("CurrentStorageAccount is not set. Use Set-AzureSubscription subname -CurrentStorageAccount storage account to set it.");
                    }

                    DateTime dateTimeCreated = DateTime.Now;
                    string diskPartName = pVM.RoleName;

                    if (pVM.OSVirtualHardDisk.DiskLabel != null)
                    {
                        diskPartName += "-" + pVM.OSVirtualHardDisk.DiskLabel;
                    }

                    string vhdname = string.Format("{0}-{1}-{2}-{3}-{4}-{5}.vhd", this.ServiceName, diskPartName, dateTimeCreated.Year, dateTimeCreated.Month, dateTimeCreated.Day, dateTimeCreated.Millisecond);
                    string blobEndpoint = currentStorage.BlobEndpoint.AbsoluteUri;
                    if (blobEndpoint.EndsWith("/") == false)
                    {
                        blobEndpoint += "/";
                    }

                    pVM.OSVirtualHardDisk.MediaLink = new Uri(blobEndpoint + "vhds/" + vhdname);
                }

                foreach (DataVirtualHardDisk datadisk in pVM.DataVirtualHardDisks)
                {
                    if (datadisk.MediaLink == null && string.IsNullOrEmpty(datadisk.DiskName))
                    {
                        CloudStorageAccount currentStorage = CloudStorageAccountFactory.GetCurrentCloudStorageAccount(Channel, currentSubscription);
                        if (currentStorage == null)
                        {
                            throw new ArgumentException("CurrentStorageAccount is not set or not accessible. Use Set-AzureSubscription subname -CurrentStorageAccount storageaccount to set it.");
                        }

                        DateTime dateTimeCreated = DateTime.Now;
                        string diskPartName = pVM.RoleName;

                        if (datadisk.DiskLabel != null)
                        {
                            diskPartName += "-" + datadisk.DiskLabel;
                        }

                        string vhdname = string.Format("{0}-{1}-{2}-{3}-{4}-{5}.vhd", this.ServiceName, diskPartName, dateTimeCreated.Year, dateTimeCreated.Month, dateTimeCreated.Day, dateTimeCreated.Millisecond);
                        string blobEndpoint = currentStorage.BlobEndpoint.AbsoluteUri;

                        if (blobEndpoint.EndsWith("/") == false)
                        {
                            blobEndpoint += "/";
                        }

                        datadisk.MediaLink = new Uri(blobEndpoint + "vhds/" + vhdname);
                    }

                    if (pVM.DataVirtualHardDisks.Count() > 1)
                    {
                        // To avoid duplicate disk names
                        System.Threading.Thread.Sleep(1);
                    }
                }

                var vmRole = new PersistentVMRole
                {
                    AvailabilitySetName = pVM.AvailabilitySetName,
                    ConfigurationSets = pVM.ConfigurationSets,
                    DataVirtualHardDisks = pVM.DataVirtualHardDisks,
                    OSVirtualHardDisk = pVM.OSVirtualHardDisk,
                    RoleName = pVM.RoleName,
                    RoleSize = pVM.RoleSize,
                    RoleType = pVM.RoleType,
                    Label = pVM.Label
                };

                persistentVMs.Add(vmRole);
            }

            Operation lastOperation = null;

            using (new OperationContextScope(Channel.ToContextChannel()))
            {
                try
                {
                    if (this.ParameterSetName.Equals("CreateService", StringComparison.OrdinalIgnoreCase) == true)
                    {
                        CreateHostedServiceInput chsi = new CreateHostedServiceInput();
                        chsi.AffinityGroup = this.AffinityGroup;
                        chsi.Location = this.Location;
                        chsi.ServiceName = this.ServiceName;

                        if (this.ServiceDescription == null)
                        {
                            DateTime dtUTC = DateTime.Now.ToUniversalTime();
                            //Implicitly created hosted service2012-05-07 23:12 
                            string serviceDesc = String.Format("Implicitly created hosted service{0}", dtUTC.ToString("yyyy-MM-dd HH:mm"));
                            chsi.Description = serviceDesc;
                        }
                        else
                        {
                            chsi.Description = this.ServiceDescription;
                        }

                        if (this.ServiceLabel == null)
                        {
                            chsi.Label = this.ServiceName;
                        }
                        else
                        {
                            chsi.Label = this.ServiceLabel;
                        }

                        ExecuteClientAction(chsi, CommandRuntime + " - Create Cloud Service", s => this.Channel.CreateHostedService(s, chsi));
                    }
                }
                catch (ServiceManagementClientException ex)
                {
                    this.WriteErrorDetails(ex);
                    return;
                }
            }

            if (lastOperation != null && string.Compare(lastOperation.Status, OperationState.Failed, StringComparison.OrdinalIgnoreCase) == 0)
            {
                return;
            }

            // If the current deployment doesn't exist set it create it
            if (CurrentDeployment == null)
            {
                using (new OperationContextScope(Channel.ToContextChannel()))
                {
                    try
                    {
                        if (string.IsNullOrEmpty(this.DeploymentName))
                        {
                            this.DeploymentName = this.ServiceName;
                        }

                        if (string.IsNullOrEmpty(this.DeploymentLabel))
                        {
                            this.DeploymentLabel = this.ServiceName;
                        }

                        var deployment = new Deployment
                        {
                            DeploymentSlot = "Production",
                            Name = this.DeploymentName,
                            Label = this.DeploymentLabel,
                            RoleList = new RoleList(new List<Role> { persistentVMs[0] }),
                            VirtualNetworkName = this.VNetName
                        };

                        if (this.DnsSettings != null)
                        {
                            deployment.Dns = new DnsSettings();
                            deployment.Dns.DnsServers = new DnsServerList();
                            foreach (DnsServer dns in this.DnsSettings)
                            {
                                deployment.Dns.DnsServers.Add(dns);
                            }
                        }

                        ExecuteClientAction(deployment, CommandRuntime.ToString() + " - Create Deployment with VM " + persistentVMs[0].RoleName, s => this.Channel.CreateDeployment(s, this.ServiceName, deployment));
                    }
                    catch (ServiceManagementClientException ex)
                    {
                        if (ex.HttpStatus == HttpStatusCode.NotFound)
                        {
                            throw new Exception("Cloud Service does not exist. Specify -Location or -AffinityGroup to create one.");
                        }
                        else
                        {
                            this.WriteErrorDetails(ex);
                        }
                        return;
                    }

                    this.createdDeployment = true;
                }
            }
            else
            {
                if (this.VNetName != null || this.DnsSettings != null || !string.IsNullOrEmpty(this.DeploymentLabel) || !string.IsNullOrEmpty(this.DeploymentName))
                {
                    WriteWarning("VNetName, DnsSettings, DeploymentLabel or DeploymentName Name can only be specified on new deployments.");
                }
            }

            if (this.createdDeployment == false && CurrentDeployment != null)
            {
                this.DeploymentName = CurrentDeployment.Name;
            }

            int startingVM = (this.createdDeployment == true) ? 1 : 0;

            for (int i = startingVM; i < persistentVMs.Count; i++)
            {
                if (lastOperation != null && string.Compare(lastOperation.Status, OperationState.Failed, StringComparison.OrdinalIgnoreCase) == 0)
                {
                    return;
                }

                ExecuteClientActionInOCS(persistentVMs[i],
                    CommandRuntime.ToString() + " - Create VM " + persistentVMs[i].RoleName,
                    s => this.Channel.AddRole(s, this.ServiceName, this.DeploymentName, persistentVMs[i]));
            }
        }

        protected override void ProcessRecord()
        {
            try
            {
                this.ValidateParameters();
                base.ProcessRecord();
                this.NewAzureVMProcess();
            }
            catch (Exception ex)
            {
                WriteError(new ErrorRecord(ex, string.Empty, ErrorCategory.CloseError, null));
            }
        }

        protected void ValidateParameters()
        {
            if (ParameterSetName.Equals("CreateService", StringComparison.OrdinalIgnoreCase))
            {
                if (string.IsNullOrEmpty(Location) && string.IsNullOrEmpty(AffinityGroup))
                {
                    throw new ArgumentException("Location or AffinityGroup is required when creating a new Cloud Service.");
                }
            }
            else
            {
                if (!string.IsNullOrEmpty(Location) && !string.IsNullOrEmpty(AffinityGroup))
                {
                    throw new ArgumentException("Location or AffinityGroup can only be specified when creating a new cloud service.");
                }
            }

            if (this.ParameterSetName.Equals("CreateService", StringComparison.OrdinalIgnoreCase) == true)
            {
                if (!string.IsNullOrEmpty(this.VNetName) && string.IsNullOrEmpty(this.AffinityGroup))
                {
                    throw new ArgumentException("Must specify the same affinity group as the virtual network is deployed to.");
                }
            }

            if (this.ParameterSetName.Equals("CreateService", StringComparison.OrdinalIgnoreCase) == true || this.ParameterSetName.Equals("CreateDeployment", StringComparison.OrdinalIgnoreCase) == true)
            {
                if (this.DnsSettings != null && string.IsNullOrEmpty(this.VNetName))
                {
                    throw new ArgumentException("VNetName is required when specifying DNS Settings.");
                }
            }

            foreach (PersistentVM pVM in this.VMs)
            {
                var provisioningConfiguration = pVM.ConfigurationSets
                                    .OfType<ProvisioningConfigurationSet>()
                                    .SingleOrDefault();

                if (provisioningConfiguration == null && pVM.OSVirtualHardDisk.SourceImageName != null)
                {
                    throw new ArgumentException(string.Format("Virtual Machine {0} is missing provisioning configuration", pVM.RoleName));
                }
            }
        }

        protected bool DoesCloudServiceExist(string serviceName)
        {
            bool isPresent = false;
            using (new OperationContextScope(Channel.ToContextChannel()))
            {
                try
                {
                    WriteVerboseWithTimestamp(string.Format("Begin Operation: {0}", CommandRuntime.ToString()));
                    AvailabilityResponse response = this.RetryCall(s => this.Channel.IsDNSAvailable(s, serviceName));
                    WriteVerboseWithTimestamp(string.Format("Completed Operation: {0}", CommandRuntime.ToString()));
                    isPresent = !response.Result;
                }
                catch (ServiceManagementClientException ex)
                {
                    if (ex.HttpStatus == HttpStatusCode.NotFound)
                    {
                        isPresent = false;
                    }
                    else
                    {
                        this.WriteErrorDetails(ex);
                    }
                }
            }

            return isPresent;
        }
    }
}<|MERGE_RESOLUTION|>--- conflicted
+++ resolved
@@ -21,13 +21,7 @@
     using System.Linq;
     using System.Management.Automation;
     using System.ServiceModel;
-<<<<<<< HEAD
-    using Management.Extensions;
-    using Management.Model;
-    using Microsoft.WindowsAzure.Management.Utilities;
-=======
     using Microsoft.WindowsAzure.Management.Utilities.Common;
->>>>>>> f115a818
     using Model;
     using Storage;
     using WindowsAzure.ServiceManagement;
