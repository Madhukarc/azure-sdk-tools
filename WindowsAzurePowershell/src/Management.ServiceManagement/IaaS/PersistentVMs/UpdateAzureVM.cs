﻿// ----------------------------------------------------------------------------------
//
// Copyright Microsoft Corporation
// Licensed under the Apache License, Version 2.0 (the "License");
// you may not use this file except in compliance with the License.
// You may obtain a copy of the License at
// http://www.apache.org/licenses/LICENSE-2.0
// Unless required by applicable law or agreed to in writing, software
// distributed under the License is distributed on an "AS IS" BASIS,
// WITHOUT WARRANTIES OR CONDITIONS OF ANY KIND, either express or implied.
// See the License for the specific language governing permissions and
// limitations under the License.
// ----------------------------------------------------------------------------------

using Microsoft.WindowsAzure.ServiceManagement;

namespace Microsoft.WindowsAzure.Management.ServiceManagement.IaaS
{
    using System;
    using System.Management.Automation;
<<<<<<< HEAD
    using Management.Model;
    using Model;
    using Management.Extensions;
=======
    using Microsoft.WindowsAzure.Management.Utilities.Common;
>>>>>>> f115a818
    using Microsoft.WindowsAzure.Storage;
    using Model;

    [Cmdlet(VerbsData.Update, "AzureVM"), OutputType(typeof(ManagementOperationContext))]
    public class UpdateAzureVMCommand : IaaSDeploymentManagementCmdletBase
    {
        public UpdateAzureVMCommand()
        {
        }

        public UpdateAzureVMCommand(IServiceManagement channel)
        {
            Channel = channel;
        }

        [Parameter(Position = 1, Mandatory = true, ValueFromPipelineByPropertyName = true, HelpMessage = "The name of the Virtual Machine to update.")]
        [ValidateNotNullOrEmpty]
        public string Name
        {
            get;
            set;
        }

        [Parameter(Mandatory = true, ValueFromPipeline = true, ValueFromPipelineByPropertyName = true, HelpMessage = "Virtual Machine to update.")]
        [ValidateNotNullOrEmpty]
        [Alias("InputObject")]
        public PersistentVM VM
        {
            get;
            set;
        }

        internal override void ExecuteCommand()
        {
            base.ExecuteCommand();

            SubscriptionData currentSubscription = this.GetCurrentSubscription();
            if (CurrentDeployment == null)
            {
                return;
            }

            // Auto generate disk names based off of default storage account 
            foreach (DataVirtualHardDisk datadisk in this.VM.DataVirtualHardDisks)
            {
                if (datadisk.MediaLink == null && string.IsNullOrEmpty(datadisk.DiskName))
                {
                    CloudStorageAccount currentStorage = CloudStorageAccountFactory.GetCurrentCloudStorageAccount(Channel, currentSubscription);
                    if (currentStorage == null)
                    {
                        throw new ArgumentException("CurrentStorageAccount is not set or not accessible. Use Set-AzureSubscription subname -CurrentStorageAccount storageaccount to set it.");
                    }

                    DateTime dateTimeCreated = DateTime.Now;
                    string diskPartName = VM.RoleName;

                    if (datadisk.DiskLabel != null)
                    {
                        diskPartName += "-" + datadisk.DiskLabel;
                    }

                    string vhdname = string.Format("{0}-{1}-{2}-{3}-{4}-{5}.vhd", ServiceName, diskPartName, dateTimeCreated.Year, dateTimeCreated.Month, dateTimeCreated.Day, dateTimeCreated.Millisecond);
                    string blobEndpoint = currentStorage.BlobEndpoint.AbsoluteUri;

                    if (blobEndpoint.EndsWith("/") == false)
                    {
                        blobEndpoint += "/";
                    }

                    datadisk.MediaLink = new Uri(blobEndpoint + "vhds/" + vhdname);
                }

                if (VM.DataVirtualHardDisks.Count > 1)
                {
                    // To avoid duplicate disk names
                    System.Threading.Thread.Sleep(1);
                }
            }

            var role = new PersistentVMRole
            {
                AvailabilitySetName = VM.AvailabilitySetName,
                ConfigurationSets = VM.ConfigurationSets,
                DataVirtualHardDisks = VM.DataVirtualHardDisks,
                Label = VM.Label,
                OSVirtualHardDisk = VM.OSVirtualHardDisk,
                RoleName = VM.RoleName,
                RoleSize = VM.RoleSize,
                RoleType = VM.RoleType
            };

            ExecuteClientActionInOCS(role, CommandRuntime.ToString(), s => this.Channel.UpdateRole(s, this.ServiceName, CurrentDeployment.Name, this.Name, role));

        }
    }
}<|MERGE_RESOLUTION|>--- conflicted
+++ resolved
@@ -18,13 +18,7 @@
 {
     using System;
     using System.Management.Automation;
-<<<<<<< HEAD
-    using Management.Model;
-    using Model;
-    using Management.Extensions;
-=======
     using Microsoft.WindowsAzure.Management.Utilities.Common;
->>>>>>> f115a818
     using Microsoft.WindowsAzure.Storage;
     using Model;
 
