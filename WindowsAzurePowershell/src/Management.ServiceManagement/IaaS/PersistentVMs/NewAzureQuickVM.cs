﻿// ----------------------------------------------------------------------------------
//
// Copyright Microsoft Corporation
// Licensed under the Apache License, Version 2.0 (the "License");
// you may not use this file except in compliance with the License.
// You may obtain a copy of the License at
// http://www.apache.org/licenses/LICENSE-2.0
// Unless required by applicable law or agreed to in writing, software
// distributed under the License is distributed on an "AS IS" BASIS,
// WITHOUT WARRANTIES OR CONDITIONS OF ANY KIND, either express or implied.
// See the License for the specific language governing permissions and
// limitations under the License.
// ----------------------------------------------------------------------------------



namespace Microsoft.WindowsAzure.Management.ServiceManagement.IaaS.PersistentVMs
{
    using System;
    using System.Net;
    using System.Security.Cryptography.X509Certificates;
    using System.Collections.ObjectModel;
    using System.Management.Automation;
    using System.ServiceModel;
    using System.Linq;
    using Common;
<<<<<<< HEAD
    using Microsoft.WindowsAzure.Management.Utilities.Common;
=======
    using IaaS;
    using Utilities.Common;
>>>>>>> 64ee7e27
    using Storage;
    using WindowsAzure.ServiceManagement;
    using Helpers;

    /// <summary>
    /// Creates a VM without advanced provisioning configuration options
    /// </summary>
    [Cmdlet(VerbsCommon.New, "AzureQuickVM", DefaultParameterSetName = "Windows"), OutputType(typeof(ManagementOperationContext))]
    public class NewQuickVM : IaaSDeploymentManagementCmdletBase
    {
        private bool _createdDeployment = false;

        public NewQuickVM()
        {

        }

        public NewQuickVM(IServiceManagement channel)
        {
            Channel = channel;
        }

        [Parameter(Mandatory = true, ParameterSetName = "Windows", HelpMessage = "Create a Windows VM")]
        public SwitchParameter Windows
        {
            get;
            set;
        }

        [Parameter(Mandatory = true, ParameterSetName = "Linux", HelpMessage = "Create a Linux VM")]
        public SwitchParameter Linux
        {
            get;
            set;
        }

        [Parameter(Mandatory = true, HelpMessage = "Service Name")]
        [ValidateNotNullOrEmpty]
        override public string ServiceName
        {
            get;
            set;
        }

        [Parameter(Mandatory = false, HelpMessage = "Virtual Machine Name")]
        [ValidateNotNullOrEmpty]
        public string Name
        {
            get;
            set;
        }

        [Parameter(Mandatory = true, HelpMessage = "Reference to a platform stock image or a user image from the image repository.")]
        [ValidateNotNullOrEmpty]
        public string ImageName
        {
            get;
            set;
        }

        [Parameter(Mandatory = true, HelpMessage = "Administrator password to use for the role.")]
        [ValidateNotNullOrEmpty]
        public string Password
        {
            get;
            set;
        }

        [Parameter(Mandatory = false, HelpMessage = "Use when creating the first virtual machine in a cloud service (or specify affinity group).  The data center region where the cloud service will be created.")]
        [ValidateNotNullOrEmpty]
        public string Location
        {
            get;
            set;
        }

        [Parameter(Mandatory = false, HelpMessage = "Use when creating the first virtual machine in a cloud service (or specify location). The name of an existing affinity group associated with this subscription.")]
        [ValidateNotNullOrEmpty]
        public string AffinityGroup
        {
            get;
            set;
        }

        [Parameter(Mandatory = true, ParameterSetName = "Linux", HelpMessage = "User to Create")]
        [ValidateNotNullOrEmpty]
        public string LinuxUser
        {
            get;
            set;
        }

        [Parameter(Mandatory = true, ParameterSetName = "Windows", HelpMessage = "Specifies the Administrator to create.")]
        [ValidateNotNullOrEmpty]
        public string AdminUsername
        {
            get;
            set;
        }

        [Parameter(Mandatory = false, ParameterSetName = "Windows", HelpMessage = "Set of certificates to install in the VM.")]
        [ValidateNotNullOrEmpty]
        public CertificateSettingList Certificates
        {
            get;
            set;
        }

        [Parameter(Mandatory = false, ParameterSetName = "Windows", HelpMessage = "Waits for VM to boot")]
        [ValidateNotNullOrEmpty]
        public SwitchParameter WaitForBoot
        {
            get;
            set;
        }

        [Parameter(Mandatory = false, ParameterSetName = "Windows", HelpMessage = "Disables WinRM on https")]
        [ValidateNotNullOrEmpty]
        public SwitchParameter DisableWinRMHttps
        {
            get;
            set;
        }

        [Parameter(Mandatory = false, ParameterSetName = "Windows", HelpMessage = "Enables WinRM over http")]
        [ValidateNotNullOrEmpty]
        public SwitchParameter EnableWinRMHttp
        {
            get;
            set;
        }

        [Parameter(Mandatory = false, ParameterSetName = "Windows", HelpMessage = "Certificate that will be associated with WinRM endpoint")]
        [ValidateNotNullOrEmpty]
        public X509Certificate2 WinRMCertificate
        {
            get;
            set;
        }

        [Parameter(Mandatory = false, ParameterSetName = "Windows", HelpMessage = "X509Certificates that will be deployed")]
        [ValidateNotNullOrEmpty]
        public X509Certificate2[] X509Certificates
        {
            get;
            set;
        }

        [Parameter(Mandatory = false, ParameterSetName = "Windows", HelpMessage = "Prevents the private key from being uploaded")]
        [ValidateNotNullOrEmpty]
        public SwitchParameter NoExportPrivateKey
        {
            get;
            set;
        }

        [Parameter(Mandatory = false, ParameterSetName = "Linux", HelpMessage = "SSH Public Key List")]
        public LinuxProvisioningConfigurationSet.SSHPublicKeyList SSHPublicKeys
        {
            get;
            set;
        }

        [Parameter(Mandatory = false, ParameterSetName = "Linux", HelpMessage = "SSH Key Pairs")]
        public LinuxProvisioningConfigurationSet.SSHKeyPairList SSHKeyPairs
        {
            get;
            set;
        }

        [Parameter(HelpMessage = "Virtual network name.")]
        public string VNetName
        {
            get;
            set;
        }

        [Parameter(Mandatory = false, HelpMessage = "The list of subnet names.")]
        [AllowEmptyCollection]
        [AllowNull]
        public string[] SubnetNames
        {
            get;
            set;
        }

        [Parameter(HelpMessage = "DNS Settings for Deployment.")]
        [ValidateNotNullOrEmpty]
        public DnsServer[] DnsSettings
        {
            get;
            set;
        }

        [Parameter(HelpMessage = "Controls the platform caching behavior of the OS disk.")]
        [ValidateSet("ReadWrite", "ReadOnly", IgnoreCase = true)]
        public String HostCaching
        {
            get;
            set;
        }

        [Parameter(HelpMessage = "The name of the availability set.")]
        [ValidateNotNullOrEmpty]
        public string AvailabilitySetName
        {
            get;
            set;
        }

        [Parameter(HelpMessage = "Represents the size of the machine.")]
<<<<<<< HEAD
        [ValidateSet("ExtraSmall", "Small", "Medium", "Large", "ExtraLarge", "A6", "A7", IgnoreCase = true)]
=======
        [ValidateVMSize]
>>>>>>> 64ee7e27
        public string InstanceSize
        {
            get;
            set;
        }

        [Parameter(HelpMessage = "Location of the where the VHD should be created. This link refers to a blob in a storage account. If not specified the VHD will be created in the current storage account in the vhds container.")]
        [ValidateNotNullOrEmpty]
        public string MediaLocation
        {
            get;
            set;
        }

        public void NewAzureVMProcess()
        {
            SubscriptionData currentSubscription = this.GetCurrentSubscription();
            CloudStorageAccount currentStorage = null;
            try
            {
                currentStorage = CloudStorageAccountFactory.GetCurrentCloudStorageAccount(Channel, currentSubscription);
            }
            catch (ServiceManagementClientException) // couldn't access
            {
                throw new ArgumentException("CurrentStorageAccount is not accessible. Ensure the current storage account is accessible and in the same location or affinity group as your cloud service.");
            }
            if (currentStorage == null) // not set
            {
                throw new ArgumentException("CurrentStorageAccount is not set. Use Set-AzureSubscription subname -CurrentStorageAccount storageaccount to set it.");
            }

            bool serviceExists = DoesCloudServiceExist(this.ServiceName);

            if(!string.IsNullOrEmpty(this.Location))
            {
                if(serviceExists)
                {
                    throw new ApplicationException("Service already exists, Location cannot be specified.");
                }
            }

            if (!string.IsNullOrEmpty(this.AffinityGroup))
            {
                if (serviceExists)
                {
                    throw new ApplicationException("Service already exists, AffinityGroup cannot be specified.");
                }
            }

            if (!serviceExists)
            {
                using (new OperationContextScope(Channel.ToContextChannel()))
                {
                    try
                    {
                        //Implicitly created hosted service2012-05-07 23:12 

                        // Create the Cloud Service when
                        // Location or Affinity Group is Specified
                        // or VNET is specified and the service doesn't exist
                        var chsi = new CreateHostedServiceInput
                        {
                            AffinityGroup = this.AffinityGroup,
                            Location = this.Location,
                            ServiceName = this.ServiceName,
                            Description = String.Format("Implicitly created hosted service{0}", DateTime.Now.ToUniversalTime().ToString("yyyy-MM-dd HH:mm")),
                            Label = this.ServiceName
                        };

                        ExecuteClientAction(chsi, CommandRuntime + " - Create Cloud Service", s => this.Channel.CreateHostedService(s, chsi));
                    }

                    catch (ServiceManagementClientException ex)
                    {
                        this.WriteErrorDetails(ex);
                        return;
                    }
                }
            }

            if (ParameterSetName.Equals("Windows", StringComparison.OrdinalIgnoreCase))
            {
                if (WinRMCertificate != null)
                {
                    var operationDescription = string.Format("{0} - Uploading WinRMCertificate: {1}", CommandRuntime, WinRMCertificate.Thumbprint);
                    var certificateFile = CertUtils.Create(WinRMCertificate);
                    ExecuteClientActionInOCS(null, operationDescription, s => this.Channel.AddCertificates(s, this.ServiceName, certificateFile));
                }

                if (X509Certificates != null)
                {
                    var certificateFilesWithThumbprint = from c in X509Certificates
                                                         select new
                                                         {
                                                             c.Thumbprint,
                                                             CertificateFile = CertUtils.Create(c, this.NoExportPrivateKey.IsPresent)
                                                         };
                    foreach (var current in certificateFilesWithThumbprint.ToList())
                    {
                        var operationDescription = string.Format("{0} - Uploading Certificate: {1}", CommandRuntime, current.Thumbprint);
                        ExecuteClientActionInOCS(null, operationDescription, s => this.Channel.AddCertificates(s, this.ServiceName, current.CertificateFile));
                    }
                }
            }

            var vm = CreatePersistenVMRole(currentStorage);

            // If the current deployment doesn't exist set it create it
            if (CurrentDeployment == null)
            {
                using (new OperationContextScope(Channel.ToContextChannel()))
                {
                    try
                    {
                        var deployment = new Deployment
                        {
                            DeploymentSlot = DeploymentSlotType.Production,
                            Name = this.ServiceName,
                            Label = this.ServiceName,
                            RoleList = new RoleList { vm },
                            VirtualNetworkName = this.VNetName
                        };

                        if (this.DnsSettings != null)
                        {
                            deployment.Dns = new DnsSettings {DnsServers = new DnsServerList()};
                            foreach (DnsServer dns in this.DnsSettings)
                                deployment.Dns.DnsServers.Add(dns);
                        }

                        var operationDescription = string.Format("{0} - Create Deployment with VM {1}", CommandRuntime, vm.RoleName);
                        ExecuteClientAction(deployment, operationDescription, s => this.Channel.CreateDeployment(s, this.ServiceName, deployment));

                        if(WaitForBoot.IsPresent)
                        {
                            WaitForRoleToBoot(vm.RoleName);
                        }
                    }

                    catch (ServiceManagementClientException ex)
                    {
                        if (ex.HttpStatus == HttpStatusCode.NotFound)
                        {
                            throw new Exception("Cloud Service does not exist. Specify -Location or -Affinity group to create one.");
                        }
                        else
                        {
                            this.WriteErrorDetails(ex);
                        }
                        return;
                    }

                    _createdDeployment = true;
                }
            }
            else
            {
                if (VNetName != null || DnsSettings != null)
                {
                    WriteWarning("VNetName or DnsSettings can only be specified on new deployments.");
                }
            }


            // Only create the VM when a new VM was added and it was not created during the deployment phase.
            if ((_createdDeployment == false))
            {
                using (new OperationContextScope(Channel.ToContextChannel()))
                {
                    try
                    {
                        var operationDescription = string.Format("{0} - Create VM {1}", CommandRuntime, vm.RoleName);
                        ExecuteClientAction(vm, operationDescription, s => this.Channel.AddRole(s, this.ServiceName, this.ServiceName, vm));
                        if(WaitForBoot.IsPresent)
                        {
                            WaitForRoleToBoot(vm.RoleName);
                        }
                    }
                    catch (ServiceManagementClientException ex)
                    {
                        this.WriteErrorDetails(ex);
                        return;
                    }
                }
            }
        }

        private PersistentVMRole CreatePersistenVMRole(CloudStorageAccount currentStorage)
        {
            var vm = new PersistentVMRole
            {
                AvailabilitySetName = AvailabilitySetName,
                ConfigurationSets = new Collection<ConfigurationSet>(),
                DataVirtualHardDisks = new Collection<DataVirtualHardDisk>(),
                RoleName = String.IsNullOrEmpty(Name) ? ServiceName : Name, // default like the portal
                RoleSize = String.IsNullOrEmpty(InstanceSize) ? null : InstanceSize,
                RoleType = "PersistentVMRole",
                Label = ServiceName,
                OSVirtualHardDisk = new OSVirtualHardDisk
                {
                    DiskName = null,
                    SourceImageName = ImageName,
                    MediaLink = string.IsNullOrEmpty(MediaLocation) ? null : new Uri(MediaLocation),
                    HostCaching = HostCaching
                }
            };

            if (vm.OSVirtualHardDisk.MediaLink == null && String.IsNullOrEmpty(vm.OSVirtualHardDisk.DiskName))
            {
                DateTime dtCreated = DateTime.Now;
                string vhdname = String.Format("{0}-{1}-{2}-{3}-{4}-{5}.vhd", this.ServiceName, vm.RoleName, dtCreated.Year, dtCreated.Month, dtCreated.Day, dtCreated.Millisecond);
                string blobEndpoint = currentStorage.BlobEndpoint.AbsoluteUri;
                if (blobEndpoint.EndsWith("/") == false)
                    blobEndpoint += "/";
                vm.OSVirtualHardDisk.MediaLink = new Uri(blobEndpoint + "vhds/" + vhdname);
            }


            var netConfig = CreateNetworkConfigurationSet();

            if (ParameterSetName.Equals("Windows", StringComparison.OrdinalIgnoreCase))
            {
                var windowsConfig = new WindowsProvisioningConfigurationSet
                {
                    AdminUsername = this.AdminUsername,
                    AdminPassword = Password,
                    ComputerName =
                        string.IsNullOrEmpty(Name) ? ServiceName : Name,
                    EnableAutomaticUpdates = true,
                    ResetPasswordOnFirstLogon = false,
                    StoredCertificateSettings = CertUtils.GetCertificateSettings(this.Certificates, this.X509Certificates),
                    WinRM = GetWinRmConfiguration()
                };

                netConfig.InputEndpoints.Add(new InputEndpoint {LocalPort = 3389, Protocol = "tcp", Name = "RemoteDesktop"});
<<<<<<< HEAD
                if(!this.DisableWinRMHttps.IsPresent)
=======
                if(this.DisableWinRMHttps.IsPresent)
>>>>>>> 64ee7e27
                {
                    netConfig.InputEndpoints.Add(new InputEndpoint { LocalPort = 5986, Protocol = "tcp", Name = "WinRmHTTPs" });
                }
                vm.ConfigurationSets.Add(windowsConfig);
                vm.ConfigurationSets.Add(netConfig);
            }
            else
            {
                var linuxConfig = new LinuxProvisioningConfigurationSet
                {
                    HostName = string.IsNullOrEmpty(this.Name) ? this.ServiceName : this.Name,
                    UserName = this.LinuxUser,
                    UserPassword = this.Password,
                    DisableSshPasswordAuthentication = false
                };

                if (this.SSHKeyPairs != null && this.SSHKeyPairs.Count > 0 ||
                    this.SSHPublicKeys != null && this.SSHPublicKeys.Count > 0)
                {
                    linuxConfig.SSH = new LinuxProvisioningConfigurationSet.SSHSettings
                    {
                        PublicKeys = this.SSHPublicKeys, 
                        KeyPairs = this.SSHKeyPairs
                    };
                }

                var rdpEndpoint = new InputEndpoint {LocalPort = 22, Protocol = "tcp", Name = "SSH"};
                netConfig.InputEndpoints.Add(rdpEndpoint);
                vm.ConfigurationSets.Add(linuxConfig);
                vm.ConfigurationSets.Add(netConfig);
            }

            return vm;
        }

        private NetworkConfigurationSet CreateNetworkConfigurationSet()
        {
            var netConfig = new NetworkConfigurationSet {InputEndpoints = new Collection<InputEndpoint>()};
            if (SubnetNames != null)
            {
                netConfig.SubnetNames = new SubnetNamesCollection();
                foreach (var subnet in SubnetNames)
                {
                    netConfig.SubnetNames.Add(subnet);
                }
            }
            return netConfig;
        }

        private WindowsProvisioningConfigurationSet.WinRmConfiguration GetWinRmConfiguration()
        {
            if(this.DisableWinRMHttps.IsPresent)
            {
                return null;
            }

            var builder = new WinRmConfigurationBuilder();
            if(this.EnableWinRMHttp.IsPresent)
            {
                builder.AddHttpListener();
            }
            builder.AddHttpsListener(WinRMCertificate);
            return builder.Configuration;
        }

        protected override void ProcessRecord()
        {
            try
            {
                this.ValidateParameters();
                base.ProcessRecord();
                this.NewAzureVMProcess();
            }
            catch (Exception ex)
            {
                WriteError(new ErrorRecord(ex, string.Empty, ErrorCategory.CloseError, null));
            }
        }

        protected bool DoesCloudServiceExist(string serviceName)
        {
            bool IsPresent = false;
            using (new OperationContextScope(Channel.ToContextChannel()))
            {
                try
                {
                    WriteVerboseWithTimestamp(string.Format("Begin Operation: {0}", CommandRuntime.ToString()));
                    AvailabilityResponse response = this.RetryCall(s => this.Channel.IsDNSAvailable(s, serviceName));
                    WriteVerboseWithTimestamp(string.Format("Completed Operation: {0}", CommandRuntime.ToString()));
                    IsPresent = !response.Result;
                }
                catch (ServiceManagementClientException ex)
                {
                    if (ex.HttpStatus == HttpStatusCode.NotFound)
                        IsPresent = false;
                    else
                        this.WriteErrorDetails(ex);
                }
            }
            return IsPresent;
        }

        protected void ValidateParameters()
        {
            if (this.DnsSettings != null && string.IsNullOrEmpty(this.VNetName))
            {
                throw new ArgumentException("VNetName is required when specifying DNS Settings.");
            }

            if (this.ParameterSetName.Contains("Linux") && string.IsNullOrEmpty(this.LinuxUser))
            {
                throw new ArgumentException("Specify -LinuxUser when creating Linux Virtual Machines");
            }

            if (this.ParameterSetName.Contains("Linux") && !ValidationHelpers.IsLinuxPasswordValid(this.Password))
            {
                throw new ArgumentException("Password does not meet complexity requirements.");
            }

            if (this.ParameterSetName.Contains("Windows") && !ValidationHelpers.IsWindowsPasswordValid(this.Password))
            {
                throw new ArgumentException("Password does not meet complexity requirements.");
            }

            if (this.ParameterSetName.Contains("Linux"))
            {
                bool valid = false;
                if (string.IsNullOrEmpty(this.Name))
                {
                    valid = ValidationHelpers.IsLinuxHostNameValid(this.ServiceName); // uses servicename if name not specified
                }
                else
                {
                    valid = ValidationHelpers.IsLinuxHostNameValid(this.Name); 
                }
                if (valid == false)
                {
                    throw new ArgumentException("Hostname is invalid.");
                }
            }

            if (string.IsNullOrEmpty(this.Name) == false)
            {
                if (this.ParameterSetName.Contains("Windows") && !ValidationHelpers.IsWindowsComputerNameValid(this.Name))
                {
                    throw new ArgumentException("Computer Name is invalid.");
                }
            }
            else
            {
                if (this.ParameterSetName.Contains("Windows") && !ValidationHelpers.IsWindowsComputerNameValid(this.ServiceName))
                {
                    throw new ArgumentException("Computer Name is invalid.");
                }
            }

            if (!string.IsNullOrEmpty(this.Location) && !string.IsNullOrEmpty(this.AffinityGroup))
            {
                throw new ArgumentException("Location or AffinityGroup, only one of them needs to be specified.");
            }

            if (String.IsNullOrEmpty(this.VNetName) == false && (String.IsNullOrEmpty(this.Location) && String.IsNullOrEmpty(this.AffinityGroup)))
            {
                throw new ArgumentException("Virtual Network Name may only be specified on the initial deployment. Specify Location or Affinity Group to create a new cloud service and deployment.");
            }
        }
    }
}<|MERGE_RESOLUTION|>--- conflicted
+++ resolved
@@ -24,12 +24,7 @@
     using System.ServiceModel;
     using System.Linq;
     using Common;
-<<<<<<< HEAD
-    using Microsoft.WindowsAzure.Management.Utilities.Common;
-=======
-    using IaaS;
     using Utilities.Common;
->>>>>>> 64ee7e27
     using Storage;
     using WindowsAzure.ServiceManagement;
     using Helpers;
@@ -241,11 +236,7 @@
         }
 
         [Parameter(HelpMessage = "Represents the size of the machine.")]
-<<<<<<< HEAD
         [ValidateSet("ExtraSmall", "Small", "Medium", "Large", "ExtraLarge", "A6", "A7", IgnoreCase = true)]
-=======
-        [ValidateVMSize]
->>>>>>> 64ee7e27
         public string InstanceSize
         {
             get;
@@ -481,11 +472,7 @@
                 };
 
                 netConfig.InputEndpoints.Add(new InputEndpoint {LocalPort = 3389, Protocol = "tcp", Name = "RemoteDesktop"});
-<<<<<<< HEAD
                 if(!this.DisableWinRMHttps.IsPresent)
-=======
-                if(this.DisableWinRMHttps.IsPresent)
->>>>>>> 64ee7e27
                 {
                     netConfig.InputEndpoints.Add(new InputEndpoint { LocalPort = 5986, Protocol = "tcp", Name = "WinRmHTTPs" });
                 }
