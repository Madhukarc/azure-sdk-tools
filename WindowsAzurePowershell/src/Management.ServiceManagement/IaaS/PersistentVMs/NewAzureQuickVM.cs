﻿// ----------------------------------------------------------------------------------
//
// Copyright Microsoft Corporation
// Licensed under the Apache License, Version 2.0 (the "License");
// you may not use this file except in compliance with the License.
// You may obtain a copy of the License at
// http://www.apache.org/licenses/LICENSE-2.0
// Unless required by applicable law or agreed to in writing, software
// distributed under the License is distributed on an "AS IS" BASIS,
// WITHOUT WARRANTIES OR CONDITIONS OF ANY KIND, either express or implied.
// See the License for the specific language governing permissions and
// limitations under the License.
// ----------------------------------------------------------------------------------

using System.Net;

namespace Microsoft.WindowsAzure.Management.ServiceManagement.IaaS.PersistentVMs
{
    using System;
    using System.Collections.Generic;
    using System.Collections.ObjectModel;
    using System.Management.Automation;
    using System.ServiceModel;
    using Common;
<<<<<<< HEAD
    using Management.Extensions;
=======
>>>>>>> f115a818
    using IaaS;
    using Microsoft.WindowsAzure.Management.Utilities.Common;
    using Storage;
    using WindowsAzure.ServiceManagement;

    /// <summary>
    /// Creates a VM without advanced provisioning configuration options
    /// </summary>
    [Cmdlet(VerbsCommon.New, "AzureQuickVM", DefaultParameterSetName = "Windows"), OutputType(typeof(ManagementOperationContext))]
    public class NewQuickVM : IaaSDeploymentManagementCmdletBase
    {
        private bool _createdDeployment = false;

        public NewQuickVM()
        {

        }

        public NewQuickVM(IServiceManagement channel)
        {
            Channel = channel;
        }

        [Parameter(Mandatory = true, ParameterSetName = "Windows", HelpMessage = "Create a Windows VM")]
        public SwitchParameter Windows
        {
            get;
            set;
        }

        [Parameter(Mandatory = true, ParameterSetName = "Linux", HelpMessage = "Create a Linux VM")]
        public SwitchParameter Linux
        {
            get;
            set;
        }

        [Parameter(Mandatory = true, HelpMessage = "Service Name")]
        [ValidateNotNullOrEmpty]
        override public string ServiceName
        {
            get;
            set;
        }

        [Parameter(Mandatory = false, HelpMessage = "Virtual Machine Name")]
        [ValidateNotNullOrEmpty]
        public string Name
        {
            get;
            set;
        }

        [Parameter(Mandatory = true, HelpMessage = "Reference to a platform stock image or a user image from the image repository.")]
        [ValidateNotNullOrEmpty]
        public string ImageName
        {
            get;
            set;
        }

        [Parameter(Mandatory = true, HelpMessage = "Administrator password to use for the role.")]
        [ValidateNotNullOrEmpty]
        public string Password
        {
            get;
            set;
        }

        [Parameter(Mandatory = false, HelpMessage = "Use when creating the first virtual machine in a cloud service (or specify affinity group).  The data center region where the cloud service will be created.")]
        [ValidateNotNullOrEmpty]
        public string Location
        {
            get;
            set;
        }

        [Parameter(Mandatory = false, HelpMessage = "Use when creating the first virtual machine in a cloud service (or specify location). The name of an existing affinity group associated with this subscription.")]
        [ValidateNotNullOrEmpty]
        public string AffinityGroup
        {
            get;
            set;
        }

        [Parameter(Mandatory = true, ParameterSetName = "Linux", HelpMessage = "User to Create")]
        [ValidateNotNullOrEmpty]
        public string LinuxUser
        {
            get;
            set;
        }

        [Parameter(Mandatory = true, ParameterSetName = "Windows", HelpMessage = "Specifies the Administrator to create.")]
        [ValidateNotNullOrEmpty]
        public string AdminUsername
        {
            get;
            set;
        }

        [Parameter(Mandatory = false, ParameterSetName = "Windows", HelpMessage = "Set of certificates to install in the VM.")]
        [ValidateNotNullOrEmpty]
        public CertificateSettingList Certificates
        {
            get;
            set;
        }

        [Parameter(Mandatory = false, ParameterSetName = "Linux", HelpMessage = "SSH Public Key List")]
        public LinuxProvisioningConfigurationSet.SSHPublicKeyList SSHPublicKeys
        {
            get;
            set;
        }

        [Parameter(Mandatory = false, ParameterSetName = "Linux", HelpMessage = "SSH Key Pairs")]
        public LinuxProvisioningConfigurationSet.SSHKeyPairList SSHKeyPairs
        {
            get;
            set;
        }

        [Parameter(HelpMessage = "Virtual network name.")]
        public string VNetName
        {
            get;
            set;
        }

        [Parameter(Mandatory = false, HelpMessage = "The list of subnet names.")]
        [AllowEmptyCollection]
        [AllowNull]
        public string[] SubnetNames
        {
            get;
            set;
        }

        [Parameter(HelpMessage = "DNS Settings for Deployment.")]
        [ValidateNotNullOrEmpty]
        public DnsServer[] DnsSettings
        {
            get;
            set;
        }

        [Parameter(HelpMessage = "Controls the platform caching behavior of the OS disk.")]
        [ValidateSet("ReadWrite", "ReadOnly", IgnoreCase = true)]
        public String HostCaching
        {
            get;
            set;
        }

        [Parameter(HelpMessage = "The name of the availability set.")]
        [ValidateNotNullOrEmpty]
        public string AvailabilitySetName
        {
            get;
            set;
        }

        [Parameter(HelpMessage = "Represents the size of the machine.")]
        [ValidateSet("ExtraSmall", "Small", "Medium", "Large", "ExtraLarge", IgnoreCase = true)]
        [ValidateNotNullOrEmpty]
        public string InstanceSize
        {
            get;
            set;
        }

        [Parameter(HelpMessage = "Location of the where the VHD should be created. This link refers to a blob in a storage account. If not specified the VHD will be created in the current storage account in the vhds container.")]
        [ValidateNotNullOrEmpty]
        public string MediaLocation
        {
            get;
            set;
        }

        public void NewAzureVMProcess()
        {
            SubscriptionData currentSubscription = this.GetCurrentSubscription();
            CloudStorageAccount currentStorage = null;
            try
            {
                currentStorage = CloudStorageAccountFactory.GetCurrentCloudStorageAccount(Channel, currentSubscription);
            }
            catch (ServiceManagementClientException) // couldn't access
            {
                throw new ArgumentException("CurrentStorageAccount is not accessible. Ensure the current storage account is accessible and in the same location or affinity group as your cloud service.");
            }
            if (currentStorage == null) // not set
            {
                throw new ArgumentException("CurrentStorageAccount is not set. Use Set-AzureSubscription subname -CurrentStorageAccount storageaccount to set it.");
            }

            var vm = new PersistentVMRole
            {
                AvailabilitySetName = AvailabilitySetName,
                ConfigurationSets = new Collection<ConfigurationSet>(),
                DataVirtualHardDisks = new Collection<DataVirtualHardDisk>(),
                RoleName = String.IsNullOrEmpty(Name) ? ServiceName : Name, // default like the portal
                RoleSize = String.IsNullOrEmpty(InstanceSize) ? null : InstanceSize,
                RoleType = "PersistentVMRole",
                Label = ServiceName
            };

            vm.OSVirtualHardDisk = new OSVirtualHardDisk()
            {
                DiskName = null,
                SourceImageName = ImageName,
                MediaLink = string.IsNullOrEmpty(MediaLocation) ? null : new Uri(MediaLocation),
                HostCaching = HostCaching
            };

            if (vm.OSVirtualHardDisk.MediaLink == null && String.IsNullOrEmpty(vm.OSVirtualHardDisk.DiskName))
            {
                DateTime dtCreated = DateTime.Now;
                string vhdname = String.Format("{0}-{1}-{2}-{3}-{4}-{5}.vhd", this.ServiceName, vm.RoleName, dtCreated.Year, dtCreated.Month, dtCreated.Day, dtCreated.Millisecond);
                string blobEndpoint = currentStorage.BlobEndpoint.AbsoluteUri;
                if (blobEndpoint.EndsWith("/") == false)
                    blobEndpoint += "/";
                vm.OSVirtualHardDisk.MediaLink = new Uri(blobEndpoint + "vhds/" + vhdname);
            }

            NetworkConfigurationSet netConfig = new NetworkConfigurationSet();
            netConfig.InputEndpoints = new Collection<InputEndpoint>();
            if (SubnetNames != null)
            {
                netConfig.SubnetNames = new SubnetNamesCollection();
                foreach (string subnet in SubnetNames)
                {
                    netConfig.SubnetNames.Add(subnet);
                }
            }

            if (ParameterSetName.Equals("Windows", StringComparison.OrdinalIgnoreCase))
            {
                WindowsProvisioningConfigurationSet windowsConfig = new WindowsProvisioningConfigurationSet
                {
                    AdminUsername = this.AdminUsername,
                    AdminPassword = Password,
                    ComputerName = string.IsNullOrEmpty(Name) ? ServiceName : Name,
                    EnableAutomaticUpdates = true,
                    ResetPasswordOnFirstLogon = false,
                    StoredCertificateSettings = Certificates
                };

                InputEndpoint rdpEndpoint = new InputEndpoint { LocalPort = 3389, Protocol = "tcp", Name = "RemoteDesktop" };

                netConfig.InputEndpoints.Add(rdpEndpoint);
                vm.ConfigurationSets.Add(windowsConfig);
                vm.ConfigurationSets.Add(netConfig);
            }
            else
            {
                LinuxProvisioningConfigurationSet linuxConfig = new LinuxProvisioningConfigurationSet();
                linuxConfig.HostName = string.IsNullOrEmpty(this.Name) ? this.ServiceName : this.Name;
                linuxConfig.UserName = this.LinuxUser;
                linuxConfig.UserPassword = this.Password;
                linuxConfig.DisableSshPasswordAuthentication = false;

                if (this.SSHKeyPairs != null && this.SSHKeyPairs.Count > 0 || this.SSHPublicKeys != null && this.SSHPublicKeys.Count > 0)
                {
                    linuxConfig.SSH = new LinuxProvisioningConfigurationSet.SSHSettings();
                    linuxConfig.SSH.PublicKeys = this.SSHPublicKeys;
                    linuxConfig.SSH.KeyPairs = this.SSHKeyPairs;
                }

                InputEndpoint rdpEndpoint = new InputEndpoint();
                rdpEndpoint.LocalPort = 22;
                rdpEndpoint.Protocol = "tcp";
                rdpEndpoint.Name = "SSH";
                netConfig.InputEndpoints.Add(rdpEndpoint);
                vm.ConfigurationSets.Add(linuxConfig);
                vm.ConfigurationSets.Add(netConfig);
            }

            string CreateCloudServiceOperationID = String.Empty;
            string CreateDeploymentOperationID = String.Empty;
            List<String> CreateVMOperationIDs = new List<String>();
            Operation lastOperation = null;

            bool ServiceExists = DoesCloudServiceExist(this.ServiceName);

            if (string.IsNullOrEmpty(this.Location) == false || string.IsNullOrEmpty(AffinityGroup) == false || (!String.IsNullOrEmpty(VNetName) && ServiceExists == false))
            {
                using (new OperationContextScope(Channel.ToContextChannel()))
                {
                    try
                    {
                        //Implicitly created hosted service2012-05-07 23:12 

                        // Create the Cloud Service when
                        // Location or Affinity Group is Specified
                        // or VNET is specified and the service doesn't exist
                        var chsi = new CreateHostedServiceInput
                        {
                            AffinityGroup = this.AffinityGroup,
                            Location = this.Location,
                            ServiceName = this.ServiceName,
                            Description = String.Format("Implicitly created hosted service{0}", DateTime.Now.ToUniversalTime().ToString("yyyy-MM-dd HH:mm")),
                            Label = this.ServiceName
                        };

                        ExecuteClientAction(chsi, CommandRuntime + " - Create Cloud Service", s => this.Channel.CreateHostedService(s, chsi));
                    }

                    catch (ServiceManagementClientException ex)
                    {
                        this.WriteErrorDetails(ex);
                        return;
                    }
                }
            }
            if (lastOperation != null && string.Compare(lastOperation.Status, OperationState.Failed, StringComparison.OrdinalIgnoreCase) == 0)
                return;

            // If the current deployment doesn't exist set it create it
            if (CurrentDeployment == null)
            {
                using (new OperationContextScope(Channel.ToContextChannel()))
                {
                    try
                    {
                        var deployment = new Deployment
                        {
                            DeploymentSlot = "Production",
                            Name = this.ServiceName,
                            Label = this.ServiceName,
                            RoleList = new RoleList(new List<Role> { vm }),
                            VirtualNetworkName = this.VNetName

                        };

                        if (this.DnsSettings != null)
                        {
                            deployment.Dns = new DnsSettings();
                            deployment.Dns.DnsServers = new DnsServerList();
                            foreach (DnsServer dns in this.DnsSettings)
                                deployment.Dns.DnsServers.Add(dns);
                        }

                        ExecuteClientAction(deployment, CommandRuntime + " - Create Deployment with VM " + vm.RoleName, s => this.Channel.CreateDeployment(s, this.ServiceName, deployment));
                    }

                    catch (ServiceManagementClientException ex)
                    {
                        if (ex.HttpStatus == HttpStatusCode.NotFound)
                        {
                            throw new Exception("Cloud Service does not exist. Specify -Location or -Affinity group to create one.");
                        }
                        else
                        {
                            this.WriteErrorDetails(ex);
                        }
                        return;
                    }

                    _createdDeployment = true;
                }
            }
            else
            {
                if (VNetName != null || DnsSettings != null)
                {
                    WriteWarning("VNetName or DnsSettings can only be specified on new deployments.");
                }
            }


            if (lastOperation != null && string.Compare(lastOperation.Status, OperationState.Failed, StringComparison.OrdinalIgnoreCase) == 0)
                return;

            // Only create the VM when a new VM was added and it was not created during the deployment phase.
            if ((_createdDeployment == false))
            {
                using (new OperationContextScope(Channel.ToContextChannel()))
                {
                    try
                    {
                        ExecuteClientAction(vm, CommandRuntime + " - Create VM " + vm.RoleName, s => this.Channel.AddRole(s, this.ServiceName, this.ServiceName, vm));
                    }
                    catch (ServiceManagementClientException ex)
                    {
                        this.WriteErrorDetails(ex);
                        return;
                    }
                }
            }
        }

        protected override void ProcessRecord()
        {
            try
            {
                this.ValidateParameters();
                base.ProcessRecord();
                this.NewAzureVMProcess();
            }
            catch (Exception ex)
            {
                WriteError(new ErrorRecord(ex, string.Empty, ErrorCategory.CloseError, null));
            }
        }

        protected bool DoesCloudServiceExist(string serviceName)
        {
            bool IsPresent = false;
            using (new OperationContextScope(Channel.ToContextChannel()))
            {
                try
                {
                    WriteVerboseWithTimestamp(string.Format("Begin Operation: {0}", CommandRuntime.ToString()));
                    AvailabilityResponse response = this.RetryCall(s => this.Channel.IsDNSAvailable(s, serviceName));
                    WriteVerboseWithTimestamp(string.Format("Completed Operation: {0}", CommandRuntime.ToString()));
                    IsPresent = !response.Result;
                }
                catch (ServiceManagementClientException ex)
                {
                    if (ex.HttpStatus == HttpStatusCode.NotFound)
                        IsPresent = false;
                    else
                        this.WriteErrorDetails(ex);
                }
            }
            return IsPresent;
        }

        protected void ValidateParameters()
        {
            if (this.DnsSettings != null && string.IsNullOrEmpty(this.VNetName))
            {
                throw new ArgumentException("VNetName is required when specifying DNS Settings.");
            }

            if (this.ParameterSetName.Contains("Linux") && string.IsNullOrEmpty(this.LinuxUser))
            {
                throw new ArgumentException("Specify -LinuxUser when creating Linux Virtual Machines");
            }

            if (this.ParameterSetName.Contains("Linux") && !ValidationHelpers.IsLinuxPasswordValid(this.Password))
            {
                throw new ArgumentException("Password does not meet complexity requirements.");
            }

            if (this.ParameterSetName.Contains("Windows") && !ValidationHelpers.IsWindowsPasswordValid(this.Password))
            {
                throw new ArgumentException("Password does not meet complexity requirements.");
            }

            if (this.ParameterSetName.Contains("Linux"))
            {
                bool valid = false;
                if (string.IsNullOrEmpty(this.Name))
                {
                    valid = ValidationHelpers.IsLinuxHostNameValid(this.ServiceName); // uses servicename if name not specified
                }
                else
                {
                    valid = ValidationHelpers.IsLinuxHostNameValid(this.Name); 
                }
                if (valid == false)
                {
                    throw new ArgumentException("Hostname is invalid.");
                }
            }

            if (string.IsNullOrEmpty(this.Name) == false)
            {
                if (this.ParameterSetName.Contains("Windows") && !ValidationHelpers.IsWindowsComputerNameValid(this.Name))
                {
                    throw new ArgumentException("Computer Name is invalid.");
                }
            }
            else
            {
                if (this.ParameterSetName.Contains("Windows") && !ValidationHelpers.IsWindowsComputerNameValid(this.ServiceName))
                {
                    throw new ArgumentException("Computer Name is invalid.");
                }
            }

            if(String.IsNullOrEmpty(this.VNetName) == false && (String.IsNullOrEmpty(this.Location) && String.IsNullOrEmpty(this.AffinityGroup)))
            {
                throw new ArgumentException("Virtual Network Name may only be specified on the initial deployment. Specify Location or Affinity Group to create a new cloud service and deployment.");
            }

        }
    }
}<|MERGE_RESOLUTION|>--- conflicted
+++ resolved
@@ -22,10 +22,6 @@
     using System.Management.Automation;
     using System.ServiceModel;
     using Common;
-<<<<<<< HEAD
-    using Management.Extensions;
-=======
->>>>>>> f115a818
     using IaaS;
     using Microsoft.WindowsAzure.Management.Utilities.Common;
     using Storage;
