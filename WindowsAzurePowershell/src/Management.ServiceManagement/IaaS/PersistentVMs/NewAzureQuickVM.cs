--- conflicted
+++ resolved
@@ -24,12 +24,8 @@
     using System.ServiceModel;
     using System.Linq;
     using Common;
-<<<<<<< HEAD
-=======
+    using IaaS;
     using Utilities.Common;
->>>>>>> 51d25927
-    using IaaS;
-    using Microsoft.WindowsAzure.Management.Utilities.Common;
     using Storage;
     using WindowsAzure.ServiceManagement;
     using Helpers;
