--- conflicted
+++ resolved
@@ -24,11 +24,6 @@
     using System.ServiceModel;
     using System.Linq;
     using Common;
-<<<<<<< HEAD
-    using Utilities.Common;
-=======
->>>>>>> 5e6c11d9
-    using IaaS;
     using Microsoft.WindowsAzure.Management.Utilities.Common;
     using Storage;
     using WindowsAzure.ServiceManagement;
