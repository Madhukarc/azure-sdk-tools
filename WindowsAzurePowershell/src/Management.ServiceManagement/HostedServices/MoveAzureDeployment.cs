--- conflicted
+++ resolved
@@ -19,10 +19,7 @@
     using System.ServiceModel;
     using Cmdlets.Common;
     using Management.Model;
-<<<<<<< HEAD
-=======
     using Samples.WindowsAzure.ServiceManagement;
->>>>>>> c768955b
 
     /// <summary>
     /// Swaps the deployments in production and stage.
