// ----------------------------------------------------------------------------------
//
// Copyright Microsoft Corporation
// Licensed under the Apache License, Version 2.0 (the "License");
// you may not use this file except in compliance with the License.
// You may obtain a copy of the License at
// http://www.apache.org/licenses/LICENSE-2.0
// Unless required by applicable law or agreed to in writing, software
// distributed under the License is distributed on an "AS IS" BASIS,
// WITHOUT WARRANTIES OR CONDITIONS OF ANY KIND, either express or implied.
// See the License for the specific language governing permissions and
// limitations under the License.
// ----------------------------------------------------------------------------------

using Microsoft.WindowsAzure.Storage;
using Microsoft.WindowsAzure.Storage.Blob;
using MS.Test.Common.MsTestLib;
using StorageTestLib;
using System;
using System.Collections.Generic;
using System.IO;
using System.Linq;
using System.Threading;
using StorageBlob = Microsoft.WindowsAzure.Storage.Blob;

namespace Management.Storage.ScenarioTest.Util
{
    public class CloudBlobUtil
    {
        private CloudStorageAccount account;
        private CloudBlobClient client;
        private Random random;
        private const int PageBlobUnitSize = 512;
        private static List<string> HttpsCopyHosts;

        public string ContainerName
        {
            get;
            private set;
        }

        public string BlobName
        {
            get;
            private set;
        }

        public ICloudBlob Blob
        {
            get;
            private set;
        }

        public CloudBlobContainer Container
        {
            get;
            private set;
        }

        private CloudBlobUtil()
        { }

        /// <summary>
        /// init cloud blob util
        /// </summary>
        /// <param name="account">storage account</param>
        public CloudBlobUtil(CloudStorageAccount account)
        {
            this.account = account;
            client = account.CreateCloudBlobClient();
            random = new Random();
        }

        /// <summary>
        /// Create a random container with a random blob
        /// </summary>
        public void SetupTestContainerAndBlob()
        {
            ContainerName = Utility.GenNameString("container");
            BlobName = Utility.GenNameString("blob");
            CloudBlobContainer container = CreateContainer(ContainerName);
            Blob = CreateRandomBlob(container, BlobName);
            Container = container;
        }

        /// <summary>
        /// clean test container and blob
        /// </summary>
        public void CleanupTestContainerAndBlob()
        {
            if (String.IsNullOrEmpty(ContainerName))
            {
                return;
            }

            RemoveContainer(ContainerName);
            ContainerName = string.Empty;
            BlobName = string.Empty;
            Blob = null;
            Container = null;
        }

        /// <summary>
        /// create a container with random properties and metadata
        /// </summary>
        /// <param name="containerName">container name</param>
        /// <returns>the created container object with properties and metadata</returns>
        public CloudBlobContainer CreateContainer(string containerName = "")
        {
            if (String.IsNullOrEmpty(containerName))
            {
                containerName = Utility.GenNameString("container");
            }

            CloudBlobContainer container = client.GetContainerReference(containerName);
            container.CreateIfNotExists();

            //there is no properties to set
            container.FetchAttributes();

            int minMetaCount = 1;
            int maxMetaCount = 5;
            int minMetaValueLength = 10;
            int maxMetaValueLength = 20;
            int count = random.Next(minMetaCount, maxMetaCount);
            for (int i = 0; i < count; i++)
            {
                string metaKey = Utility.GenNameString("metatest");
                int valueLength = random.Next(minMetaValueLength, maxMetaValueLength);
                string metaValue = Utility.GenNameString("metavalue-", valueLength);
                container.Metadata.Add(metaKey, metaValue);
            }

            container.SetMetadata();

            Test.Info(string.Format("create container '{0}'", containerName));
            return container;
        }

        public CloudBlobContainer CreateContainer(string containerName, BlobContainerPublicAccessType permission)
        {
            CloudBlobContainer container = CreateContainer(containerName);
            BlobContainerPermissions containerPermission = new BlobContainerPermissions();
            containerPermission.PublicAccess = permission;
            container.SetPermissions(containerPermission);
            return container;
        }

        /// <summary>
        /// create mutiple containers
        /// </summary>
        /// <param name="containerNames">container names list</param>
        /// <returns>a list of container object</returns>
        public List<CloudBlobContainer> CreateContainer(List<string> containerNames)
        {
            List<CloudBlobContainer> containers = new List<CloudBlobContainer>();

            foreach (string name in containerNames)
            {
                containers.Add(CreateContainer(name));
            }

            containers = containers.OrderBy(container => container.Name).ToList();

            return containers;
        }

        /// <summary>
        /// remove specified container
        /// </summary>
        /// <param name="Container">Cloud blob container object</param>
        public void RemoveContainer(CloudBlobContainer Container)
        {
            RemoveContainer(Container.Name);
        }

        /// <summary>
        /// remove specified container
        /// </summary>
        /// <param name="containerName">container name</param>
        public void RemoveContainer(string containerName)
        {
            CloudBlobContainer container = client.GetContainerReference(containerName);
            container.DeleteIfExists();
            Test.Info(string.Format("remove container '{0}'", containerName));
        }

        /// <summary>
        /// remove a list containers
        /// </summary>
        /// <param name="containerNames">container names</param>
        public void RemoveContainer(List<string> containerNames)
        {
            foreach (string name in containerNames)
            {
                try
                {
                    RemoveContainer(name);
                }
                catch (Exception e)
                {
                    Test.Warn(string.Format("Can't remove container {0}. Exception: {1}", name, e.Message));
                }
            }
        }

        /// <summary>
        /// create a new page blob with random properties and metadata
        /// </summary>
        /// <param name="container">CloudBlobContainer object</param>
        /// <param name="blobName">blob name</param>
        /// <returns>ICloudBlob object</returns>
        public ICloudBlob CreatePageBlob(CloudBlobContainer container, string blobName)
        {
            CloudPageBlob pageBlob = container.GetPageBlobReference(blobName);
            int size = random.Next(1, 10) * PageBlobUnitSize;
            pageBlob.Create(size);
            byte[] buffer = new byte[size];
            string md5sum = Convert.ToBase64String(Helper.GetMD5(buffer));
            pageBlob.Properties.ContentMD5 = md5sum;
            GenerateBlobPropertiesAndMetaData(pageBlob);
            Test.Info(string.Format("create page blob '{0}' in container '{1}'", blobName, container.Name));
            return pageBlob;
        }

        /// <summary>
        /// create a block blob with random properties and metadata
        /// </summary>
        /// <param name="container">CloudBlobContainer object</param>
        /// <param name="blobName">Block blob name</param>
        /// <returns>ICloudBlob object</returns>
        public ICloudBlob CreateBlockBlob(CloudBlobContainer container, string blobName)
        {
            CloudBlockBlob blockBlob = container.GetBlockBlobReference(blobName);

            int maxBlobSize = 1024 * 1024;
            string md5sum = string.Empty;
            int blobSize = random.Next(maxBlobSize);
            byte[] buffer = new byte[blobSize];
            using (MemoryStream ms = new MemoryStream(buffer))
            {
                random.NextBytes(buffer);
                //ms.Read(buffer, 0, buffer.Length);
                blockBlob.UploadFromStream(ms);
                md5sum = Convert.ToBase64String(Helper.GetMD5(buffer));
            }

            blockBlob.Properties.ContentMD5 = md5sum;
            GenerateBlobPropertiesAndMetaData(blockBlob);
            Test.Info(string.Format("create block blob '{0}' in container '{1}'", blobName, container.Name));
            return blockBlob;
        }

        /// <summary>
        /// generate random blob properties and metadata
        /// </summary>
        /// <param name="blob">ICloudBlob object</param>
        private void GenerateBlobPropertiesAndMetaData(ICloudBlob blob)
        {
            blob.Properties.ContentEncoding = Utility.GenNameString("encoding");
            blob.Properties.ContentLanguage = Utility.GenNameString("lang");

            int minMetaCount = 1;
            int maxMetaCount = 5;
            int minMetaValueLength = 10;
            int maxMetaValueLength = 20;
            int count = random.Next(minMetaCount, maxMetaCount);

            for (int i = 0; i < count; i++)
            {
                string metaKey = Utility.GenNameString("metatest");
                int valueLength = random.Next(minMetaValueLength, maxMetaValueLength);
                string metaValue = Utility.GenNameString("metavalue-", valueLength);
                blob.Metadata.Add(metaKey, metaValue);
            }

            blob.SetProperties();
            blob.SetMetadata();
            blob.FetchAttributes();
        }

        /// <summary>
        /// Create a blob with specified blob type
        /// </summary>
        /// <param name="container">CloudBlobContainer object</param>
        /// <param name="blobName">Blob name</param>
        /// <param name="type">Blob type</param>
        /// <returns>ICloudBlob object</returns>
        public ICloudBlob CreateBlob(CloudBlobContainer container, string blobName, StorageBlob.BlobType type)
        {
<<<<<<< HEAD
            if (type == Storage.BlobType.BlockBlob)
=======
            if (type == StorageBlob.BlobType.BlockBlob)
>>>>>>> 8ea9d7a1
            {
                return CreateBlockBlob(container, blobName);
            }
            else
            {
                return CreatePageBlob(container, blobName);
            }
        }

        /// <summary>
        /// create a list of blobs with random properties/metadata/blob type
        /// </summary>
        /// <param name="container">CloudBlobContainer object</param>
        /// <param name="blobName">a list of blob names</param>
        /// <returns>a list of cloud page blobs</returns>
        public List<ICloudBlob> CreateRandomBlob(CloudBlobContainer container, List<string> blobNames)
        {
            List<ICloudBlob> blobs = new List<ICloudBlob>();

            foreach (string blobName in blobNames)
            {
                blobs.Add(CreateRandomBlob(container, blobName));
            }

            blobs = blobs.OrderBy(blob => blob.Name).ToList();

            return blobs;
        }

        public List<ICloudBlob> CreateRandomBlob(CloudBlobContainer container)
        {
            int count = random.Next(1, 5);
            List<string> blobNames = new List<string>();
            for (int i = 0; i < count; i++)
            {
                blobNames.Add(Utility.GenNameString("blob"));
            }

            return CreateRandomBlob(container, blobNames);
        }

        /// <summary>
        /// Create a list of blobs with random properties/metadata/blob type
        /// </summary>
        /// <param name="container">CloudBlobContainer object</param>
        /// <param name="blobName">Blob name</param>
        /// <returns>ICloudBlob object</returns>
        public ICloudBlob CreateRandomBlob(CloudBlobContainer container, string blobName)
        {
            int switchKey = 0;

            switchKey = random.Next(0, 2);

            if (switchKey == 0)
            {
                return CreatePageBlob(container, blobName);
            }
            else
            {
                return CreateBlockBlob(container, blobName);
            }
        }



        /// <summary>
        /// convert blob name into valid file name
        /// </summary>
        /// <param name="blobName">blob name</param>
        /// <returns>valid file name</returns>
        public string ConvertBlobNameToFileName(string blobName, string dir, DateTimeOffset? snapshotTime = null)
        {
            string fileName = blobName;

            //replace dirctionary
            Dictionary<string, string> replaceRules = new Dictionary<string, string>()
	            {
	                {"/", "\\"}
	            };

            foreach (KeyValuePair<string, string> rule in replaceRules)
            {
                fileName = fileName.Replace(rule.Key, rule.Value);
            }

            if (snapshotTime != null)
            {
                int index = fileName.LastIndexOf('.');

                string prefix = string.Empty;
                string postfix = string.Empty;
                string timeStamp = string.Format("{0:u}", snapshotTime.Value);
                timeStamp = timeStamp.Replace(":", string.Empty).TrimEnd(new char[] { 'Z' });

                if (index == -1)
                {
                    prefix = fileName;
                    postfix = string.Empty;
                }
                else
                {
                    prefix = fileName.Substring(0, index);
                    postfix = fileName.Substring(index);
                }

                fileName = string.Format("{0} ({1}){2}", prefix, timeStamp, postfix);
            }

            return Path.Combine(dir, fileName);
        }

        public string ConvertFileNameToBlobName(string fileName)
        {
            return fileName.Replace('\\', '/');
        }

        /// <summary>
        /// list all the existing containers
        /// </summary>
        /// <returns>a list of cloudblobcontainer object</returns>
        public List<CloudBlobContainer> GetExistingContainers()
        {
            ContainerListingDetails details = ContainerListingDetails.All;
            return client.ListContainers(string.Empty, details).ToList();
        }

        /// <summary>
        /// get the number of existing container
        /// </summary>
        /// <returns></returns>
        public int GetExistingContainerCount()
        {
            return GetExistingContainers().Count;
        }

        /// <summary>
        /// Create a snapshot for the specified ICloudBlob object
        /// </summary>
        /// <param name="blob">ICloudBlob object</param>
        public ICloudBlob SnapShot(ICloudBlob blob)
        {
            ICloudBlob snapshot = default(ICloudBlob);

            switch (blob.BlobType)
<<<<<<< HEAD
            { 
                case Storage.BlobType.BlockBlob:
                    snapshot = ((CloudBlockBlob)blob).CreateSnapshot();
                    break;
                case Storage.BlobType.PageBlob:
=======
            {
                case StorageBlob.BlobType.BlockBlob:
                    snapshot = ((CloudBlockBlob)blob).CreateSnapshot();
                    break;
                case StorageBlob.BlobType.PageBlob:
>>>>>>> 8ea9d7a1
                    snapshot = ((CloudPageBlob)blob).CreateSnapshot();
                    break;
                default:
                    throw new ArgumentException(string.Format("Unsupport blob type {0} when create snapshot", blob.BlobType));
            }

            Test.Info(string.Format("Create snapshot for '{0}' at {1}", blob.Name, snapshot.SnapshotTime));

            return snapshot;
        }

        public static void PackContainerCompareData(CloudBlobContainer container, Dictionary<string, object> dic)
        {
            BlobContainerPermissions permissions = container.GetPermissions();
            dic["PublicAccess"] = permissions.PublicAccess;
            dic["Permission"] = permissions;
            dic["LastModified"] = container.Properties.LastModified;
        }

        public static void PackBlobCompareData(ICloudBlob blob, Dictionary<string, object> dic)
        {
            dic["Length"] = blob.Properties.Length;
            dic["ContentType"] = blob.Properties.ContentType;
            dic["LastModified"] = blob.Properties.LastModified;
            dic["SnapshotTime"] = blob.SnapshotTime;
        }

        public static string ConvertCopySourceUri(string uri)
        {
            if (HttpsCopyHosts == null)
            {
                HttpsCopyHosts = new List<string>();
                string httpsHosts = Test.Data.Get("HttpsCopyHosts");
                string[] hosts = httpsHosts.Split();

                foreach (string host in hosts)
                {
                    if (!String.IsNullOrWhiteSpace(host))
                    {
                        HttpsCopyHosts.Add(host);
                    }
                }
            }

            //Azure always use https to copy from these hosts such windows.net
            bool useHttpsCopy = HttpsCopyHosts.Any(host => uri.IndexOf(host) != -1);

            if (useHttpsCopy)
            {
                return uri.Replace("http://", "https://");
            }
            else
            {
                return uri;
            }
        }

        public static bool WaitForCopyOperationComplete(ICloudBlob destBlob, int maxRetry = 100)
        {
            int retryCount = 0;
            int sleepInterval = 1000; //ms

            if (destBlob == null)
            {
                return false;
            }

            do
            {
                if (retryCount > 0)
                {
                    Test.Info(String.Format("{0}th check current copy state and it's {1}. Wait for copy completion", retryCount, destBlob.CopyState.Status));
                }

                Thread.Sleep(sleepInterval);
                destBlob.FetchAttributes();
                retryCount++;
            }
            while (destBlob.CopyState.Status == CopyStatus.Pending && retryCount < maxRetry);

            Test.Info(String.Format("Final Copy status is {0}", destBlob.CopyState.Status));
            return destBlob.CopyState.Status != CopyStatus.Pending;
        }
    }
}<|MERGE_RESOLUTION|>--- conflicted
+++ resolved
@@ -288,11 +288,7 @@
         /// <returns>ICloudBlob object</returns>
         public ICloudBlob CreateBlob(CloudBlobContainer container, string blobName, StorageBlob.BlobType type)
         {
-<<<<<<< HEAD
-            if (type == Storage.BlobType.BlockBlob)
-=======
             if (type == StorageBlob.BlobType.BlockBlob)
->>>>>>> 8ea9d7a1
             {
                 return CreateBlockBlob(container, blobName);
             }
@@ -437,19 +433,11 @@
             ICloudBlob snapshot = default(ICloudBlob);
 
             switch (blob.BlobType)
-<<<<<<< HEAD
-            { 
-                case Storage.BlobType.BlockBlob:
-                    snapshot = ((CloudBlockBlob)blob).CreateSnapshot();
-                    break;
-                case Storage.BlobType.PageBlob:
-=======
             {
                 case StorageBlob.BlobType.BlockBlob:
                     snapshot = ((CloudBlockBlob)blob).CreateSnapshot();
                     break;
                 case StorageBlob.BlobType.PageBlob:
->>>>>>> 8ea9d7a1
                     snapshot = ((CloudPageBlob)blob).CreateSnapshot();
                     break;
                 default:
