--- conflicted
+++ resolved
@@ -113,12 +113,8 @@
         {
             AddTestContainers();
             command.Name = "publicblob";
-<<<<<<< HEAD
-            command.PublicAccess = "container";
             command.PassThru = true;
-=======
             command.Permission = "container";
->>>>>>> c22c12cd
             command.ExecuteCmdlet();
             AzureStorageContainer container = (AzureStorageContainer)((MockCommandRuntime)command.CommandRuntime).OutputPipeline.FirstOrDefault();
             Assert.AreEqual(BlobContainerPublicAccessType.Container, container.PublicAccess);
