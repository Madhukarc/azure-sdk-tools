﻿﻿// ----------------------------------------------------------------------------------
//
// Copyright Microsoft Corporation
// Licensed under the Apache License, Version 2.0 (the "License");
// you may not use this file except in compliance with the License.
// You may obtain a copy of the License at
// http://www.apache.org/licenses/LICENSE-2.0
// Unless required by applicable law or agreed to in writing, software
// distributed under the License is distributed on an "AS IS" BASIS,
// WITHOUT WARRANTIES OR CONDITIONS OF ANY KIND, either express or implied.
// See the License for the specific language governing permissions and
// limitations under the License.
// ----------------------------------------------------------------------------------

namespace Microsoft.WindowsAzure.Management.Storage.Test.Blob
{
    using Microsoft.VisualStudio.TestTools.UnitTesting;
    using Microsoft.WindowsAzure.Management.Storage.Cmdlet;
    using Microsoft.WindowsAzure.Management.Storage.Common;
    using Microsoft.WindowsAzure.Management.Test.Tests.Utilities;
    using Microsoft.WindowsAzure.ServiceManagement.Storage.Blob.ResourceModel;
    using Microsoft.WindowsAzure.Storage.Blob;
    using System;
    using System.Collections.Generic;
    using System.Linq;
    using System.Text;

    /// <summary>
    /// unit test for SetAzureStorageContainer
    /// </summary>
    [TestClass]
    public class SetAzureStorageContainerAclTest : StorageBlobTestBase
    {
        public SetAzureStorageContainerAclCommand command = null;

        [TestInitialize]
        public void InitCommand()
        {
            command = new SetAzureStorageContainerAclCommand(BlobMock)
            {
                CommandRuntime = new MockCommandRuntime()
            };
        }

        [TestCleanup]
        public void CleanCommand()
        {
            command = null;
        }

        [TestMethod]
        public void SetContainerAclWithInvalidContainerNameTest()
        {
            string name = "a";
            string accessLevel = StorageNouns.ContainerAclOff;
            AssertThrows<ArgumentException>(() => command.SetContainerAcl(name, accessLevel), String.Format(Resources.InvalidContainerName, name));
        }

        [TestMethod]
        public void SetContainerAclWithEmptyAccessLevel()
        {
            string name = "test";
            string accessLevel = String.Empty;
            AssertThrows<ArgumentException>(() => command.SetContainerAcl(name, accessLevel), Resources.OnlyOnePermissionForContainer);
        }

        [TestMethod]
        public void SetContainerAclForNotExistContainer()
        {
            string name = "test";
            string accessLevel = StorageNouns.ContainerAclOff;
            AssertThrows<ResourceNotFoundException>(() => command.SetContainerAcl(name, accessLevel), String.Format(Resources.ContainerNotFound, name));
        }

        [TestMethod]
        public void SetContainerAclSucessfullyTest()
        {
            AddTestContainers();
            command.PassThru = true;

            string name = "test";
            string accessLevel = StorageNouns.ContainerAclOff;

            ((MockCommandRuntime)command.CommandRuntime).ResetPipelines();
            command.SetContainerAcl(name, accessLevel);
            AzureStorageContainer container = (AzureStorageContainer)((MockCommandRuntime)command.CommandRuntime).OutputPipeline.FirstOrDefault();
            Assert.AreEqual(BlobContainerPublicAccessType.Off, container.PublicAccess);

            ((MockCommandRuntime)command.CommandRuntime).ResetPipelines();
            name = "publicoff";
            accessLevel = StorageNouns.ContainerAclBlob;
            command.SetContainerAcl(name, accessLevel);
            container = (AzureStorageContainer)((MockCommandRuntime)command.CommandRuntime).OutputPipeline.FirstOrDefault();
            Assert.AreEqual(BlobContainerPublicAccessType.Blob, container.PublicAccess);

            ((MockCommandRuntime)command.CommandRuntime).ResetPipelines();
            name = "publicblob";
            accessLevel = StorageNouns.ContainerAclContainer;
            command.SetContainerAcl(name, accessLevel);
            container = (AzureStorageContainer)((MockCommandRuntime)command.CommandRuntime).OutputPipeline.FirstOrDefault();
            Assert.AreEqual(BlobContainerPublicAccessType.Container, container.PublicAccess);

            ((MockCommandRuntime)command.CommandRuntime).ResetPipelines();
            name = "publiccontainer";
            accessLevel = StorageNouns.ContainerAclOff;
            command.SetContainerAcl(name, accessLevel);
            container = (AzureStorageContainer)((MockCommandRuntime)command.CommandRuntime).OutputPipeline.FirstOrDefault();
            Assert.AreEqual(BlobContainerPublicAccessType.Off, container.PublicAccess);
        }

        [TestMethod]
        public void ExecuteCommandSetContainerAclTest()
        {
            AddTestContainers();
            command.Name = "publicblob";
<<<<<<< HEAD
            command.Permission = "container";
=======
            command.PublicAccess = "container";
            command.PassThru = true;
>>>>>>> d93905d8
            command.ExecuteCmdlet();
            AzureStorageContainer container = (AzureStorageContainer)((MockCommandRuntime)command.CommandRuntime).OutputPipeline.FirstOrDefault();
            Assert.AreEqual(BlobContainerPublicAccessType.Container, container.PublicAccess);
        }
    }
}<|MERGE_RESOLUTION|>--- conflicted
+++ resolved
@@ -113,12 +113,8 @@
         {
             AddTestContainers();
             command.Name = "publicblob";
-<<<<<<< HEAD
             command.Permission = "container";
-=======
-            command.PublicAccess = "container";
             command.PassThru = true;
->>>>>>> d93905d8
             command.ExecuteCmdlet();
             AzureStorageContainer container = (AzureStorageContainer)((MockCommandRuntime)command.CommandRuntime).OutputPipeline.FirstOrDefault();
             Assert.AreEqual(BlobContainerPublicAccessType.Container, container.PublicAccess);
