﻿﻿// ----------------------------------------------------------------------------------
//
// Copyright Microsoft Corporation
// Licensed under the Apache License, Version 2.0 (the "License");
// you may not use this file except in compliance with the License.
// You may obtain a copy of the License at
// http://www.apache.org/licenses/LICENSE-2.0
// Unless required by applicable law or agreed to in writing, software
// distributed under the License is distributed on an "AS IS" BASIS,
// WITHOUT WARRANTIES OR CONDITIONS OF ANY KIND, either express or implied.
// See the License for the specific language governing permissions and
// limitations under the License.
// -----------------------------------------------------------------------------------

namespace Microsoft.WindowsAzure.Management.Storage.Test.Service
{
    using Microsoft.WindowsAzure.Management.Storage.Common;
    using Microsoft.WindowsAzure.ServiceManagement.Storage.Blob.Contract;
    using Microsoft.WindowsAzure.Storage;
    using Microsoft.WindowsAzure.Storage.Blob;
    using System;
    using System.Collections.Generic;
    using System.Linq;
    using System.Text;

    /// <summary>
    /// mock blob management
    /// </summary>
    public class MockStorageBlobManagement : IStorageBlobManagement
    {
        /// <summary>
        /// blob end point
        /// </summary>
        private string BlobEndPoint = "http://127.0.0.1/account/";

        /// <summary>
        /// container list
        /// </summary>
        private List<CloudBlobContainer> containerList = new List<CloudBlobContainer>();

        public List<CloudBlobContainer> ContainerList
        {
            get
            {
                return containerList;
            }
        }
        
        /// <summary>
        /// container permissions list
        /// </summary>
        private Dictionary<string, BlobContainerPermissions> containerPermissions = new Dictionary<string, BlobContainerPermissions>();
        public Dictionary<string, BlobContainerPermissions> ContainerPermissions
        {
            get
            {
                return containerPermissions;
            }
        }

        /// <summary>
        /// container blobs list
        /// </summary>
        private Dictionary<string, List<ICloudBlob>> containerBlobs = new Dictionary<string, List<ICloudBlob>>();
        public Dictionary<string, List<ICloudBlob>> ContainerBlobs
        {
            get
            {
                return containerBlobs;
            }
        }

        /// <summary>
        /// get a list of cloudblobcontainer in azure
        /// </summary>
        /// <param name="prefix">container prefix</param>
        /// <param name="detailsIncluded">container listing details</param>
        /// <param name="options">blob request option</param>
        /// <param name="operationContext">operation context</param>
        /// <returns>An enumerable collection of cloudblobcontainer</returns>
        public IEnumerable<CloudBlobContainer> ListContainers(string prefix, ContainerListingDetails detailsIncluded, BlobRequestOptions options = null, OperationContext operationContext = null)
        {
            if (string.IsNullOrEmpty(prefix))
            {
                return ContainerList;
            }
            else
            {
                List<CloudBlobContainer> prefixContainerList = new List<CloudBlobContainer>();

                foreach (CloudBlobContainer container in ContainerList)
                {
                    if (container.Name.StartsWith(prefix))
                    {
                        prefixContainerList.Add(container);
                    }
                }

                return prefixContainerList;
            }
        }

        /// <summary>
        /// get container presssions
        /// </summary>
        /// <param name="container">a cloudblobcontainer object</param>
        /// <param name="accessCondition">access condition</param>
        /// <param name="options">blob request option</param>
        /// <param name="operationContext">operation context</param>
        /// <returns>the container's permission</returns>
        public BlobContainerPermissions GetContainerPermissions(CloudBlobContainer container, AccessCondition accessCondition = null, BlobRequestOptions options = null, OperationContext operationContext = null)
        {
            BlobContainerPermissions defaultPermission = new BlobContainerPermissions();
            defaultPermission.PublicAccess = BlobContainerPublicAccessType.Off;

            if (ContainerPermissions.ContainsKey(container.Name))
            {
                return ContainerPermissions[container.Name];
            }
            else
            {
                return defaultPermission;
            }
        }

        /// <summary>
        /// get an CloudBlobContainer instance in local
        /// </summary>
        /// <param name="name">container name</param>
        /// <returns>a CloudBlobContainer in local memory</returns>
        public CloudBlobContainer GetContainerReference(string name)
        {
            Uri containerUri = new Uri(String.Format("{0}{1}/", BlobEndPoint, name));
            return new CloudBlobContainer(containerUri);
        }

        /// <summary>
        /// create the container if not exists
        /// </summary>
        /// <param name="container">a cloudblobcontainer object</param>
        /// <param name="options">blob request option</param>
        /// <param name="operationContext">operation context</param>
        /// <returns>true if the container did not already exist and was created; otherwise false.</returns>
        public bool CreateContainerIfNotExists(CloudBlobContainer container, BlobRequestOptions requestOptions = null, OperationContext operationContext = null)
        {
            CloudBlobContainer containerRef =  GetContainerReference(container.Name);

            if (IsContainerExists(containerRef, requestOptions, operationContext))
            {
                return false;
            }
            else
            {
                containerRef = GetContainerReference(container.Name);
                ContainerList.Add(containerRef);
                return true;
            }
        }

        /// <summary>
        /// delete container
        /// </summary>
        /// <param name="container">a cloudblobcontainer object</param>
        /// <param name="accessCondition">access condition</param>
        /// <param name="options">blob request option</param>
        /// <param name="operationContext">operation context</param>
        public void DeleteContainer(CloudBlobContainer container, AccessCondition accessCondition, BlobRequestOptions options, OperationContext operationContext)
        {
            foreach (CloudBlobContainer containerRef in ContainerList)
            {
                if (container.Name == containerRef.Name)
                {
                    ContainerList.Remove(containerRef);
                    return;
                }
            }
        }

        /// <summary>
        /// set container permissions
        /// </summary>
        /// <param name="container">a cloudblobcontainer object</param>
        /// <param name="permissions">the container's permission</param>
        /// <param name="accessCondition">access condition</param>
        /// <param name="options">blob request option</param>
        /// <param name="operationContext">operation context</param>
        public void SetContainerPermissions(CloudBlobContainer container, BlobContainerPermissions permissions, AccessCondition accessCondition, BlobRequestOptions options, OperationContext operationContext)
        {
            String name = container.Name;

            if (ContainerPermissions.ContainsKey(name))
            {
                ContainerPermissions[name] = permissions;
            }
            else
            {
                ContainerPermissions.Add(name, permissions);
            }
        }

        /// <summary>
        /// get blob reference with properties and meta data from server
        /// </summary>
        /// <param name="container">a cloudblobcontainer object</param>
        /// <param name="blobName">blob name</param>
        /// <param name="accessCondition">access condition</param>
        /// <param name="options">blob request options</param>
        /// <param name="operationContext">operation context</param>
        /// <returns>return an ICloudBlob if the specific blob exists on azure, otherwise return null</returns>
        public ICloudBlob GetBlobReferenceFromServer(CloudBlobContainer container, string blobName, AccessCondition accessCondition, BlobRequestOptions options, OperationContext operationContext)
        {
            string containerName = container.Name;

            if (ContainerBlobs.ContainsKey(containerName))
            {
                List<ICloudBlob> blobList = ContainerBlobs[containerName];
                
                foreach (ICloudBlob blob in blobList)
                {
                    if (blob.Name == blobName)
                    {
                        return blob;
                    }
                }
                
                return null;
            }
            else
            {
                return null;
            }
        }

        /// <summary>
        /// list all blobs in sepecific containers
        /// </summary>
        /// <param name="container">a cloudblobcontainer object</param>
        /// <param name="prefix">blob prefix</param>
        /// <param name="useFlatBlobListing">use flat blob listing(whether treat "container/" as directory)</param>
        /// <param name="blobListingDetails">blob listing details</param>
        /// <param name="options">blob request option</param>
        /// <param name="operationContext">operation context</param>
        /// <returns>an enumerable collection of icloudblob</returns>
        public IEnumerable<IListBlobItem> ListBlobs(CloudBlobContainer container, string prefix, bool useFlatBlobListing, BlobListingDetails blobListingDetails, BlobRequestOptions options, OperationContext operationContext)
        {
            string containerName = container.Name;

            if (ContainerBlobs.ContainsKey(containerName))
            {
                List<ICloudBlob> blobList = ContainerBlobs[containerName];
                
                if (string.IsNullOrEmpty(prefix))
                {
                    return blobList;
                }
                
                List<ICloudBlob> prefixBlobs = new List<ICloudBlob>();
                
                foreach (ICloudBlob blob in blobList)
                {
                    if (blob.Name.StartsWith(prefix))
                    {
                        prefixBlobs.Add(blob);
                    }
                }
                
                return prefixBlobs;
            }
            else
            {
                return new List<ICloudBlob>();
            }
        }

        /// <summary>
        /// whether the container is exists or not
        /// </summary>
        /// <param name="container">a cloudblobcontainer object</param>
        /// <param name="options">blob request option</param>
        /// <param name="operationContext">operation context</param>
        /// <returns>true if the specific container exists, otherwise return false</returns>
        public bool IsContainerExists(CloudBlobContainer container, BlobRequestOptions options, OperationContext operationContext)
        {
            if (null == container)
            {
                return false;
            }
            
            foreach (CloudBlobContainer containerRef in ContainerList)
            {
                if (containerRef.Name == container.Name)
                {
                    return true;
                }
            }

            return false;
        }

        /// <summary>
        /// whether the blob is exists or not
        /// </summary>
        /// <param name="blob">a icloudblob object</param>
        /// <param name="options">blob request option</param>
        /// <param name="operationContext">operation context</param>
        /// <returns>true if the specific blob exists, otherwise return false</returns>
        public bool IsBlobExists(ICloudBlob blob, BlobRequestOptions options, OperationContext operationContext)
        {
            CloudBlobContainer container = blob.Container;

            if (!ContainerBlobs.ContainsKey(container.Name))
            {
                return false;
            }
            else
            {
                List<ICloudBlob> blobList = ContainerBlobs[container.Name];
                
                foreach (ICloudBlob blobRef in blobList)
                {
                    if (blobRef.Name == blob.Name)
                    {
                        return true;
                    }
                }

                return false;
            }
        }

        /// <summary>
        /// delete azure blob
        /// </summary>
        /// <param name="blob">ICloudblob object</param>
        /// <param name="deleteSnapshotsOption">delete snapshots option</param>
        /// <param name="accessCondition">access condition</param>
        /// <param name="operationContext">operation context</param>
        /// <returns>an enumerable collection of icloudblob</returns>
        public void DeleteICloudBlob(ICloudBlob blob, DeleteSnapshotsOption deleteSnapshotsOption, AccessCondition accessCondition, BlobRequestOptions options, OperationContext operationContext)
        {
            CloudBlobContainer container = blob.Container;

            if (!ContainerBlobs.ContainsKey(container.Name))
            {
                return;
            }
            else
            {
                List<ICloudBlob> blobList = ContainerBlobs[container.Name];
                
                foreach (ICloudBlob blobRef in blobList)
                {
                    if (blobRef.Name == blob.Name)
                    {
                        blobList.Remove(blobRef);
                        return;
                    }
                }
            }
        }

        /// <summary>
<<<<<<< HEAD
        /// create snap shot for specified blob
        /// </summary>
        /// <param name="blockBlob">CloudBlockBlob object</param>
        /// <param name="metadata">blob meta data</param>
        /// <param name="accessCondition">access condition</param>
        /// <param name="options">request options</param>
        /// <param name="operationContext">operation context</param>
        /// <returns>the snapshot blob if successed, return null if the blobType of ICloudBlob is BlobType.Unspecified</returns>
        public ICloudBlob CreateSnapshot(ICloudBlob blob, IDictionary<string, string> metadata, AccessCondition accessCondition, BlobRequestOptions options, OperationContext operationContext)
        {
            throw new NotImplementedException();
=======
        /// fetch container attributes
        /// </summary>
        /// <param name="container">CloudBlobContainer object</param>
        /// <param name="accessCondition">Access condition</param>
        /// <param name="options">blob request options</param>
        /// <param name="operationContext">An object that represents the context for the current operation.</param>
        public void FetchContainerAttributes(CloudBlobContainer container, AccessCondition accessCondition, BlobRequestOptions options, OperationContext operationContext)
        {
            return;
>>>>>>> 357356b1
        }
    }
}<|MERGE_RESOLUTION|>--- conflicted
+++ resolved
@@ -359,20 +359,7 @@
             }
         }
 
-        /// <summary>
-<<<<<<< HEAD
-        /// create snap shot for specified blob
-        /// </summary>
-        /// <param name="blockBlob">CloudBlockBlob object</param>
-        /// <param name="metadata">blob meta data</param>
-        /// <param name="accessCondition">access condition</param>
-        /// <param name="options">request options</param>
-        /// <param name="operationContext">operation context</param>
-        /// <returns>the snapshot blob if successed, return null if the blobType of ICloudBlob is BlobType.Unspecified</returns>
-        public ICloudBlob CreateSnapshot(ICloudBlob blob, IDictionary<string, string> metadata, AccessCondition accessCondition, BlobRequestOptions options, OperationContext operationContext)
-        {
-            throw new NotImplementedException();
-=======
+	/// <summary>
         /// fetch container attributes
         /// </summary>
         /// <param name="container">CloudBlobContainer object</param>
@@ -382,7 +369,6 @@
         public void FetchContainerAttributes(CloudBlobContainer container, AccessCondition accessCondition, BlobRequestOptions options, OperationContext operationContext)
         {
             return;
->>>>>>> 357356b1
         }
     }
 }