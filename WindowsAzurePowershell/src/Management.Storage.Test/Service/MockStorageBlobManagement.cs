﻿﻿// ----------------------------------------------------------------------------------
//
// Copyright Microsoft Corporation
// Licensed under the Apache License, Version 2.0 (the "License");
// you may not use this file except in compliance with the License.
// You may obtain a copy of the License at
// http://www.apache.org/licenses/LICENSE-2.0
// Unless required by applicable law or agreed to in writing, software
// distributed under the License is distributed on an "AS IS" BASIS,
// WITHOUT WARRANTIES OR CONDITIONS OF ANY KIND, either express or implied.
// See the License for the specific language governing permissions and
// limitations under the License.
// -----------------------------------------------------------------------------------

namespace Microsoft.WindowsAzure.Management.Storage.Test.Service
{
    using Microsoft.WindowsAzure.Management.Storage.Common;
    using Microsoft.WindowsAzure.ServiceManagement.Storage.Blob.Contract;
    using Microsoft.WindowsAzure.Storage;
    using Microsoft.WindowsAzure.Storage.Blob;
    using System;
    using System.Collections.Generic;
    using System.Linq;
    using System.Text;

    /// <summary>
    /// mock blob management
    /// </summary>
    public class MockStorageBlobManagement : IStorageBlobManagement
    {
        /// <summary>
        /// blob end point
        /// </summary>
        private string BlobEndPoint = "http://127.0.0.1/account/";

        /// <summary>
        /// container list
        /// </summary>
        private List<CloudBlobContainer> containerList = new List<CloudBlobContainer>();

        public List<CloudBlobContainer> ContainerList
        {
            get
            {
                return containerList;
            }
        }
        
        /// <summary>
        /// container permissions list
        /// </summary>
        private Dictionary<string, BlobContainerPermissions> containerPermissions = new Dictionary<string, BlobContainerPermissions>();
        public Dictionary<string, BlobContainerPermissions> ContainerPermissions
        {
            get
            {
                return containerPermissions;
            }
        }

        /// <summary>
        /// container blobs list
        /// </summary>
        private Dictionary<string, List<ICloudBlob>> containerBlobs = new Dictionary<string, List<ICloudBlob>>();
        public Dictionary<string, List<ICloudBlob>> ContainerBlobs
        {
            get
            {
                return containerBlobs;
            }
        }

        /// <summary>
        /// get a list of cloudblobcontainer in azure
        /// </summary>
        /// <param name="prefix">container prefix</param>
        /// <param name="detailsIncluded">container listing details</param>
        /// <param name="options">blob request option</param>
        /// <param name="operationContext">operation context</param>
        /// <returns>An enumerable collection of cloudblobcontainer</returns>
        public IEnumerable<CloudBlobContainer> ListContainers(string prefix, ContainerListingDetails detailsIncluded, BlobRequestOptions options = null, OperationContext operationContext = null)
        {
            if (string.IsNullOrEmpty(prefix))
            {
                return ContainerList;
            }
            else
            {
                List<CloudBlobContainer> prefixContainerList = new List<CloudBlobContainer>();

                foreach (CloudBlobContainer container in ContainerList)
                {
                    if (container.Name.StartsWith(prefix))
                    {
                        prefixContainerList.Add(container);
                    }
                }

                return prefixContainerList;
            }
        }

        /// <summary>
        /// get container presssions
        /// </summary>
        /// <param name="container">a cloudblobcontainer object</param>
        /// <param name="accessCondition">access condition</param>
        /// <param name="options">blob request option</param>
        /// <param name="operationContext">operation context</param>
        /// <returns>the container's permission</returns>
        public BlobContainerPermissions GetContainerPermissions(CloudBlobContainer container, AccessCondition accessCondition = null, BlobRequestOptions options = null, OperationContext operationContext = null)
        {
            BlobContainerPermissions defaultPermission = new BlobContainerPermissions();
            defaultPermission.PublicAccess = BlobContainerPublicAccessType.Off;

            if (ContainerPermissions.ContainsKey(container.Name))
            {
                return ContainerPermissions[container.Name];
            }
            else
            {
                return defaultPermission;
            }
        }

        /// <summary>
        /// get an CloudBlobContainer instance in local
        /// </summary>
        /// <param name="name">container name</param>
        /// <returns>a CloudBlobContainer in local memory</returns>
        public CloudBlobContainer GetContainerReference(string name)
        {
            Uri containerUri = new Uri(String.Format("{0}{1}/", BlobEndPoint, name));
            return new CloudBlobContainer(containerUri);
        }

        /// <summary>
        /// create the container if not exists
        /// </summary>
        /// <param name="container">a cloudblobcontainer object</param>
        /// <param name="options">blob request option</param>
        /// <param name="operationContext">operation context</param>
        /// <returns>true if the container did not already exist and was created; otherwise false.</returns>
        public bool CreateContainerIfNotExists(CloudBlobContainer container, BlobRequestOptions requestOptions = null, OperationContext operationContext = null)
        {
            CloudBlobContainer containerRef =  GetContainerReference(container.Name);

            if (IsContainerExists(containerRef, requestOptions, operationContext))
            {
                return false;
            }
            else
            {
                containerRef = GetContainerReference(container.Name);
                ContainerList.Add(containerRef);
                return true;
            }
        }

        /// <summary>
        /// delete container
        /// </summary>
        /// <param name="container">a cloudblobcontainer object</param>
        /// <param name="accessCondition">access condition</param>
        /// <param name="options">blob request option</param>
        /// <param name="operationContext">operation context</param>
        public void DeleteContainer(CloudBlobContainer container, AccessCondition accessCondition, BlobRequestOptions options, OperationContext operationContext)
        {
            foreach (CloudBlobContainer containerRef in ContainerList)
            {
                if (container.Name == containerRef.Name)
                {
                    ContainerList.Remove(containerRef);
                    return;
                }
            }
        }

        /// <summary>
        /// set container permissions
        /// </summary>
        /// <param name="container">a cloudblobcontainer object</param>
        /// <param name="permissions">the container's permission</param>
        /// <param name="accessCondition">access condition</param>
        /// <param name="options">blob request option</param>
        /// <param name="operationContext">operation context</param>
        public void SetContainerPermissions(CloudBlobContainer container, BlobContainerPermissions permissions, AccessCondition accessCondition, BlobRequestOptions options, OperationContext operationContext)
        {
            String name = container.Name;

            if (ContainerPermissions.ContainsKey(name))
            {
                ContainerPermissions[name] = permissions;
            }
            else
            {
                ContainerPermissions.Add(name, permissions);
            }
        }

        /// <summary>
        /// get blob reference with properties and meta data from server
        /// </summary>
        /// <param name="container">a cloudblobcontainer object</param>
        /// <param name="blobName">blob name</param>
        /// <param name="accessCondition">access condition</param>
        /// <param name="options">blob request options</param>
        /// <param name="operationContext">operation context</param>
        /// <returns>return an ICloudBlob if the specific blob exists on azure, otherwise return null</returns>
        public ICloudBlob GetBlobReferenceFromServer(CloudBlobContainer container, string blobName, AccessCondition accessCondition, BlobRequestOptions options, OperationContext operationContext)
        {
            string containerName = container.Name;

            if (ContainerBlobs.ContainsKey(containerName))
            {
                List<ICloudBlob> blobList = ContainerBlobs[containerName];
                
                foreach (ICloudBlob blob in blobList)
                {
                    if (blob.Name == blobName)
                    {
                        return blob;
                    }
                }
                
                return null;
            }
            else
            {
                return null;
            }
        }

        /// <summary>
        /// list all blobs in sepecific containers
        /// </summary>
        /// <param name="container">a cloudblobcontainer object</param>
        /// <param name="prefix">blob prefix</param>
        /// <param name="useFlatBlobListing">use flat blob listing(whether treat "container/" as directory)</param>
        /// <param name="blobListingDetails">blob listing details</param>
        /// <param name="options">blob request option</param>
        /// <param name="operationContext">operation context</param>
        /// <returns>an enumerable collection of icloudblob</returns>
        public IEnumerable<IListBlobItem> ListBlobs(CloudBlobContainer container, string prefix, bool useFlatBlobListing, BlobListingDetails blobListingDetails, BlobRequestOptions options, OperationContext operationContext)
        {
            string containerName = container.Name;

            if (ContainerBlobs.ContainsKey(containerName))
            {
                List<ICloudBlob> blobList = ContainerBlobs[containerName];
                
                if (string.IsNullOrEmpty(prefix))
                {
                    return blobList;
                }
                
                List<ICloudBlob> prefixBlobs = new List<ICloudBlob>();
                
                foreach (ICloudBlob blob in blobList)
                {
                    if (blob.Name.StartsWith(prefix))
                    {
                        prefixBlobs.Add(blob);
                    }
                }
                
                return prefixBlobs;
            }
            else
            {
                return new List<ICloudBlob>();
            }
        }

        /// <summary>
        /// whether the container is exists or not
        /// </summary>
        /// <param name="container">a cloudblobcontainer object</param>
        /// <param name="options">blob request option</param>
        /// <param name="operationContext">operation context</param>
        /// <returns>true if the specific container exists, otherwise return false</returns>
        public bool IsContainerExists(CloudBlobContainer container, BlobRequestOptions options, OperationContext operationContext)
        {
            if (null == container)
            {
                return false;
            }
            
            foreach (CloudBlobContainer containerRef in ContainerList)
            {
                if (containerRef.Name == container.Name)
                {
                    return true;
                }
            }

            return false;
        }

        /// <summary>
        /// whether the blob is exists or not
        /// </summary>
        /// <param name="blob">a icloudblob object</param>
        /// <param name="options">blob request option</param>
        /// <param name="operationContext">operation context</param>
        /// <returns>true if the specific blob exists, otherwise return false</returns>
        public bool IsBlobExists(ICloudBlob blob, BlobRequestOptions options, OperationContext operationContext)
        {
            CloudBlobContainer container = blob.Container;

            if (!ContainerBlobs.ContainsKey(container.Name))
            {
                return false;
            }
            else
            {
                List<ICloudBlob> blobList = ContainerBlobs[container.Name];
                
                foreach (ICloudBlob blobRef in blobList)
                {
                    if (blobRef.Name == blob.Name)
                    {
                        return true;
                    }
                }

                return false;
            }
        }

        /// <summary>
        /// delete azure blob
        /// </summary>
        /// <param name="blob">ICloudblob object</param>
        /// <param name="deleteSnapshotsOption">delete snapshots option</param>
        /// <param name="accessCondition">access condition</param>
        /// <param name="operationContext">operation context</param>
        /// <returns>an enumerable collection of icloudblob</returns>
        public void DeleteICloudBlob(ICloudBlob blob, DeleteSnapshotsOption deleteSnapshotsOption, AccessCondition accessCondition, BlobRequestOptions options, OperationContext operationContext)
        {
            CloudBlobContainer container = blob.Container;

            if (!ContainerBlobs.ContainsKey(container.Name))
            {
                return;
            }
            else
            {
                List<ICloudBlob> blobList = ContainerBlobs[container.Name];
                
                foreach (ICloudBlob blobRef in blobList)
                {
                    if (blobRef.Name == blob.Name)
                    {
                        blobList.Remove(blobRef);
                        return;
                    }
                }
            }
        }

        /// <summary>
        /// fetch container attributes
        /// </summary>
        /// <param name="container">CloudBlobContainer object</param>
        /// <param name="accessCondition">Access condition</param>
        /// <param name="options">blob request options</param>
        /// <param name="operationContext">An object that represents the context for the current operation.</param>
        public void FetchContainerAttributes(CloudBlobContainer container, AccessCondition accessCondition, BlobRequestOptions options, OperationContext operationContext)
        {
            return;
        }

        /// <summary>
<<<<<<< HEAD
        /// fetch blob attributes
=======
        /// set blob properties
>>>>>>> 7db28d35
        /// </summary>
        /// <param name="accessCondition">Access condition</param>
        /// <param name="options">blob request options</param>
        /// <param name="operationContext">An object that represents the context for the current operation.</param>
<<<<<<< HEAD
        public void FetchBlobAttributes(ICloudBlob blob, AccessCondition accessCondition, BlobRequestOptions options, OperationContext operationContext)
=======
        public void SetBlobProperties(ICloudBlob blob, AccessCondition accessCondition, BlobRequestOptions options, OperationContext operationContext)
        {
            return;
        }

        /// <summary>
        /// set blob meta data
        /// </summary>
        /// <param name="blob">ICloud blob object</param>
        /// <param name="accessCondition">Access condition</param>
        /// <param name="options">blob request options</param>
        /// <param name="operationContext">An object that represents the context for the current operation.</param>
        public void SetBlobMetadata(ICloudBlob blob, AccessCondition accessCondition, BlobRequestOptions options, OperationContext operationContext)
>>>>>>> 7db28d35
        {
            return;
        }
    }
}<|MERGE_RESOLUTION|>--- conflicted
+++ resolved
@@ -372,18 +372,22 @@
         }
 
         /// <summary>
-<<<<<<< HEAD
         /// fetch blob attributes
-=======
-        /// set blob properties
->>>>>>> 7db28d35
         /// </summary>
         /// <param name="accessCondition">Access condition</param>
         /// <param name="options">blob request options</param>
         /// <param name="operationContext">An object that represents the context for the current operation.</param>
-<<<<<<< HEAD
         public void FetchBlobAttributes(ICloudBlob blob, AccessCondition accessCondition, BlobRequestOptions options, OperationContext operationContext)
-=======
+        {
+            return ;
+        }
+
+        /// <summary>
+        /// set blob properties
+        /// </summary>
+        /// <param name="accessCondition">Access condition</param>
+        /// <param name="options">blob request options</param>
+        /// <param name="operationContext">An object that represents the context for the current operation.</param>
         public void SetBlobProperties(ICloudBlob blob, AccessCondition accessCondition, BlobRequestOptions options, OperationContext operationContext)
         {
             return;
@@ -397,7 +401,6 @@
         /// <param name="options">blob request options</param>
         /// <param name="operationContext">An object that represents the context for the current operation.</param>
         public void SetBlobMetadata(ICloudBlob blob, AccessCondition accessCondition, BlobRequestOptions options, OperationContext operationContext)
->>>>>>> 7db28d35
         {
             return;
         }
