--- conflicted
+++ resolved
@@ -85,13 +85,9 @@
   </Choose>
   <ItemGroup>
     <Compile Include="Blob\Cmdlet\GetAzureStorageBlobTest.cs" />
-    <Compile Include="Blob\Cmdlet\GetAzureStorageContainerAclTest.cs" />
     <Compile Include="Blob\Cmdlet\GetAzureStorageContainerTest.cs" />
     <Compile Include="Blob\Cmdlet\NewAzureStorageContainerTest.cs" />
-<<<<<<< HEAD
     <Compile Include="Blob\Cmdlet\RemoveAzureStorageBlobTest.cs" />
-=======
->>>>>>> c22c12cd
     <Compile Include="Blob\Cmdlet\RemoveAzureStorageContainerTest.cs" />
     <Compile Include="Blob\Cmdlet\SetAzureStorageContainerAclTest.cs" />
     <Compile Include="Blob\StorageBlobTestBase.cs" />
