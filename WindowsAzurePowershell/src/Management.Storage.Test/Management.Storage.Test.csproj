--- conflicted
+++ resolved
@@ -86,16 +86,11 @@
   <ItemGroup>
     <Compile Include="Blob\Cmdlet\GetAzureStorageBlobContentTest.cs" />
     <Compile Include="Blob\Cmdlet\GetAzureStorageBlobTest.cs" />
-    <Compile Include="Blob\Cmdlet\GetAzureStorageContainerAclTest.cs" />
     <Compile Include="Blob\Cmdlet\GetAzureStorageContainerTest.cs" />
     <Compile Include="Blob\Cmdlet\NewAzureStorageContainerTest.cs" />
-<<<<<<< HEAD
     <Compile Include="Blob\Cmdlet\RemoveAzureStorageBlobTest.cs" />
     <Compile Include="Blob\Cmdlet\RemoveAzureStorageContainerTest.cs" />
     <Compile Include="Blob\Cmdlet\SetAzureStorageBlobContentTest.cs" />
-=======
-    <Compile Include="Blob\Cmdlet\RemoveAzureStorageContainerTest.cs" />
->>>>>>> 933bf384
     <Compile Include="Blob\Cmdlet\SetAzureStorageContainerAclTest.cs" />
     <Compile Include="Blob\StorageBlobTestBase.cs" />
     <Compile Include="Properties\AssemblyInfo.cs" />
