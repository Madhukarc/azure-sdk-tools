--- conflicted
+++ resolved
@@ -85,12 +85,8 @@
     </Otherwise>
   </Choose>
   <ItemGroup>
-<<<<<<< HEAD
     <Compile Include="Blob\Cmdlet\GetAzureStorageBlobContentTest.cs" />
     <Compile Include="Blob\Cmdlet\GetAzureStorageBlobTest.cs" />
-    <Compile Include="Blob\Cmdlet\GetAzureStorageContainerAclTest.cs" />
-=======
->>>>>>> af13ac65
     <Compile Include="Blob\Cmdlet\GetAzureStorageContainerTest.cs" />
     <Compile Include="Blob\Cmdlet\NewAzureStorageContainerTest.cs" />
     <Compile Include="Blob\Cmdlet\RemoveAzureStorageBlobTest.cs" />
