--- conflicted
+++ resolved
@@ -111,11 +111,8 @@
     <Compile Include="Queue\RemoveAzureStorageQueueTest.cs" />
     <Compile Include="Queue\StorageQueueTestBase.cs" />
     <Compile Include="Service\MockStorageBlobManagement.cs" />
-<<<<<<< HEAD
     <Compile Include="Service\MockStorageQueueManagement.cs" />
-=======
     <Compile Include="Service\MockStorageTableManagement.cs" />
->>>>>>> 77c5740a
     <Compile Include="StorageTestBase.cs" />
     <Compile Include="Table\GetAzureStorageTableTest.cs" />
     <Compile Include="Table\NewAzureStorageTableTest.cs" />
