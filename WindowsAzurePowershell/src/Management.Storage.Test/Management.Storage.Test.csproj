--- conflicted
+++ resolved
@@ -134,11 +134,8 @@
     <Compile Include="Queue\RemoveAzureStorageQueueTest.cs" />
     <Compile Include="Queue\StorageQueueTestBase.cs" />
     <Compile Include="Service\MockStorageBlobManagement.cs" />
-<<<<<<< HEAD
     <Compile Include="Service\MockStorageQueueManagement.cs" />
-=======
     <Compile Include="Service\MockStorageTableManagement.cs" />
->>>>>>> a937e7d3
     <Compile Include="StorageTestBase.cs" />
     <Compile Include="Table\GetAzureStorageTableTest.cs" />
     <Compile Include="Table\NewAzureStorageTableTest.cs" />
