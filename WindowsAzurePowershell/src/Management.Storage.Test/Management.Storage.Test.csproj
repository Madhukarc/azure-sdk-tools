--- conflicted
+++ resolved
@@ -94,19 +94,12 @@
     <Compile Include="Blob\StorageCloudBlobCmdletBaseTest.cs" />
     <Compile Include="Common\Cmdlet\NewAzureStorageContextTest.cs" />
     <Compile Include="Common\CommunicationExceptionUtilTest.cs" />
-<<<<<<< HEAD
-=======
     <Compile Include="Common\IStorageManagement.cs" />
->>>>>>> 68b5a0e7
     <Compile Include="Common\NameUtilTest.cs" />
     <Compile Include="Common\OperationContextUtilTest.cs" />
     <Compile Include="Common\ResourceAlreadyExistExceptionTest.cs" />
     <Compile Include="Common\ResourceNotFoundExceptionTest.cs" />
     <Compile Include="Common\StorageCloudCmdletBaseTest.cs" />
-<<<<<<< HEAD
-    <Compile Include="Common\StorageCmdletBaseTest.cs" />
-=======
->>>>>>> 68b5a0e7
     <Compile Include="Common\StorageExceptionUtilTest.cs" />
     <Compile Include="Properties\AssemblyInfo.cs" />
     <Compile Include="Service\MockStorageBlobManagement.cs" />
