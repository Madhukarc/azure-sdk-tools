﻿<?xml version="1.0" encoding="utf-8"?>
<Project ToolsVersion="4.0" DefaultTargets="Build" xmlns="http://schemas.microsoft.com/developer/msbuild/2003">
  <PropertyGroup>
    <Configuration Condition=" '$(Configuration)' == '' ">Debug</Configuration>
    <Platform Condition=" '$(Platform)' == '' ">AnyCPU</Platform>
    <ProjectGuid>{D6F470A6-7395-4B8B-9D29-44DF0EC8F624}</ProjectGuid>
    <OutputType>Library</OutputType>
    <AppDesignerFolder>Properties</AppDesignerFolder>
    <RootNamespace>Microsoft.WindowsAzure.Management.Storage.Test</RootNamespace>
    <AssemblyName>Microsoft.WindowsAzure.Management.Storage.Test</AssemblyName>
    <TargetFrameworkVersion>v4.0</TargetFrameworkVersion>
    <FileAlignment>512</FileAlignment>
    <ProjectTypeGuids>{3AC096D0-A1C2-E12C-1390-A8335801FDAB};{FAE04EC0-301F-11D3-BF4B-00C04F79EFBC}</ProjectTypeGuids>
    <VisualStudioVersion Condition="'$(VisualStudioVersion)' == ''">10.0</VisualStudioVersion>
    <VSToolsPath Condition="'$(VSToolsPath)' == ''">$(MSBuildExtensionsPath32)\Microsoft\VisualStudio\v$(VisualStudioVersion)</VSToolsPath>
    <ReferencePath>$(ProgramFiles)\Common Files\microsoft shared\VSTT\$(VisualStudioVersion)\UITestExtensionPackages</ReferencePath>
    <IsCodedUITest>False</IsCodedUITest>
    <TestProjectType>UnitTest</TestProjectType>
    <TargetFrameworkProfile />
  </PropertyGroup>
  <PropertyGroup Condition=" '$(Configuration)|$(Platform)' == 'Debug|AnyCPU' ">
    <DebugSymbols>true</DebugSymbols>
    <DebugType>full</DebugType>
    <Optimize>false</Optimize>
    <OutputPath>bin\Debug\</OutputPath>
    <DefineConstants>DEBUG;TRACE</DefineConstants>
    <ErrorReport>prompt</ErrorReport>
    <WarningLevel>4</WarningLevel>
  </PropertyGroup>
  <PropertyGroup Condition=" '$(Configuration)|$(Platform)' == 'Release|AnyCPU' ">
    <DebugType>pdbonly</DebugType>
    <Optimize>true</Optimize>
    <OutputPath>bin\Release\</OutputPath>
    <DefineConstants>TRACE</DefineConstants>
    <ErrorReport>prompt</ErrorReport>
    <WarningLevel>4</WarningLevel>
  </PropertyGroup>
  <PropertyGroup Condition="'$(Configuration)|$(Platform)' == 'ReleaseSigned|AnyCPU'">
    <OutputPath>bin\Release\</OutputPath>
    <DefineConstants>TRACE;SIGN</DefineConstants>
    <Optimize>true</Optimize>
    <DebugType>pdbonly</DebugType>
    <PlatformTarget>AnyCPU</PlatformTarget>
    <ErrorReport>prompt</ErrorReport>
    <RunCodeAnalysis>false</RunCodeAnalysis>
  </PropertyGroup>
  <PropertyGroup Condition="'$(Configuration)|$(Platform)' == 'ReleaseSigned|x64'">
    <OutputPath>bin\Release\</OutputPath>
    <DefineConstants>TRACE;SIGN</DefineConstants>
    <Optimize>true</Optimize>
    <DebugType>pdbonly</DebugType>
    <PlatformTarget>AnyCPU</PlatformTarget>
    <ErrorReport>prompt</ErrorReport>
    <RunCodeAnalysis>false</RunCodeAnalysis>
  </PropertyGroup>
  <PropertyGroup Condition="'$(Configuration)|$(Platform)' == 'ReleaseSigned|x64'">
    <SignAssembly>true</SignAssembly>
    <AssemblyOriginatorKeyFile>MSSharedLibKey.snk</AssemblyOriginatorKeyFile>
    <DelaySign>true</DelaySign>
  </PropertyGroup>
  <PropertyGroup Condition="'$(Configuration)|$(Platform)' == 'ReleaseSigned|AnyCPU'">
    <SignAssembly>true</SignAssembly>
    <AssemblyOriginatorKeyFile>MSSharedLibKey.snk</AssemblyOriginatorKeyFile>
    <DelaySign>true</DelaySign>
    <CodeAnalysisIgnoreBuiltInRules>true</CodeAnalysisIgnoreBuiltInRules>
  </PropertyGroup>
  <ItemGroup>
    <Reference Include="Microsoft.WindowsAzure.Storage, Version=2.0.0.0, Culture=neutral, PublicKeyToken=31bf3856ad364e35, processorArchitecture=MSIL" />
    <Reference Include="System" />
    <Reference Include="System.Management.Automation, Version=3.0.0.0, Culture=neutral, PublicKeyToken=31bf3856ad364e35, processorArchitecture=MSIL">
      <SpecificVersion>False</SpecificVersion>
    </Reference>
    <Reference Include="System.ServiceModel" />
  </ItemGroup>
  <Choose>
    <When Condition="('$(VisualStudioVersion)' == '10.0' or '$(VisualStudioVersion)' == '') and '$(TargetFrameworkVersion)' == 'v3.5'">
      <ItemGroup>
        <Reference Include="Microsoft.VisualStudio.QualityTools.UnitTestFramework, Version=10.1.0.0, Culture=neutral, PublicKeyToken=b03f5f7f11d50a3a, processorArchitecture=MSIL" />
      </ItemGroup>
    </When>
    <Otherwise>
      <ItemGroup>
        <Reference Include="Microsoft.VisualStudio.QualityTools.UnitTestFramework" />
      </ItemGroup>
    </Otherwise>
  </Choose>
  <ItemGroup>
<<<<<<< HEAD
    <Compile Include="Blob\Cmdlet\GetAzureStorageBlobContentTest.cs" />
    <Compile Include="Blob\Cmdlet\GetAzureStorageBlobTest.cs" />
    <Compile Include="Blob\Cmdlet\GetAzureStorageContainerAclTest.cs" />
    <Compile Include="Blob\Cmdlet\GetAzureStorageContainerTest.cs" />
    <Compile Include="Blob\Cmdlet\NewAzureStorageContainerTest.cs" />
    <Compile Include="Blob\Cmdlet\RemoveAzureStorageBlobTest.cs" />
    <Compile Include="Blob\Cmdlet\RemoveAzureStorageContainerTest.cs" />
    <Compile Include="Blob\Cmdlet\SetAzureStorageBlobContentTest.cs" />
=======
    <Compile Include="Blob\Cmdlet\GetAzureStorageContainerAclTest.cs" />
    <Compile Include="Blob\Cmdlet\GetAzureStorageContainerTest.cs" />
    <Compile Include="Blob\Cmdlet\NewAzureStorageContainerTest.cs" />
    <Compile Include="Blob\Cmdlet\RemoveAzureStorageContainerTest.cs" />
>>>>>>> 68b5a0e7
    <Compile Include="Blob\Cmdlet\SetAzureStorageContainerAclTest.cs" />
    <Compile Include="Blob\StorageBlobTestBase.cs" />
    <Compile Include="Blob\StorageCloudBlobCmdletBaseTest.cs" />
    <Compile Include="Common\Cmdlet\NewAzureStorageContextTest.cs" />
    <Compile Include="Common\CommunicationExceptionUtilTest.cs" />
    <Compile Include="Common\IStorageManagement.cs" />
    <Compile Include="Common\NameUtilTest.cs" />
    <Compile Include="Common\OperationContextUtilTest.cs" />
    <Compile Include="Common\ResourceAlreadyExistExceptionTest.cs" />
    <Compile Include="Common\ResourceNotFoundExceptionTest.cs" />
    <Compile Include="Common\StorageCloudCmdletBaseTest.cs" />
    <Compile Include="Common\StorageExceptionUtilTest.cs" />
    <Compile Include="Properties\AssemblyInfo.cs" />
    <Compile Include="Queue\GetAzureStorageQueueTest.cs" />
    <Compile Include="Queue\NewAzureStorageQueueTest.cs" />
    <Compile Include="Queue\RemoveAzureStorageQueueTest.cs" />
    <Compile Include="Queue\StorageQueueTestBase.cs" />
    <Compile Include="Service\MockStorageBlobManagement.cs" />
    <Compile Include="Service\MockStorageQueueManagement.cs" />
    <Compile Include="StorageTestBase.cs" />
  </ItemGroup>
  <ItemGroup>
    <ProjectReference Include="..\Management.Storage\Management.Storage.csproj">
      <Project>{08cf7da7-0392-4a19-b79b-e1ff67cdb81a}</Project>
      <Name>Management.Storage</Name>
    </ProjectReference>
    <ProjectReference Include="..\Management.Test\Management.Test.csproj">
      <Project>{b7fd03f6-98bc-4f54-9a14-0455e579fcd4}</Project>
      <Name>Management.Test</Name>
    </ProjectReference>
    <ProjectReference Include="..\Management\Management.csproj">
      <Project>{cd5aa507-f5ef-473d-855b-84b91a1abe54}</Project>
      <Name>Management</Name>
    </ProjectReference>
    <ProjectReference Include="..\ServiceManagement\ServiceManagement.csproj">
      <Project>{559a16c7-b11c-4aa6-8c16-8adeca6abed7}</Project>
      <Name>ServiceManagement</Name>
    </ProjectReference>
  </ItemGroup>
  <ItemGroup>
    <None Include="MSSharedLibKey.snk" />
  </ItemGroup>
  <Choose>
    <When Condition="'$(VisualStudioVersion)' == '10.0' And '$(IsCodedUITest)' == 'True'">
      <ItemGroup>
        <Reference Include="Microsoft.VisualStudio.QualityTools.CodedUITestFramework, Version=10.0.0.0, Culture=neutral, PublicKeyToken=b03f5f7f11d50a3a, processorArchitecture=MSIL">
          <Private>False</Private>
        </Reference>
        <Reference Include="Microsoft.VisualStudio.TestTools.UITest.Common, Version=10.0.0.0, Culture=neutral, PublicKeyToken=b03f5f7f11d50a3a, processorArchitecture=MSIL">
          <Private>False</Private>
        </Reference>
        <Reference Include="Microsoft.VisualStudio.TestTools.UITest.Extension, Version=10.0.0.0, Culture=neutral, PublicKeyToken=b03f5f7f11d50a3a, processorArchitecture=MSIL">
          <Private>False</Private>
        </Reference>
        <Reference Include="Microsoft.VisualStudio.TestTools.UITesting, Version=10.0.0.0, Culture=neutral, PublicKeyToken=b03f5f7f11d50a3a, processorArchitecture=MSIL">
          <Private>False</Private>
        </Reference>
      </ItemGroup>
    </When>
  </Choose>
  <Import Project="$(VSToolsPath)\TeamTest\Microsoft.TestTools.targets" Condition="Exists('$(VSToolsPath)\TeamTest\Microsoft.TestTools.targets')" />
  <Import Project="$(MSBuildToolsPath)\Microsoft.CSharp.targets" />
  <!-- To modify your build process, add your task inside one of the targets below and uncomment it. 
       Other similar extension points exist, see Microsoft.Common.targets.
  <Target Name="BeforeBuild">
  </Target>
  <Target Name="AfterBuild">
  </Target>
  -->
</Project><|MERGE_RESOLUTION|>--- conflicted
+++ resolved
@@ -85,7 +85,6 @@
     </Otherwise>
   </Choose>
   <ItemGroup>
-<<<<<<< HEAD
     <Compile Include="Blob\Cmdlet\GetAzureStorageBlobContentTest.cs" />
     <Compile Include="Blob\Cmdlet\GetAzureStorageBlobTest.cs" />
     <Compile Include="Blob\Cmdlet\GetAzureStorageContainerAclTest.cs" />
@@ -94,12 +93,6 @@
     <Compile Include="Blob\Cmdlet\RemoveAzureStorageBlobTest.cs" />
     <Compile Include="Blob\Cmdlet\RemoveAzureStorageContainerTest.cs" />
     <Compile Include="Blob\Cmdlet\SetAzureStorageBlobContentTest.cs" />
-=======
-    <Compile Include="Blob\Cmdlet\GetAzureStorageContainerAclTest.cs" />
-    <Compile Include="Blob\Cmdlet\GetAzureStorageContainerTest.cs" />
-    <Compile Include="Blob\Cmdlet\NewAzureStorageContainerTest.cs" />
-    <Compile Include="Blob\Cmdlet\RemoveAzureStorageContainerTest.cs" />
->>>>>>> 68b5a0e7
     <Compile Include="Blob\Cmdlet\SetAzureStorageContainerAclTest.cs" />
     <Compile Include="Blob\StorageBlobTestBase.cs" />
     <Compile Include="Blob\StorageCloudBlobCmdletBaseTest.cs" />
