﻿// ----------------------------------------------------------------------------------
//
// Copyright Microsoft Corporation
// Licensed under the Apache License, Version 2.0 (the "License");
// you may not use this file except in compliance with the License.
// You may obtain a copy of the License at
// http://www.apache.org/licenses/LICENSE-2.0
// Unless required by applicable law or agreed to in writing, software
// distributed under the License is distributed on an "AS IS" BASIS,
// WITHOUT WARRANTIES OR CONDITIONS OF ANY KIND, either express or implied.
// See the License for the specific language governing permissions and
// limitations under the License.
// ----------------------------------------------------------------------------------

namespace Microsoft.WindowsAzure.Management.CloudService.Test.Tests.Cmdlet
{
    using CloudService.Cmdlet;
    using Management.Test.Stubs;
    using Microsoft.Samples.WindowsAzure.ServiceManagement;
    using Microsoft.Samples.WindowsAzure.ServiceManagement.ServiceBus.ResourceModel;
    using Microsoft.WindowsAzure.Management.Test.Tests.Utilities;
    using Utilities;
    using VisualStudio.TestTools.UnitTesting;

    [TestClass]
    public class TestAzureNameTests : TestBase
    {
        SimpleServiceManagement channel;
        SimpleServiceBusManagement serviceBusChannel;
        MockCommandRuntime mockCommandRuntime;
        TestAzureNameCommand cmdlet;
        string subscriptionId = "my subscription Id";

        [TestInitialize]
        public void SetupTest()
        {
            channel = new SimpleServiceManagement();
            serviceBusChannel = new SimpleServiceBusManagement();
            mockCommandRuntime = new MockCommandRuntime();
            cmdlet = new TestAzureNameCommand(channel, serviceBusChannel) { CommandRuntime = mockCommandRuntime };
            Management.Extensions.CmdletSubscriptionExtensions.SessionManager = new InMemorySessionManager();
        }

        [TestMethod]
        public void TestAzureServiceNameUsed()
        {
            string name = "test";
            channel.IsDNSAvailableThunk = idnsa => { return new AvailabilityResponse { Result = false }; };

            cmdlet.IsDNSAvailable(subscriptionId, name);

            bool actual = (bool)mockCommandRuntime.OutputPipeline[0];
            Assert.IsTrue(actual);
        }

        [TestMethod]
        public void TestAzureServiceNameIsNotUsed()
        {
            string name = "test";
            channel.IsDNSAvailableThunk = idnsa => { return new AvailabilityResponse { Result = true }; };

            cmdlet.IsDNSAvailable(subscriptionId, name);

            bool actual = (bool)mockCommandRuntime.OutputPipeline[0];
            Assert.IsFalse(actual);
        }

        [TestMethod]
        public void TestAzureStorageNameUsed()
        {
            string name = "test";
            channel.IsStorageServiceAvailableThunk = idnsa => { return new AvailabilityResponse { Result = false }; };

            cmdlet.IsStorageServiceAvailable(subscriptionId, name);

            bool actual = (bool)mockCommandRuntime.OutputPipeline[0];
            Assert.IsTrue(actual);
        }

        [TestMethod]
        public void TestAzureStorageNameIsNotUsed()
        {
            string name = "test";
            channel.IsStorageServiceAvailableThunk = idnsa => { return new AvailabilityResponse { Result = true }; };

            cmdlet.IsStorageServiceAvailable(subscriptionId, name);

            bool actual = (bool)mockCommandRuntime.OutputPipeline[0];
            Assert.IsFalse(actual);
        }

        [TestMethod]
        public void TestAzureServiceBusNamespaceUsed()
        {
            string name = "test";
<<<<<<< HEAD
            serviceBusChannel.IsServiceBusNamespaceAvailableThunk = idnsa => { return new ServiceBusNamespaceAvailabiliyResponse { Result = true }; };
=======
            channel.IsServiceBusNamespaceAvailableThunk = idnsa => { return new ServiceBusNamespaceAvailabiliyResponse { Result = false }; };
>>>>>>> cdb3744d

            cmdlet.IsServiceBusNamespaceAvailable(subscriptionId, name);

            bool actual = (bool)mockCommandRuntime.OutputPipeline[0];

            Assert.IsTrue(actual);
        }

        [TestMethod]
        public void TestAzureServiceBusNamespaceIsNotUsed()
        {
            string name = "test";
            serviceBusChannel.IsServiceBusNamespaceAvailableThunk = idnsa => { return new ServiceBusNamespaceAvailabiliyResponse { Result = false }; };

            cmdlet.IsServiceBusNamespaceAvailable(subscriptionId, name);

            bool actual = (bool)mockCommandRuntime.OutputPipeline[0];
            
            Assert.IsTrue(actual);
        }
    }
}<|MERGE_RESOLUTION|>--- conflicted
+++ resolved
@@ -93,11 +93,7 @@
         public void TestAzureServiceBusNamespaceUsed()
         {
             string name = "test";
-<<<<<<< HEAD
-            serviceBusChannel.IsServiceBusNamespaceAvailableThunk = idnsa => { return new ServiceBusNamespaceAvailabiliyResponse { Result = true }; };
-=======
-            channel.IsServiceBusNamespaceAvailableThunk = idnsa => { return new ServiceBusNamespaceAvailabiliyResponse { Result = false }; };
->>>>>>> cdb3744d
+            serviceBusChannel.IsServiceBusNamespaceAvailableThunk = idnsa => { return new ServiceBusNamespaceAvailabilityResponse { Result = false }; };
 
             cmdlet.IsServiceBusNamespaceAvailable(subscriptionId, name);
 
@@ -110,7 +106,7 @@
         public void TestAzureServiceBusNamespaceIsNotUsed()
         {
             string name = "test";
-            serviceBusChannel.IsServiceBusNamespaceAvailableThunk = idnsa => { return new ServiceBusNamespaceAvailabiliyResponse { Result = false }; };
+            serviceBusChannel.IsServiceBusNamespaceAvailableThunk = idnsa => { return new ServiceBusNamespaceAvailabilityResponse { Result = false }; };
 
             cmdlet.IsServiceBusNamespaceAvailable(subscriptionId, name);
 
