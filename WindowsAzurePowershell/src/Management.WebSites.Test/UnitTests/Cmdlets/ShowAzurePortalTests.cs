﻿// ----------------------------------------------------------------------------------
//
// Copyright 2011 Microsoft Corporation
// Licensed under the Apache License, Version 2.0 (the "License");
// you may not use this file except in compliance with the License.
// You may obtain a copy of the License at
// http://www.apache.org/licenses/LICENSE-2.0
// Unless required by applicable law or agreed to in writing, software
// distributed under the License is distributed on an "AS IS" BASIS,
// WITHOUT WARRANTIES OR CONDITIONS OF ANY KIND, either express or implied.
// See the License for the specific language governing permissions and
// limitations under the License.
// ----------------------------------------------------------------------------------

namespace Microsoft.WindowsAzure.Management.Websites.Test.UnitTests.Cmdlets
{
    using System.IO;
    using Management.Services;
    using Management.Test.Stubs;
    using Microsoft.WindowsAzure.Management.Utilities;
    using Properties;
    using VisualStudio.TestTools.UnitTesting;
    using Websites.Cmdlets;

    [TestClass]
    public class ShowAzurePortalTests
    {
        [TestInitialize]
        public void SetupTest()
        {
            GlobalPathInfo.AzureAppDir = Path.Combine(Directory.GetCurrentDirectory(), "Windows Azure Powershell");
            Extensions.CmdletSubscriptionExtensions.SessionManager = new InMemorySessionManager();
        }

        [TestMethod]
        public void ProcessGetAzurePublishSettingsTest()
        {
<<<<<<< HEAD
            new ShowAzurePortalCommand().ProcessShowAzurePortal(General.AzurePortalUrl, null);
=======
            ShowAzurePortalCommand showAzurePortalCommand = new ShowAzurePortalCommand { Name = null };
            showAzurePortalCommand.ProcessShowAzurePortal();
>>>>>>> 3d0da8b6
        }

        /// <summary>
        /// Happy case, user has internet connection and uri specified is valid.
        /// </summary>
        [TestMethod]
        public void ProcessShowAzurePortalTestFail()
        {
            Assert.IsFalse(string.IsNullOrEmpty(General.AzurePortalUrl));
        }
    }
}<|MERGE_RESOLUTION|>--- conflicted
+++ resolved
@@ -35,12 +35,8 @@
         [TestMethod]
         public void ProcessGetAzurePublishSettingsTest()
         {
-<<<<<<< HEAD
-            new ShowAzurePortalCommand().ProcessShowAzurePortal(General.AzurePortalUrl, null);
-=======
             ShowAzurePortalCommand showAzurePortalCommand = new ShowAzurePortalCommand { Name = null };
             showAzurePortalCommand.ProcessShowAzurePortal();
->>>>>>> 3d0da8b6
         }
 
         /// <summary>
